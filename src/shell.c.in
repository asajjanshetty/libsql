--- conflicted
+++ resolved
@@ -1219,13 +1219,10 @@
   u8 eTraceType;         /* SHELL_TRACE_* value for type of trace */
   u8 bSafeMode;          /* True to prohibit unsafe operations */
   u8 bSafeModePersist;   /* The long-term value of bSafeMode */
-<<<<<<< HEAD
   u8 bExtendedDotCmds;   /* Bits set to enable various shell extensions */
-=======
+  unsigned statsOn;      /* True to display memory stats before each finalize */
   u8 bQuote;             /* Quote results for .mode box and table */
-  int iWrap;             /* Wrap lines this long or longer in some output modes */
->>>>>>> 5dce6f96
-  unsigned statsOn;      /* True to display memory stats before each finalize */
+  int iWrap;             /* In columnar modes, wrap lines reaching this limit */
   unsigned mEqpLines;    /* Mask of veritical lines in the EQP output graph */
   int inputNesting;      /* Track nesting level of .read and other redirects */
   int outCount;          /* Revert to stdout when reaching zero */
