/*
** 2001 September 15
**
** The author disclaims copyright to this source code.  In place of
** a legal notice, here is a blessing:
**
**    May you do good and not evil.
**    May you find forgiveness for yourself and forgive others.
**    May you share freely, never taking more than you give.
**
*************************************************************************
** This is the implementation of the page cache subsystem or "pager".
** 
** The pager is used to access a database disk file.  It implements
** atomic commit and rollback through the use of a journal file that
** is separate from the database file.  The pager also implements file
** locking to prevent two processes from writing the same database
** file simultaneously, or one process from reading the database while
** another is writing.
*/
#ifndef SQLITE_OMIT_DISKIO
#include "sqliteInt.h"
#include "wal.h"


/******************* NOTES ON THE DESIGN OF THE PAGER ************************
**
** This comment block describes invariants that hold when using a rollback
** journal.  These invariants do not apply for journal_mode=WAL,
** journal_mode=MEMORY, or journal_mode=OFF.
**
** Within this comment block, a page is deemed to have been synced
** automatically as soon as it is written when PRAGMA synchronous=OFF.
** Otherwise, the page is not synced until the xSync method of the VFS
** is called successfully on the file containing the page.
**
** Definition:  A page of the database file is said to be "overwriteable" if
** one or more of the following are true about the page:
** 
**     (a)  The original content of the page as it was at the beginning of
**          the transaction has been written into the rollback journal and
**          synced.
** 
**     (b)  The page was a freelist leaf page at the start of the transaction.
** 
**     (c)  The page number is greater than the largest page that existed in
**          the database file at the start of the transaction.
** 
** (1) A page of the database file is never overwritten unless one of the
**     following are true:
** 
**     (a) The page and all other pages on the same sector are overwriteable.
** 
**     (b) The atomic page write optimization is enabled, and the entire
**         transaction other than the update of the transaction sequence
**         number consists of a single page change.
** 
** (2) The content of a page written into the rollback journal exactly matches
**     both the content in the database when the rollback journal was written
**     and the content in the database at the beginning of the current
**     transaction.
** 
** (3) Writes to the database file are an integer multiple of the page size
**     in length and are aligned on a page boundary.
** 
** (4) Reads from the database file are either aligned on a page boundary and
**     an integer multiple of the page size in length or are taken from the
**     first 100 bytes of the database file.
** 
** (5) All writes to the database file are synced prior to the rollback journal
**     being deleted, truncated, or zeroed.
** 
** (6) If a super-journal file is used, then all writes to the database file
**     are synced prior to the super-journal being deleted.
** 
** Definition: Two databases (or the same database at two points it time)
** are said to be "logically equivalent" if they give the same answer to
** all queries.  Note in particular the content of freelist leaf
** pages can be changed arbitrarily without affecting the logical equivalence
** of the database.
** 
** (7) At any time, if any subset, including the empty set and the total set,
**     of the unsynced changes to a rollback journal are removed and the 
**     journal is rolled back, the resulting database file will be logically
**     equivalent to the database file at the beginning of the transaction.
** 
** (8) When a transaction is rolled back, the xTruncate method of the VFS
**     is called to restore the database file to the same size it was at
**     the beginning of the transaction.  (In some VFSes, the xTruncate
**     method is a no-op, but that does not change the fact the SQLite will
**     invoke it.)
** 
** (9) Whenever the database file is modified, at least one bit in the range
**     of bytes from 24 through 39 inclusive will be changed prior to releasing
**     the EXCLUSIVE lock, thus signaling other connections on the same
**     database to flush their caches.
**
** (10) The pattern of bits in bytes 24 through 39 shall not repeat in less
**      than one billion transactions.
**
** (11) A database file is well-formed at the beginning and at the conclusion
**      of every transaction.
**
** (12) An EXCLUSIVE lock is held on the database file when writing to
**      the database file.
**
** (13) A SHARED lock is held on the database file while reading any
**      content out of the database file.
**
******************************************************************************/

/*
** Macros for troubleshooting.  Normally turned off
*/
#if 0
int sqlite3PagerTrace=1;  /* True to enable tracing */
#define sqlite3DebugPrintf printf
#define PAGERTRACE(X)     if( sqlite3PagerTrace ){ sqlite3DebugPrintf X; }
#else
#define PAGERTRACE(X)
#endif

/*
** The following two macros are used within the PAGERTRACE() macros above
** to print out file-descriptors. 
**
** PAGERID() takes a pointer to a Pager struct as its argument. The
** associated file-descriptor is returned. FILEHANDLEID() takes an sqlite3_file
** struct as its argument.
*/
#define PAGERID(p) (SQLITE_PTR_TO_INT(p->fd))
#define FILEHANDLEID(fd) (SQLITE_PTR_TO_INT(fd))

/*
** The Pager.eState variable stores the current 'state' of a pager. A
** pager may be in any one of the seven states shown in the following
** state diagram.
**
**                            OPEN <------+------+
**                              |         |      |
**                              V         |      |
**               +---------> READER-------+      |
**               |              |                |
**               |              V                |
**               |<-------WRITER_LOCKED------> ERROR
**               |              |                ^  
**               |              V                |
**               |<------WRITER_CACHEMOD-------->|
**               |              |                |
**               |              V                |
**               |<-------WRITER_DBMOD---------->|
**               |              |                |
**               |              V                |
**               +<------WRITER_FINISHED-------->+
**
**
** List of state transitions and the C [function] that performs each:
** 
**   OPEN              -> READER              [sqlite3PagerSharedLock]
**   READER            -> OPEN                [pager_unlock]
**
**   READER            -> WRITER_LOCKED       [sqlite3PagerBegin]
**   WRITER_LOCKED     -> WRITER_CACHEMOD     [pager_open_journal]
**   WRITER_CACHEMOD   -> WRITER_DBMOD        [syncJournal]
**   WRITER_DBMOD      -> WRITER_FINISHED     [sqlite3PagerCommitPhaseOne]
**   WRITER_***        -> READER              [pager_end_transaction]
**
**   WRITER_***        -> ERROR               [pager_error]
**   ERROR             -> OPEN                [pager_unlock]
** 
**
**  OPEN:
**
**    The pager starts up in this state. Nothing is guaranteed in this
**    state - the file may or may not be locked and the database size is
**    unknown. The database may not be read or written.
**
**    * No read or write transaction is active.
**    * Any lock, or no lock at all, may be held on the database file.
**    * The dbSize, dbOrigSize and dbFileSize variables may not be trusted.
**
**  READER:
**
**    In this state all the requirements for reading the database in 
**    rollback (non-WAL) mode are met. Unless the pager is (or recently
**    was) in exclusive-locking mode, a user-level read transaction is 
**    open. The database size is known in this state.
**
**    A connection running with locking_mode=normal enters this state when
**    it opens a read-transaction on the database and returns to state
**    OPEN after the read-transaction is completed. However a connection
**    running in locking_mode=exclusive (including temp databases) remains in
**    this state even after the read-transaction is closed. The only way
**    a locking_mode=exclusive connection can transition from READER to OPEN
**    is via the ERROR state (see below).
** 
**    * A read transaction may be active (but a write-transaction cannot).
**    * A SHARED or greater lock is held on the database file.
**    * The dbSize variable may be trusted (even if a user-level read 
**      transaction is not active). The dbOrigSize and dbFileSize variables
**      may not be trusted at this point.
**    * If the database is a WAL database, then the WAL connection is open.
**    * Even if a read-transaction is not open, it is guaranteed that 
**      there is no hot-journal in the file-system.
**
**  WRITER_LOCKED:
**
**    The pager moves to this state from READER when a write-transaction
**    is first opened on the database. In WRITER_LOCKED state, all locks 
**    required to start a write-transaction are held, but no actual 
**    modifications to the cache or database have taken place.
**
**    In rollback mode, a RESERVED or (if the transaction was opened with 
**    BEGIN EXCLUSIVE) EXCLUSIVE lock is obtained on the database file when
**    moving to this state, but the journal file is not written to or opened 
**    to in this state. If the transaction is committed or rolled back while 
**    in WRITER_LOCKED state, all that is required is to unlock the database 
**    file.
**
**    IN WAL mode, WalBeginWriteTransaction() is called to lock the log file.
**    If the connection is running with locking_mode=exclusive, an attempt
**    is made to obtain an EXCLUSIVE lock on the database file.
**
**    * A write transaction is active.
**    * If the connection is open in rollback-mode, a RESERVED or greater 
**      lock is held on the database file.
**    * If the connection is open in WAL-mode, a WAL write transaction
**      is open (i.e. sqlite3WalBeginWriteTransaction() has been successfully
**      called).
**    * The dbSize, dbOrigSize and dbFileSize variables are all valid.
**    * The contents of the pager cache have not been modified.
**    * The journal file may or may not be open.
**    * Nothing (not even the first header) has been written to the journal.
**
**  WRITER_CACHEMOD:
**
**    A pager moves from WRITER_LOCKED state to this state when a page is
**    first modified by the upper layer. In rollback mode the journal file
**    is opened (if it is not already open) and a header written to the
**    start of it. The database file on disk has not been modified.
**
**    * A write transaction is active.
**    * A RESERVED or greater lock is held on the database file.
**    * The journal file is open and the first header has been written 
**      to it, but the header has not been synced to disk.
**    * The contents of the page cache have been modified.
**
**  WRITER_DBMOD:
**
**    The pager transitions from WRITER_CACHEMOD into WRITER_DBMOD state
**    when it modifies the contents of the database file. WAL connections
**    never enter this state (since they do not modify the database file,
**    just the log file).
**
**    * A write transaction is active.
**    * An EXCLUSIVE or greater lock is held on the database file.
**    * The journal file is open and the first header has been written 
**      and synced to disk.
**    * The contents of the page cache have been modified (and possibly
**      written to disk).
**
**  WRITER_FINISHED:
**
**    It is not possible for a WAL connection to enter this state.
**
**    A rollback-mode pager changes to WRITER_FINISHED state from WRITER_DBMOD
**    state after the entire transaction has been successfully written into the
**    database file. In this state the transaction may be committed simply
**    by finalizing the journal file. Once in WRITER_FINISHED state, it is 
**    not possible to modify the database further. At this point, the upper 
**    layer must either commit or rollback the transaction.
**
**    * A write transaction is active.
**    * An EXCLUSIVE or greater lock is held on the database file.
**    * All writing and syncing of journal and database data has finished.
**      If no error occurred, all that remains is to finalize the journal to
**      commit the transaction. If an error did occur, the caller will need
**      to rollback the transaction. 
**
**  ERROR:
**
**    The ERROR state is entered when an IO or disk-full error (including
**    SQLITE_IOERR_NOMEM) occurs at a point in the code that makes it 
**    difficult to be sure that the in-memory pager state (cache contents, 
**    db size etc.) are consistent with the contents of the file-system.
**
**    Temporary pager files may enter the ERROR state, but in-memory pagers
**    cannot.
**
**    For example, if an IO error occurs while performing a rollback, 
**    the contents of the page-cache may be left in an inconsistent state.
**    At this point it would be dangerous to change back to READER state
**    (as usually happens after a rollback). Any subsequent readers might
**    report database corruption (due to the inconsistent cache), and if
**    they upgrade to writers, they may inadvertently corrupt the database
**    file. To avoid this hazard, the pager switches into the ERROR state
**    instead of READER following such an error.
**
**    Once it has entered the ERROR state, any attempt to use the pager
**    to read or write data returns an error. Eventually, once all 
**    outstanding transactions have been abandoned, the pager is able to
**    transition back to OPEN state, discarding the contents of the 
**    page-cache and any other in-memory state at the same time. Everything
**    is reloaded from disk (and, if necessary, hot-journal rollback peformed)
**    when a read-transaction is next opened on the pager (transitioning
**    the pager into READER state). At that point the system has recovered 
**    from the error.
**
**    Specifically, the pager jumps into the ERROR state if:
**
**      1. An error occurs while attempting a rollback. This happens in
**         function sqlite3PagerRollback().
**
**      2. An error occurs while attempting to finalize a journal file
**         following a commit in function sqlite3PagerCommitPhaseTwo().
**
**      3. An error occurs while attempting to write to the journal or
**         database file in function pagerStress() in order to free up
**         memory.
**
**    In other cases, the error is returned to the b-tree layer. The b-tree
**    layer then attempts a rollback operation. If the error condition 
**    persists, the pager enters the ERROR state via condition (1) above.
**
**    Condition (3) is necessary because it can be triggered by a read-only
**    statement executed within a transaction. In this case, if the error
**    code were simply returned to the user, the b-tree layer would not
**    automatically attempt a rollback, as it assumes that an error in a
**    read-only statement cannot leave the pager in an internally inconsistent 
**    state.
**
**    * The Pager.errCode variable is set to something other than SQLITE_OK.
**    * There are one or more outstanding references to pages (after the
**      last reference is dropped the pager should move back to OPEN state).
**    * The pager is not an in-memory pager.
**    
**
** Notes:
**
**   * A pager is never in WRITER_DBMOD or WRITER_FINISHED state if the
**     connection is open in WAL mode. A WAL connection is always in one
**     of the first four states.
**
**   * Normally, a connection open in exclusive mode is never in PAGER_OPEN
**     state. There are two exceptions: immediately after exclusive-mode has
**     been turned on (and before any read or write transactions are 
**     executed), and when the pager is leaving the "error state".
**
**   * See also: assert_pager_state().
*/
#define PAGER_OPEN                  0
#define PAGER_READER                1
#define PAGER_WRITER_LOCKED         2
#define PAGER_WRITER_CACHEMOD       3
#define PAGER_WRITER_DBMOD          4
#define PAGER_WRITER_FINISHED       5
#define PAGER_ERROR                 6

/*
** The Pager.eLock variable is almost always set to one of the 
** following locking-states, according to the lock currently held on
** the database file: NO_LOCK, SHARED_LOCK, RESERVED_LOCK or EXCLUSIVE_LOCK.
** This variable is kept up to date as locks are taken and released by
** the pagerLockDb() and pagerUnlockDb() wrappers.
**
** If the VFS xLock() or xUnlock() returns an error other than SQLITE_BUSY
** (i.e. one of the SQLITE_IOERR subtypes), it is not clear whether or not
** the operation was successful. In these circumstances pagerLockDb() and
** pagerUnlockDb() take a conservative approach - eLock is always updated
** when unlocking the file, and only updated when locking the file if the
** VFS call is successful. This way, the Pager.eLock variable may be set
** to a less exclusive (lower) value than the lock that is actually held
** at the system level, but it is never set to a more exclusive value.
**
** This is usually safe. If an xUnlock fails or appears to fail, there may 
** be a few redundant xLock() calls or a lock may be held for longer than
** required, but nothing really goes wrong.
**
** The exception is when the database file is unlocked as the pager moves
** from ERROR to OPEN state. At this point there may be a hot-journal file 
** in the file-system that needs to be rolled back (as part of an OPEN->SHARED
** transition, by the same pager or any other). If the call to xUnlock()
** fails at this point and the pager is left holding an EXCLUSIVE lock, this
** can confuse the call to xCheckReservedLock() call made later as part
** of hot-journal detection.
**
** xCheckReservedLock() is defined as returning true "if there is a RESERVED 
** lock held by this process or any others". So xCheckReservedLock may 
** return true because the caller itself is holding an EXCLUSIVE lock (but
** doesn't know it because of a previous error in xUnlock). If this happens
** a hot-journal may be mistaken for a journal being created by an active
** transaction in another process, causing SQLite to read from the database
** without rolling it back.
**
** To work around this, if a call to xUnlock() fails when unlocking the
** database in the ERROR state, Pager.eLock is set to UNKNOWN_LOCK. It
** is only changed back to a real locking state after a successful call
** to xLock(EXCLUSIVE). Also, the code to do the OPEN->SHARED state transition
** omits the check for a hot-journal if Pager.eLock is set to UNKNOWN_LOCK 
** lock. Instead, it assumes a hot-journal exists and obtains an EXCLUSIVE
** lock on the database file before attempting to roll it back. See function
** PagerSharedLock() for more detail.
**
** Pager.eLock may only be set to UNKNOWN_LOCK when the pager is in 
** PAGER_OPEN state.
*/
#define UNKNOWN_LOCK                (EXCLUSIVE_LOCK+1)

/*
** The maximum allowed sector size. 64KiB. If the xSectorsize() method 
** returns a value larger than this, then MAX_SECTOR_SIZE is used instead.
** This could conceivably cause corruption following a power failure on
** such a system. This is currently an undocumented limit.
*/
#define MAX_SECTOR_SIZE 0x10000


/*
** An instance of the following structure is allocated for each active
** savepoint and statement transaction in the system. All such structures
** are stored in the Pager.aSavepoint[] array, which is allocated and
** resized using sqlite3Realloc().
**
** When a savepoint is created, the PagerSavepoint.iHdrOffset field is
** set to 0. If a journal-header is written into the main journal while
** the savepoint is active, then iHdrOffset is set to the byte offset 
** immediately following the last journal record written into the main
** journal before the journal-header. This is required during savepoint
** rollback (see pagerPlaybackSavepoint()).
*/
typedef struct PagerSavepoint PagerSavepoint;
struct PagerSavepoint {
  i64 iOffset;                 /* Starting offset in main journal */
  i64 iHdrOffset;              /* See above */
  Bitvec *pInSavepoint;        /* Set of pages in this savepoint */
  Pgno nOrig;                  /* Original number of pages in file */
  Pgno iSubRec;                /* Index of first record in sub-journal */
#ifndef SQLITE_OMIT_WAL
  u32 aWalData[WAL_SAVEPOINT_NDATA];        /* WAL savepoint context */
#endif
};

/*
** Bits of the Pager.doNotSpill flag.  See further description below.
*/
#define SPILLFLAG_OFF         0x01 /* Never spill cache.  Set via pragma */
#define SPILLFLAG_ROLLBACK    0x02 /* Current rolling back, so do not spill */
#define SPILLFLAG_NOSYNC      0x04 /* Spill is ok, but do not sync */

/*
** An open page cache is an instance of struct Pager. A description of
** some of the more important member variables follows:
**
** eState
**
**   The current 'state' of the pager object. See the comment and state
**   diagram above for a description of the pager state.
**
** eLock
**
**   For a real on-disk database, the current lock held on the database file -
**   NO_LOCK, SHARED_LOCK, RESERVED_LOCK or EXCLUSIVE_LOCK.
**
**   For a temporary or in-memory database (neither of which require any
**   locks), this variable is always set to EXCLUSIVE_LOCK. Since such
**   databases always have Pager.exclusiveMode==1, this tricks the pager
**   logic into thinking that it already has all the locks it will ever
**   need (and no reason to release them).
**
**   In some (obscure) circumstances, this variable may also be set to
**   UNKNOWN_LOCK. See the comment above the #define of UNKNOWN_LOCK for
**   details.
**
** changeCountDone
**
**   This boolean variable is used to make sure that the change-counter 
**   (the 4-byte header field at byte offset 24 of the database file) is 
**   not updated more often than necessary. 
**
**   It is set to true when the change-counter field is updated, which 
**   can only happen if an exclusive lock is held on the database file.
**   It is cleared (set to false) whenever an exclusive lock is 
**   relinquished on the database file. Each time a transaction is committed,
**   The changeCountDone flag is inspected. If it is true, the work of
**   updating the change-counter is omitted for the current transaction.
**
**   This mechanism means that when running in exclusive mode, a connection 
**   need only update the change-counter once, for the first transaction
**   committed.
**
** setSuper
**
**   When PagerCommitPhaseOne() is called to commit a transaction, it may
**   (or may not) specify a super-journal name to be written into the 
**   journal file before it is synced to disk.
**
**   Whether or not a journal file contains a super-journal pointer affects 
**   the way in which the journal file is finalized after the transaction is 
**   committed or rolled back when running in "journal_mode=PERSIST" mode.
**   If a journal file does not contain a super-journal pointer, it is
**   finalized by overwriting the first journal header with zeroes. If
**   it does contain a super-journal pointer the journal file is finalized 
**   by truncating it to zero bytes, just as if the connection were 
**   running in "journal_mode=truncate" mode.
**
**   Journal files that contain super-journal pointers cannot be finalized
**   simply by overwriting the first journal-header with zeroes, as the
**   super-journal pointer could interfere with hot-journal rollback of any
**   subsequently interrupted transaction that reuses the journal file.
**
**   The flag is cleared as soon as the journal file is finalized (either
**   by PagerCommitPhaseTwo or PagerRollback). If an IO error prevents the
**   journal file from being successfully finalized, the setSuper flag
**   is cleared anyway (and the pager will move to ERROR state).
**
** doNotSpill
**
**   This variables control the behavior of cache-spills  (calls made by
**   the pcache module to the pagerStress() routine to write cached data
**   to the file-system in order to free up memory).
**
**   When bits SPILLFLAG_OFF or SPILLFLAG_ROLLBACK of doNotSpill are set,
**   writing to the database from pagerStress() is disabled altogether.
**   The SPILLFLAG_ROLLBACK case is done in a very obscure case that
**   comes up during savepoint rollback that requires the pcache module
**   to allocate a new page to prevent the journal file from being written
**   while it is being traversed by code in pager_playback().  The SPILLFLAG_OFF
**   case is a user preference.
** 
**   If the SPILLFLAG_NOSYNC bit is set, writing to the database from
**   pagerStress() is permitted, but syncing the journal file is not.
**   This flag is set by sqlite3PagerWrite() when the file-system sector-size
**   is larger than the database page-size in order to prevent a journal sync
**   from happening in between the journalling of two pages on the same sector. 
**
** subjInMemory
**
**   This is a boolean variable. If true, then any required sub-journal
**   is opened as an in-memory journal file. If false, then in-memory
**   sub-journals are only used for in-memory pager files.
**
**   This variable is updated by the upper layer each time a new 
**   write-transaction is opened.
**
** dbSize, dbOrigSize, dbFileSize
**
**   Variable dbSize is set to the number of pages in the database file.
**   It is valid in PAGER_READER and higher states (all states except for
**   OPEN and ERROR). 
**
**   dbSize is set based on the size of the database file, which may be 
**   larger than the size of the database (the value stored at offset
**   28 of the database header by the btree). If the size of the file
**   is not an integer multiple of the page-size, the value stored in
**   dbSize is rounded down (i.e. a 5KB file with 2K page-size has dbSize==2).
**   Except, any file that is greater than 0 bytes in size is considered
**   to have at least one page. (i.e. a 1KB file with 2K page-size leads
**   to dbSize==1).
**
**   During a write-transaction, if pages with page-numbers greater than
**   dbSize are modified in the cache, dbSize is updated accordingly.
**   Similarly, if the database is truncated using PagerTruncateImage(), 
**   dbSize is updated.
**
**   Variables dbOrigSize and dbFileSize are valid in states 
**   PAGER_WRITER_LOCKED and higher. dbOrigSize is a copy of the dbSize
**   variable at the start of the transaction. It is used during rollback,
**   and to determine whether or not pages need to be journalled before
**   being modified.
**
**   Throughout a write-transaction, dbFileSize contains the size of
**   the file on disk in pages. It is set to a copy of dbSize when the
**   write-transaction is first opened, and updated when VFS calls are made
**   to write or truncate the database file on disk. 
**
**   The only reason the dbFileSize variable is required is to suppress 
**   unnecessary calls to xTruncate() after committing a transaction. If, 
**   when a transaction is committed, the dbFileSize variable indicates 
**   that the database file is larger than the database image (Pager.dbSize), 
**   pager_truncate() is called. The pager_truncate() call uses xFilesize()
**   to measure the database file on disk, and then truncates it if required.
**   dbFileSize is not used when rolling back a transaction. In this case
**   pager_truncate() is called unconditionally (which means there may be
**   a call to xFilesize() that is not strictly required). In either case,
**   pager_truncate() may cause the file to become smaller or larger.
**
** dbHintSize
**
**   The dbHintSize variable is used to limit the number of calls made to
**   the VFS xFileControl(FCNTL_SIZE_HINT) method. 
**
**   dbHintSize is set to a copy of the dbSize variable when a
**   write-transaction is opened (at the same time as dbFileSize and
**   dbOrigSize). If the xFileControl(FCNTL_SIZE_HINT) method is called,
**   dbHintSize is increased to the number of pages that correspond to the
**   size-hint passed to the method call. See pager_write_pagelist() for 
**   details.
**
** errCode
**
**   The Pager.errCode variable is only ever used in PAGER_ERROR state. It
**   is set to zero in all other states. In PAGER_ERROR state, Pager.errCode 
**   is always set to SQLITE_FULL, SQLITE_IOERR or one of the SQLITE_IOERR_XXX 
**   sub-codes.
**
** syncFlags, walSyncFlags
**
**   syncFlags is either SQLITE_SYNC_NORMAL (0x02) or SQLITE_SYNC_FULL (0x03).
**   syncFlags is used for rollback mode.  walSyncFlags is used for WAL mode
**   and contains the flags used to sync the checkpoint operations in the
**   lower two bits, and sync flags used for transaction commits in the WAL
**   file in bits 0x04 and 0x08.  In other words, to get the correct sync flags
**   for checkpoint operations, use (walSyncFlags&0x03) and to get the correct
**   sync flags for transaction commit, use ((walSyncFlags>>2)&0x03).  Note
**   that with synchronous=NORMAL in WAL mode, transaction commit is not synced
**   meaning that the 0x04 and 0x08 bits are both zero.
*/
struct Pager {
  sqlite3_vfs *pVfs;          /* OS functions to use for IO */
  u8 exclusiveMode;           /* Boolean. True if locking_mode==EXCLUSIVE */
  u8 journalMode;             /* One of the PAGER_JOURNALMODE_* values */
  u8 useJournal;              /* Use a rollback journal on this file */
  u8 noSync;                  /* Do not sync the journal if true */
  u8 fullSync;                /* Do extra syncs of the journal for robustness */
  u8 extraSync;               /* sync directory after journal delete */
  u8 syncFlags;               /* SYNC_NORMAL or SYNC_FULL otherwise */
  u8 walSyncFlags;            /* See description above */
  u8 tempFile;                /* zFilename is a temporary or immutable file */
  u8 noLock;                  /* Do not lock (except in WAL mode) */
  u8 readOnly;                /* True for a read-only database */
  u8 memDb;                   /* True to inhibit all file I/O */

  /**************************************************************************
  ** The following block contains those class members that change during
  ** routine operation.  Class members not in this block are either fixed
  ** when the pager is first created or else only change when there is a
  ** significant mode change (such as changing the page_size, locking_mode,
  ** or the journal_mode).  From another view, these class members describe
  ** the "state" of the pager, while other class members describe the
  ** "configuration" of the pager.
  */
  u8 eState;                  /* Pager state (OPEN, READER, WRITER_LOCKED..) */
  u8 eLock;                   /* Current lock held on database file */
  u8 changeCountDone;         /* Set after incrementing the change-counter */
  u8 setSuper;                /* Super-jrnl name is written into jrnl */
  u8 doNotSpill;              /* Do not spill the cache when non-zero */
  u8 subjInMemory;            /* True to use in-memory sub-journals */
  u8 bUseFetch;               /* True to use xFetch() */
  u8 hasHeldSharedLock;       /* True if a shared lock has ever been held */
  Pgno dbSize;                /* Number of pages in the database */
  Pgno dbOrigSize;            /* dbSize before the current transaction */
  Pgno dbFileSize;            /* Number of pages in the database file */
  Pgno dbHintSize;            /* Value passed to FCNTL_SIZE_HINT call */
  int errCode;                /* One of several kinds of errors */
  int nRec;                   /* Pages journalled since last j-header written */
  u32 cksumInit;              /* Quasi-random value added to every checksum */
  u32 nSubRec;                /* Number of records written to sub-journal */
  Bitvec *pInJournal;         /* One bit for each page in the database file */
#ifndef SQLITE_OMIT_CONCURRENT
  Bitvec *pAllRead;           /* Pages read within current CONCURRENT trans. */
#endif
  sqlite3_file *fd;           /* File descriptor for database */
  sqlite3_file *jfd;          /* File descriptor for main journal */
  sqlite3_file *sjfd;         /* File descriptor for sub-journal */
  i64 journalOff;             /* Current write offset in the journal file */
  i64 journalHdr;             /* Byte offset to previous journal header */
  sqlite3_backup *pBackup;    /* Pointer to list of ongoing backup processes */
  PagerSavepoint *aSavepoint; /* Array of active savepoints */
  int nSavepoint;             /* Number of elements in aSavepoint[] */
  u32 iDataVersion;           /* Changes whenever database content changes */
  char dbFileVers[16];        /* Changes whenever database file changes */

  int nMmapOut;               /* Number of mmap pages currently outstanding */
  sqlite3_int64 szMmap;       /* Desired maximum mmap size */
  PgHdr *pMmapFreelist;       /* List of free mmap page headers (pDirty) */
  /*
  ** End of the routinely-changing class members
  ***************************************************************************/

  u16 nExtra;                 /* Add this many bytes to each in-memory page */
  i16 nReserve;               /* Number of unused bytes at end of each page */
  u32 vfsFlags;               /* Flags for sqlite3_vfs.xOpen() */
  u32 sectorSize;             /* Assumed sector size during rollback */
  int pageSize;               /* Number of bytes in a page */
  Pgno mxPgno;                /* Maximum allowed size of the database */
  i64 journalSizeLimit;       /* Size limit for persistent journal files */
  char *zFilename;            /* Name of the database file */
  char *zJournal;             /* Name of the journal file */
  int (*xBusyHandler)(void*); /* Function to call when busy */
  void *pBusyHandlerArg;      /* Context argument for xBusyHandler */
  int aStat[4];               /* Total cache hits, misses, writes, spills */
#ifdef SQLITE_TEST
  int nRead;                  /* Database pages read */
#endif
  void (*xReiniter)(DbPage*); /* Call this routine when reloading pages */
  int (*xGet)(Pager*,Pgno,DbPage**,int); /* Routine to fetch a patch */
  char *pTmpSpace;            /* Pager.pageSize bytes of space for tmp use */
  PCache *pPCache;            /* Pointer to page cache object */
#ifndef SQLITE_OMIT_WAL
  Wal *pWal;                  /* Write-ahead log used by "journal_mode=wal" */
  char *zWal;                 /* File name for write-ahead log */
#endif
};

/*
** Indexes for use with Pager.aStat[]. The Pager.aStat[] array contains
** the values accessed by passing SQLITE_DBSTATUS_CACHE_HIT, CACHE_MISS 
** or CACHE_WRITE to sqlite3_db_status().
*/
#define PAGER_STAT_HIT   0
#define PAGER_STAT_MISS  1
#define PAGER_STAT_WRITE 2
#define PAGER_STAT_SPILL 3

/*
** The following global variables hold counters used for
** testing purposes only.  These variables do not exist in
** a non-testing build.  These variables are not thread-safe.
*/
#ifdef SQLITE_TEST
int sqlite3_pager_readdb_count = 0;    /* Number of full pages read from DB */
int sqlite3_pager_writedb_count = 0;   /* Number of full pages written to DB */
int sqlite3_pager_writej_count = 0;    /* Number of pages written to journal */
# define PAGER_INCR(v)  v++
#else
# define PAGER_INCR(v)
#endif



/*
** Journal files begin with the following magic string.  The data
** was obtained from /dev/random.  It is used only as a sanity check.
**
** Since version 2.8.0, the journal format contains additional sanity
** checking information.  If the power fails while the journal is being
** written, semi-random garbage data might appear in the journal
** file after power is restored.  If an attempt is then made
** to roll the journal back, the database could be corrupted.  The additional
** sanity checking data is an attempt to discover the garbage in the
** journal and ignore it.
**
** The sanity checking information for the new journal format consists
** of a 32-bit checksum on each page of data.  The checksum covers both
** the page number and the pPager->pageSize bytes of data for the page.
** This cksum is initialized to a 32-bit random value that appears in the
** journal file right after the header.  The random initializer is important,
** because garbage data that appears at the end of a journal is likely
** data that was once in other files that have now been deleted.  If the
** garbage data came from an obsolete journal file, the checksums might
** be correct.  But by initializing the checksum to random value which
** is different for every journal, we minimize that risk.
*/
static const unsigned char aJournalMagic[] = {
  0xd9, 0xd5, 0x05, 0xf9, 0x20, 0xa1, 0x63, 0xd7,
};

/*
** The size of the of each page record in the journal is given by
** the following macro.
*/
#define JOURNAL_PG_SZ(pPager)  ((pPager->pageSize) + 8)

/*
** The journal header size for this pager. This is usually the same 
** size as a single disk sector. See also setSectorSize().
*/
#define JOURNAL_HDR_SZ(pPager) (pPager->sectorSize)

/*
** The macro MEMDB is true if we are dealing with an in-memory database.
** We do this as a macro so that if the SQLITE_OMIT_MEMORYDB macro is set,
** the value of MEMDB will be a constant and the compiler will optimize
** out code that would never execute.
*/
#ifdef SQLITE_OMIT_MEMORYDB
# define MEMDB 0
#else
# define MEMDB pPager->memDb
#endif

/*
** The macro USEFETCH is true if we are allowed to use the xFetch and xUnfetch
** interfaces to access the database using memory-mapped I/O.
*/
#if SQLITE_MAX_MMAP_SIZE>0
# define USEFETCH(x) ((x)->bUseFetch)
#else
# define USEFETCH(x) 0
#endif

/*
** The argument to this macro is a file descriptor (type sqlite3_file*).
** Return 0 if it is not open, or non-zero (but not 1) if it is.
**
** This is so that expressions can be written as:
**
**   if( isOpen(pPager->jfd) ){ ...
**
** instead of
**
**   if( pPager->jfd->pMethods ){ ...
*/
#define isOpen(pFd) ((pFd)->pMethods!=0)

#ifdef SQLITE_DIRECT_OVERFLOW_READ
/*
** Return true if page pgno can be read directly from the database file
** by the b-tree layer. This is the case if:
**
**   * the database file is open,
**   * there are no dirty pages in the cache, and
**   * the desired page is not currently in the wal file.
*/
int sqlite3PagerDirectReadOk(Pager *pPager, Pgno pgno){
  if( pPager->fd->pMethods==0 ) return 0;
  if( sqlite3PCacheIsDirty(pPager->pPCache) ) return 0;
#ifndef SQLITE_OMIT_WAL
  if( pPager->pWal ){
    u32 iRead = 0;
    int rc;
    rc = sqlite3WalFindFrame(pPager->pWal, pgno, &iRead);
    return (rc==SQLITE_OK && iRead==0);
  }
#endif
  return 1;
}
#endif

#ifndef SQLITE_OMIT_WAL
# define pagerUseWal(x) ((x)->pWal!=0)
#else
# define pagerUseWal(x) 0
# define pagerRollbackWal(x) 0
# define pagerWalFrames(v,w,x,y) 0
# define pagerOpenWalIfPresent(z) SQLITE_OK
# define pagerBeginReadTransaction(z) SQLITE_OK
#endif

#ifndef NDEBUG 
/*
** Usage:
**
**   assert( assert_pager_state(pPager) );
**
** This function runs many asserts to try to find inconsistencies in
** the internal state of the Pager object.
*/
static int assert_pager_state(Pager *p){
  Pager *pPager = p;

  /* State must be valid. */
  assert( p->eState==PAGER_OPEN
       || p->eState==PAGER_READER
       || p->eState==PAGER_WRITER_LOCKED
       || p->eState==PAGER_WRITER_CACHEMOD
       || p->eState==PAGER_WRITER_DBMOD
       || p->eState==PAGER_WRITER_FINISHED
       || p->eState==PAGER_ERROR
  );

  /* Regardless of the current state, a temp-file connection always behaves
  ** as if it has an exclusive lock on the database file. It never updates
  ** the change-counter field, so the changeCountDone flag is always set.
  */
  assert( p->tempFile==0 || p->eLock==EXCLUSIVE_LOCK );
  assert( p->tempFile==0 || pPager->changeCountDone );

  /* If the useJournal flag is clear, the journal-mode must be "OFF". 
  ** And if the journal-mode is "OFF", the journal file must not be open.
  */
  assert( p->journalMode==PAGER_JOURNALMODE_OFF || p->useJournal );
  assert( p->journalMode!=PAGER_JOURNALMODE_OFF || !isOpen(p->jfd) );

  /* Check that MEMDB implies noSync. And an in-memory journal. Since 
  ** this means an in-memory pager performs no IO at all, it cannot encounter 
  ** either SQLITE_IOERR or SQLITE_FULL during rollback or while finalizing 
  ** a journal file. (although the in-memory journal implementation may 
  ** return SQLITE_IOERR_NOMEM while the journal file is being written). It 
  ** is therefore not possible for an in-memory pager to enter the ERROR 
  ** state.
  */
  if( MEMDB ){
    assert( !isOpen(p->fd) );
    assert( p->noSync );
    assert( p->journalMode==PAGER_JOURNALMODE_OFF 
         || p->journalMode==PAGER_JOURNALMODE_MEMORY 
    );
    assert( p->eState!=PAGER_ERROR && p->eState!=PAGER_OPEN );
    assert( pagerUseWal(p)==0 );
  }

  /* If changeCountDone is set, a RESERVED lock or greater must be held
  ** on the file.
  */
  assert( pPager->changeCountDone==0 || pPager->eLock>=RESERVED_LOCK );
  assert( p->eLock!=PENDING_LOCK );

  switch( p->eState ){
    case PAGER_OPEN:
      assert( !MEMDB );
      assert( pPager->errCode==SQLITE_OK );
      assert( sqlite3PcacheRefCount(pPager->pPCache)==0 || pPager->tempFile );
      break;

    case PAGER_READER:
      assert( pPager->errCode==SQLITE_OK );
      assert( p->eLock!=UNKNOWN_LOCK );
      assert( p->eLock>=SHARED_LOCK );
      break;

    case PAGER_WRITER_LOCKED:
      assert( p->eLock!=UNKNOWN_LOCK );
      assert( pPager->errCode==SQLITE_OK );
      if( !pagerUseWal(pPager) ){
        assert( p->eLock>=RESERVED_LOCK );
      }
#ifndef SQLITE_OMIT_CONCURRENT
      assert( pPager->dbSize==pPager->dbOrigSize || pPager->pAllRead );
#endif
      assert( pPager->dbOrigSize==pPager->dbFileSize );
      assert( pPager->dbOrigSize==pPager->dbHintSize );
      assert( pPager->setSuper==0 );
      break;

    case PAGER_WRITER_CACHEMOD:
      assert( p->eLock!=UNKNOWN_LOCK );
      assert( pPager->errCode==SQLITE_OK );
      if( !pagerUseWal(pPager) ){
        /* It is possible that if journal_mode=wal here that neither the
        ** journal file nor the WAL file are open. This happens during
        ** a rollback transaction that switches from journal_mode=off
        ** to journal_mode=wal.
        */
        assert( p->eLock>=RESERVED_LOCK );
        assert( isOpen(p->jfd) 
             || p->journalMode==PAGER_JOURNALMODE_OFF 
             || p->journalMode==PAGER_JOURNALMODE_WAL 
        );
      }
      assert( pPager->dbOrigSize==pPager->dbFileSize );
      assert( pPager->dbOrigSize==pPager->dbHintSize );
      break;

    case PAGER_WRITER_DBMOD:
      assert( p->eLock==EXCLUSIVE_LOCK );
      assert( pPager->errCode==SQLITE_OK );
      assert( !pagerUseWal(pPager) );
      assert( p->eLock>=EXCLUSIVE_LOCK );
      assert( isOpen(p->jfd) 
           || p->journalMode==PAGER_JOURNALMODE_OFF 
           || p->journalMode==PAGER_JOURNALMODE_WAL 
           || (sqlite3OsDeviceCharacteristics(p->fd)&SQLITE_IOCAP_BATCH_ATOMIC)
      );
      assert( pPager->dbOrigSize<=pPager->dbHintSize );
      break;

    case PAGER_WRITER_FINISHED:
      assert( p->eLock==EXCLUSIVE_LOCK );
      assert( pPager->errCode==SQLITE_OK );
      assert( !pagerUseWal(pPager) );
      assert( isOpen(p->jfd) 
           || p->journalMode==PAGER_JOURNALMODE_OFF 
           || p->journalMode==PAGER_JOURNALMODE_WAL 
           || (sqlite3OsDeviceCharacteristics(p->fd)&SQLITE_IOCAP_BATCH_ATOMIC)
      );
      break;

    case PAGER_ERROR:
      /* There must be at least one outstanding reference to the pager if
      ** in ERROR state. Otherwise the pager should have already dropped
      ** back to OPEN state.
      */
      assert( pPager->errCode!=SQLITE_OK );
      assert( sqlite3PcacheRefCount(pPager->pPCache)>0 || pPager->tempFile );
      break;
  }

  return 1;
}
#endif /* ifndef NDEBUG */

#ifdef SQLITE_DEBUG 
/*
** Return a pointer to a human readable string in a static buffer
** containing the state of the Pager object passed as an argument. This
** is intended to be used within debuggers. For example, as an alternative
** to "print *pPager" in gdb:
**
** (gdb) printf "%s", print_pager_state(pPager)
**
** This routine has external linkage in order to suppress compiler warnings
** about an unused function.  It is enclosed within SQLITE_DEBUG and so does
** not appear in normal builds.
*/
char *print_pager_state(Pager *p){
  static char zRet[1024];

  sqlite3_snprintf(1024, zRet,
      "Filename:      %s\n"
      "State:         %s errCode=%d\n"
      "Lock:          %s\n"
      "Locking mode:  locking_mode=%s\n"
      "Journal mode:  journal_mode=%s\n"
      "Backing store: tempFile=%d memDb=%d useJournal=%d\n"
      "Journal:       journalOff=%lld journalHdr=%lld\n"
      "Size:          dbsize=%d dbOrigSize=%d dbFileSize=%d\n"
      , p->zFilename
      , p->eState==PAGER_OPEN            ? "OPEN" :
        p->eState==PAGER_READER          ? "READER" :
        p->eState==PAGER_WRITER_LOCKED   ? "WRITER_LOCKED" :
        p->eState==PAGER_WRITER_CACHEMOD ? "WRITER_CACHEMOD" :
        p->eState==PAGER_WRITER_DBMOD    ? "WRITER_DBMOD" :
        p->eState==PAGER_WRITER_FINISHED ? "WRITER_FINISHED" :
        p->eState==PAGER_ERROR           ? "ERROR" : "?error?"
      , (int)p->errCode
      , p->eLock==NO_LOCK         ? "NO_LOCK" :
        p->eLock==RESERVED_LOCK   ? "RESERVED" :
        p->eLock==EXCLUSIVE_LOCK  ? "EXCLUSIVE" :
        p->eLock==SHARED_LOCK     ? "SHARED" :
        p->eLock==UNKNOWN_LOCK    ? "UNKNOWN" : "?error?"
      , p->exclusiveMode ? "exclusive" : "normal"
      , p->journalMode==PAGER_JOURNALMODE_MEMORY   ? "memory" :
        p->journalMode==PAGER_JOURNALMODE_OFF      ? "off" :
        p->journalMode==PAGER_JOURNALMODE_DELETE   ? "delete" :
        p->journalMode==PAGER_JOURNALMODE_PERSIST  ? "persist" :
        p->journalMode==PAGER_JOURNALMODE_TRUNCATE ? "truncate" :
        p->journalMode==PAGER_JOURNALMODE_WAL      ? "wal" : "?error?"
      , (int)p->tempFile, (int)p->memDb, (int)p->useJournal
      , p->journalOff, p->journalHdr
      , (int)p->dbSize, (int)p->dbOrigSize, (int)p->dbFileSize
  );

  return zRet;
}
#endif

/* Forward references to the various page getters */
static int getPageNormal(Pager*,Pgno,DbPage**,int);
static int getPageError(Pager*,Pgno,DbPage**,int);
#if SQLITE_MAX_MMAP_SIZE>0
static int getPageMMap(Pager*,Pgno,DbPage**,int);
#endif

/*
** Set the Pager.xGet method for the appropriate routine used to fetch
** content from the pager.
*/
static void setGetterMethod(Pager *pPager){
  if( pPager->errCode ){
    pPager->xGet = getPageError;
#if SQLITE_MAX_MMAP_SIZE>0
  }else if( USEFETCH(pPager) ){
    pPager->xGet = getPageMMap;
#endif /* SQLITE_MAX_MMAP_SIZE>0 */
  }else{
    pPager->xGet = getPageNormal;
  }
}

/*
** Return true if it is necessary to write page *pPg into the sub-journal.
** A page needs to be written into the sub-journal if there exists one
** or more open savepoints for which:
**
**   * The page-number is less than or equal to PagerSavepoint.nOrig, and
**   * The bit corresponding to the page-number is not set in
**     PagerSavepoint.pInSavepoint.
*/
static int subjRequiresPage(PgHdr *pPg){
  Pager *pPager = pPg->pPager;
  PagerSavepoint *p;
  Pgno pgno = pPg->pgno;
  int i;
  for(i=0; i<pPager->nSavepoint; i++){
    p = &pPager->aSavepoint[i];
    if( p->nOrig>=pgno && 0==sqlite3BitvecTestNotNull(p->pInSavepoint, pgno) ){
      return 1;
    }
  }
  return 0;
}

#ifdef SQLITE_DEBUG
/*
** Return true if the page is already in the journal file.
*/
static int pageInJournal(Pager *pPager, PgHdr *pPg){
  return sqlite3BitvecTest(pPager->pInJournal, pPg->pgno);
}
#endif

/*
** Read a 32-bit integer from the given file descriptor.  Store the integer
** that is read in *pRes.  Return SQLITE_OK if everything worked, or an
** error code is something goes wrong.
**
** All values are stored on disk as big-endian.
*/
static int read32bits(sqlite3_file *fd, i64 offset, u32 *pRes){
  unsigned char ac[4];
  int rc = sqlite3OsRead(fd, ac, sizeof(ac), offset);
  if( rc==SQLITE_OK ){
    *pRes = sqlite3Get4byte(ac);
  }
  return rc;
}

/*
** Write a 32-bit integer into a string buffer in big-endian byte order.
*/
#define put32bits(A,B)  sqlite3Put4byte((u8*)A,B)


/*
** Write a 32-bit integer into the given file descriptor.  Return SQLITE_OK
** on success or an error code is something goes wrong.
*/
static int write32bits(sqlite3_file *fd, i64 offset, u32 val){
  char ac[4];
  put32bits(ac, val);
  return sqlite3OsWrite(fd, ac, 4, offset);
}

/*
** Unlock the database file to level eLock, which must be either NO_LOCK
** or SHARED_LOCK. Regardless of whether or not the call to xUnlock()
** succeeds, set the Pager.eLock variable to match the (attempted) new lock.
**
** Except, if Pager.eLock is set to UNKNOWN_LOCK when this function is
** called, do not modify it. See the comment above the #define of 
** UNKNOWN_LOCK for an explanation of this.
*/
static int pagerUnlockDb(Pager *pPager, int eLock){
  int rc = SQLITE_OK;

  assert( !pPager->exclusiveMode || pPager->eLock==eLock );
  assert( eLock==NO_LOCK || eLock==SHARED_LOCK );
  assert( eLock!=NO_LOCK || pagerUseWal(pPager)==0 );
  if( isOpen(pPager->fd) ){
    assert( pPager->eLock>=eLock );
    rc = pPager->noLock ? SQLITE_OK : sqlite3OsUnlock(pPager->fd, eLock);
    if( pPager->eLock!=UNKNOWN_LOCK ){
      pPager->eLock = (u8)eLock;
    }
    IOTRACE(("UNLOCK %p %d\n", pPager, eLock))
  }
  pPager->changeCountDone = pPager->tempFile; /* ticket fb3b3024ea238d5c */
  return rc;
}

/*
** Lock the database file to level eLock, which must be either SHARED_LOCK,
** RESERVED_LOCK or EXCLUSIVE_LOCK. If the caller is successful, set the
** Pager.eLock variable to the new locking state. 
**
** Except, if Pager.eLock is set to UNKNOWN_LOCK when this function is 
** called, do not modify it unless the new locking state is EXCLUSIVE_LOCK. 
** See the comment above the #define of UNKNOWN_LOCK for an explanation 
** of this.
*/
static int pagerLockDb(Pager *pPager, int eLock){
  int rc = SQLITE_OK;

  assert( eLock==SHARED_LOCK || eLock==RESERVED_LOCK || eLock==EXCLUSIVE_LOCK );
  if( pPager->eLock<eLock || pPager->eLock==UNKNOWN_LOCK ){
    rc = pPager->noLock ? SQLITE_OK : sqlite3OsLock(pPager->fd, eLock);
    if( rc==SQLITE_OK && (pPager->eLock!=UNKNOWN_LOCK||eLock==EXCLUSIVE_LOCK) ){
      pPager->eLock = (u8)eLock;
      IOTRACE(("LOCK %p %d\n", pPager, eLock))
    }
  }
  return rc;
}

/*
** This function determines whether or not the atomic-write or
** atomic-batch-write optimizations can be used with this pager. The
** atomic-write optimization can be used if:
**
**  (a) the value returned by OsDeviceCharacteristics() indicates that
**      a database page may be written atomically, and
**  (b) the value returned by OsSectorSize() is less than or equal
**      to the page size.
**
** If it can be used, then the value returned is the size of the journal 
** file when it contains rollback data for exactly one page.
**
** The atomic-batch-write optimization can be used if OsDeviceCharacteristics()
** returns a value with the SQLITE_IOCAP_BATCH_ATOMIC bit set. -1 is
** returned in this case.
**
** If neither optimization can be used, 0 is returned.
*/
static int jrnlBufferSize(Pager *pPager){
  assert( !MEMDB );

#if defined(SQLITE_ENABLE_ATOMIC_WRITE) \
 || defined(SQLITE_ENABLE_BATCH_ATOMIC_WRITE)
  int dc;                           /* Device characteristics */

  assert( isOpen(pPager->fd) );
  dc = sqlite3OsDeviceCharacteristics(pPager->fd);
#else
  UNUSED_PARAMETER(pPager);
#endif

#ifdef SQLITE_ENABLE_BATCH_ATOMIC_WRITE
  if( pPager->dbSize>0 && (dc&SQLITE_IOCAP_BATCH_ATOMIC) ){
    return -1;
  }
#endif

#ifdef SQLITE_ENABLE_ATOMIC_WRITE
  {
    int nSector = pPager->sectorSize;
    int szPage = pPager->pageSize;

    assert(SQLITE_IOCAP_ATOMIC512==(512>>8));
    assert(SQLITE_IOCAP_ATOMIC64K==(65536>>8));
    if( 0==(dc&(SQLITE_IOCAP_ATOMIC|(szPage>>8)) || nSector>szPage) ){
      return 0;
    }
  }

  return JOURNAL_HDR_SZ(pPager) + JOURNAL_PG_SZ(pPager);
#endif

  return 0;
}

/*
** If SQLITE_CHECK_PAGES is defined then we do some sanity checking
** on the cache using a hash function.  This is used for testing
** and debugging only.
*/
#ifdef SQLITE_CHECK_PAGES
/*
** Return a 32-bit hash of the page data for pPage.
*/
static u32 pager_datahash(int nByte, unsigned char *pData){
  u32 hash = 0;
  int i;
  for(i=0; i<nByte; i++){
    hash = (hash*1039) + pData[i];
  }
  return hash;
}
static u32 pager_pagehash(PgHdr *pPage){
  return pager_datahash(pPage->pPager->pageSize, (unsigned char *)pPage->pData);
}
static void pager_set_pagehash(PgHdr *pPage){
  pPage->pageHash = pager_pagehash(pPage);
}

/*
** The CHECK_PAGE macro takes a PgHdr* as an argument. If SQLITE_CHECK_PAGES
** is defined, and NDEBUG is not defined, an assert() statement checks
** that the page is either dirty or still matches the calculated page-hash.
*/
#define CHECK_PAGE(x) checkPage(x)
static void checkPage(PgHdr *pPg){
  Pager *pPager = pPg->pPager;
  assert( pPager->eState!=PAGER_ERROR );
  assert( (pPg->flags&PGHDR_DIRTY) || pPg->pageHash==pager_pagehash(pPg) );
}

#else
#define pager_datahash(X,Y)  0
#define pager_pagehash(X)  0
#define pager_set_pagehash(X)
#define CHECK_PAGE(x)
#endif  /* SQLITE_CHECK_PAGES */

/*
** When this is called the journal file for pager pPager must be open.
** This function attempts to read a super-journal file name from the 
** end of the file and, if successful, copies it into memory supplied 
** by the caller. See comments above writeSuperJournal() for the format
** used to store a super-journal file name at the end of a journal file.
**
** zSuper must point to a buffer of at least nSuper bytes allocated by
** the caller. This should be sqlite3_vfs.mxPathname+1 (to ensure there is
** enough space to write the super-journal name). If the super-journal
** name in the journal is longer than nSuper bytes (including a
** nul-terminator), then this is handled as if no super-journal name
** were present in the journal.
**
** If a super-journal file name is present at the end of the journal
** file, then it is copied into the buffer pointed to by zSuper. A
** nul-terminator byte is appended to the buffer following the
** super-journal file name.
**
** If it is determined that no super-journal file name is present 
** zSuper[0] is set to 0 and SQLITE_OK returned.
**
** If an error occurs while reading from the journal file, an SQLite
** error code is returned.
*/
static int readSuperJournal(sqlite3_file *pJrnl, char *zSuper, u32 nSuper){
  int rc;                    /* Return code */
  u32 len;                   /* Length in bytes of super-journal name */
  i64 szJ;                   /* Total size in bytes of journal file pJrnl */
  u32 cksum;                 /* MJ checksum value read from journal */
  u32 u;                     /* Unsigned loop counter */
  unsigned char aMagic[8];   /* A buffer to hold the magic header */
  zSuper[0] = '\0';

  if( SQLITE_OK!=(rc = sqlite3OsFileSize(pJrnl, &szJ))
   || szJ<16
   || SQLITE_OK!=(rc = read32bits(pJrnl, szJ-16, &len))
   || len>=nSuper 
   || len>szJ-16
   || len==0 
   || SQLITE_OK!=(rc = read32bits(pJrnl, szJ-12, &cksum))
   || SQLITE_OK!=(rc = sqlite3OsRead(pJrnl, aMagic, 8, szJ-8))
   || memcmp(aMagic, aJournalMagic, 8)
   || SQLITE_OK!=(rc = sqlite3OsRead(pJrnl, zSuper, len, szJ-16-len))
  ){
    return rc;
  }

  /* See if the checksum matches the super-journal name */
  for(u=0; u<len; u++){
    cksum -= zSuper[u];
  }
  if( cksum ){
    /* If the checksum doesn't add up, then one or more of the disk sectors
    ** containing the super-journal filename is corrupted. This means
    ** definitely roll back, so just return SQLITE_OK and report a (nul)
    ** super-journal filename.
    */
    len = 0;
  }
  zSuper[len] = '\0';
  zSuper[len+1] = '\0';
   
  return SQLITE_OK;
}

/*
** Return the offset of the sector boundary at or immediately 
** following the value in pPager->journalOff, assuming a sector 
** size of pPager->sectorSize bytes.
**
** i.e for a sector size of 512:
**
**   Pager.journalOff          Return value
**   ---------------------------------------
**   0                         0
**   512                       512
**   100                       512
**   2000                      2048
** 
*/
static i64 journalHdrOffset(Pager *pPager){
  i64 offset = 0;
  i64 c = pPager->journalOff;
  if( c ){
    offset = ((c-1)/JOURNAL_HDR_SZ(pPager) + 1) * JOURNAL_HDR_SZ(pPager);
  }
  assert( offset%JOURNAL_HDR_SZ(pPager)==0 );
  assert( offset>=c );
  assert( (offset-c)<JOURNAL_HDR_SZ(pPager) );
  return offset;
}

/*
** The journal file must be open when this function is called.
**
** This function is a no-op if the journal file has not been written to
** within the current transaction (i.e. if Pager.journalOff==0).
**
** If doTruncate is non-zero or the Pager.journalSizeLimit variable is
** set to 0, then truncate the journal file to zero bytes in size. Otherwise,
** zero the 28-byte header at the start of the journal file. In either case, 
** if the pager is not in no-sync mode, sync the journal file immediately 
** after writing or truncating it.
**
** If Pager.journalSizeLimit is set to a positive, non-zero value, and
** following the truncation or zeroing described above the size of the 
** journal file in bytes is larger than this value, then truncate the
** journal file to Pager.journalSizeLimit bytes. The journal file does
** not need to be synced following this operation.
**
** If an IO error occurs, abandon processing and return the IO error code.
** Otherwise, return SQLITE_OK.
*/
static int zeroJournalHdr(Pager *pPager, int doTruncate){
  int rc = SQLITE_OK;                               /* Return code */
  assert( isOpen(pPager->jfd) );
  assert( !sqlite3JournalIsInMemory(pPager->jfd) );
  if( pPager->journalOff ){
    const i64 iLimit = pPager->journalSizeLimit;    /* Local cache of jsl */

    IOTRACE(("JZEROHDR %p\n", pPager))
    if( doTruncate || iLimit==0 ){
      rc = sqlite3OsTruncate(pPager->jfd, 0);
    }else{
      static const char zeroHdr[28] = {0};
      rc = sqlite3OsWrite(pPager->jfd, zeroHdr, sizeof(zeroHdr), 0);
    }
    if( rc==SQLITE_OK && !pPager->noSync ){
      rc = sqlite3OsSync(pPager->jfd, SQLITE_SYNC_DATAONLY|pPager->syncFlags);
    }

    /* At this point the transaction is committed but the write lock 
    ** is still held on the file. If there is a size limit configured for 
    ** the persistent journal and the journal file currently consumes more
    ** space than that limit allows for, truncate it now. There is no need
    ** to sync the file following this operation.
    */
    if( rc==SQLITE_OK && iLimit>0 ){
      i64 sz;
      rc = sqlite3OsFileSize(pPager->jfd, &sz);
      if( rc==SQLITE_OK && sz>iLimit ){
        rc = sqlite3OsTruncate(pPager->jfd, iLimit);
      }
    }
  }
  return rc;
}

/*
** The journal file must be open when this routine is called. A journal
** header (JOURNAL_HDR_SZ bytes) is written into the journal file at the
** current location.
**
** The format for the journal header is as follows:
** - 8 bytes: Magic identifying journal format.
** - 4 bytes: Number of records in journal, or -1 no-sync mode is on.
** - 4 bytes: Random number used for page hash.
** - 4 bytes: Initial database page count.
** - 4 bytes: Sector size used by the process that wrote this journal.
** - 4 bytes: Database page size.
** 
** Followed by (JOURNAL_HDR_SZ - 28) bytes of unused space.
*/
static int writeJournalHdr(Pager *pPager){
  int rc = SQLITE_OK;                 /* Return code */
  char *zHeader = pPager->pTmpSpace;  /* Temporary space used to build header */
  u32 nHeader = (u32)pPager->pageSize;/* Size of buffer pointed to by zHeader */
  u32 nWrite;                         /* Bytes of header sector written */
  int ii;                             /* Loop counter */

  assert( isOpen(pPager->jfd) );      /* Journal file must be open. */

  if( nHeader>JOURNAL_HDR_SZ(pPager) ){
    nHeader = JOURNAL_HDR_SZ(pPager);
  }

  /* If there are active savepoints and any of them were created 
  ** since the most recent journal header was written, update the 
  ** PagerSavepoint.iHdrOffset fields now.
  */
  for(ii=0; ii<pPager->nSavepoint; ii++){
    if( pPager->aSavepoint[ii].iHdrOffset==0 ){
      pPager->aSavepoint[ii].iHdrOffset = pPager->journalOff;
    }
  }

  pPager->journalHdr = pPager->journalOff = journalHdrOffset(pPager);

  /* 
  ** Write the nRec Field - the number of page records that follow this
  ** journal header. Normally, zero is written to this value at this time.
  ** After the records are added to the journal (and the journal synced, 
  ** if in full-sync mode), the zero is overwritten with the true number
  ** of records (see syncJournal()).
  **
  ** A faster alternative is to write 0xFFFFFFFF to the nRec field. When
  ** reading the journal this value tells SQLite to assume that the
  ** rest of the journal file contains valid page records. This assumption
  ** is dangerous, as if a failure occurred whilst writing to the journal
  ** file it may contain some garbage data. There are two scenarios
  ** where this risk can be ignored:
  **
  **   * When the pager is in no-sync mode. Corruption can follow a
  **     power failure in this case anyway.
  **
  **   * When the SQLITE_IOCAP_SAFE_APPEND flag is set. This guarantees
  **     that garbage data is never appended to the journal file.
  */
  assert( isOpen(pPager->fd) || pPager->noSync );
  if( pPager->noSync || (pPager->journalMode==PAGER_JOURNALMODE_MEMORY)
   || (sqlite3OsDeviceCharacteristics(pPager->fd)&SQLITE_IOCAP_SAFE_APPEND) 
  ){
    memcpy(zHeader, aJournalMagic, sizeof(aJournalMagic));
    put32bits(&zHeader[sizeof(aJournalMagic)], 0xffffffff);
  }else{
    memset(zHeader, 0, sizeof(aJournalMagic)+4);
  }

  /* The random check-hash initializer */ 
  sqlite3_randomness(sizeof(pPager->cksumInit), &pPager->cksumInit);
  put32bits(&zHeader[sizeof(aJournalMagic)+4], pPager->cksumInit);
  /* The initial database size */
  put32bits(&zHeader[sizeof(aJournalMagic)+8], pPager->dbOrigSize);
  /* The assumed sector size for this process */
  put32bits(&zHeader[sizeof(aJournalMagic)+12], pPager->sectorSize);

  /* The page size */
  put32bits(&zHeader[sizeof(aJournalMagic)+16], pPager->pageSize);

  /* Initializing the tail of the buffer is not necessary.  Everything
  ** works find if the following memset() is omitted.  But initializing
  ** the memory prevents valgrind from complaining, so we are willing to
  ** take the performance hit.
  */
  memset(&zHeader[sizeof(aJournalMagic)+20], 0,
         nHeader-(sizeof(aJournalMagic)+20));

  /* In theory, it is only necessary to write the 28 bytes that the 
  ** journal header consumes to the journal file here. Then increment the 
  ** Pager.journalOff variable by JOURNAL_HDR_SZ so that the next 
  ** record is written to the following sector (leaving a gap in the file
  ** that will be implicitly filled in by the OS).
  **
  ** However it has been discovered that on some systems this pattern can 
  ** be significantly slower than contiguously writing data to the file,
  ** even if that means explicitly writing data to the block of 
  ** (JOURNAL_HDR_SZ - 28) bytes that will not be used. So that is what
  ** is done. 
  **
  ** The loop is required here in case the sector-size is larger than the 
  ** database page size. Since the zHeader buffer is only Pager.pageSize
  ** bytes in size, more than one call to sqlite3OsWrite() may be required
  ** to populate the entire journal header sector.
  */ 
  for(nWrite=0; rc==SQLITE_OK&&nWrite<JOURNAL_HDR_SZ(pPager); nWrite+=nHeader){
    IOTRACE(("JHDR %p %lld %d\n", pPager, pPager->journalHdr, nHeader))
    rc = sqlite3OsWrite(pPager->jfd, zHeader, nHeader, pPager->journalOff);
    assert( pPager->journalHdr <= pPager->journalOff );
    pPager->journalOff += nHeader;
  }

  return rc;
}

/*
** The journal file must be open when this is called. A journal header file
** (JOURNAL_HDR_SZ bytes) is read from the current location in the journal
** file. The current location in the journal file is given by
** pPager->journalOff. See comments above function writeJournalHdr() for
** a description of the journal header format.
**
** If the header is read successfully, *pNRec is set to the number of
** page records following this header and *pDbSize is set to the size of the
** database before the transaction began, in pages. Also, pPager->cksumInit
** is set to the value read from the journal header. SQLITE_OK is returned
** in this case.
**
** If the journal header file appears to be corrupted, SQLITE_DONE is
** returned and *pNRec and *PDbSize are undefined.  If JOURNAL_HDR_SZ bytes
** cannot be read from the journal file an error code is returned.
*/
static int readJournalHdr(
  Pager *pPager,               /* Pager object */
  int isHot,
  i64 journalSize,             /* Size of the open journal file in bytes */
  u32 *pNRec,                  /* OUT: Value read from the nRec field */
  u32 *pDbSize                 /* OUT: Value of original database size field */
){
  int rc;                      /* Return code */
  unsigned char aMagic[8];     /* A buffer to hold the magic header */
  i64 iHdrOff;                 /* Offset of journal header being read */

  assert( isOpen(pPager->jfd) );      /* Journal file must be open. */

  /* Advance Pager.journalOff to the start of the next sector. If the
  ** journal file is too small for there to be a header stored at this
  ** point, return SQLITE_DONE.
  */
  pPager->journalOff = journalHdrOffset(pPager);
  if( pPager->journalOff+JOURNAL_HDR_SZ(pPager) > journalSize ){
    return SQLITE_DONE;
  }
  iHdrOff = pPager->journalOff;

  /* Read in the first 8 bytes of the journal header. If they do not match
  ** the  magic string found at the start of each journal header, return
  ** SQLITE_DONE. If an IO error occurs, return an error code. Otherwise,
  ** proceed.
  */
  if( isHot || iHdrOff!=pPager->journalHdr ){
    rc = sqlite3OsRead(pPager->jfd, aMagic, sizeof(aMagic), iHdrOff);
    if( rc ){
      return rc;
    }
    if( memcmp(aMagic, aJournalMagic, sizeof(aMagic))!=0 ){
      return SQLITE_DONE;
    }
  }

  /* Read the first three 32-bit fields of the journal header: The nRec
  ** field, the checksum-initializer and the database size at the start
  ** of the transaction. Return an error code if anything goes wrong.
  */
  if( SQLITE_OK!=(rc = read32bits(pPager->jfd, iHdrOff+8, pNRec))
   || SQLITE_OK!=(rc = read32bits(pPager->jfd, iHdrOff+12, &pPager->cksumInit))
   || SQLITE_OK!=(rc = read32bits(pPager->jfd, iHdrOff+16, pDbSize))
  ){
    return rc;
  }

  if( pPager->journalOff==0 ){
    u32 iPageSize;               /* Page-size field of journal header */
    u32 iSectorSize;             /* Sector-size field of journal header */

    /* Read the page-size and sector-size journal header fields. */
    if( SQLITE_OK!=(rc = read32bits(pPager->jfd, iHdrOff+20, &iSectorSize))
     || SQLITE_OK!=(rc = read32bits(pPager->jfd, iHdrOff+24, &iPageSize))
    ){
      return rc;
    }

    /* Versions of SQLite prior to 3.5.8 set the page-size field of the
    ** journal header to zero. In this case, assume that the Pager.pageSize
    ** variable is already set to the correct page size.
    */
    if( iPageSize==0 ){
      iPageSize = pPager->pageSize;
    }

    /* Check that the values read from the page-size and sector-size fields
    ** are within range. To be 'in range', both values need to be a power
    ** of two greater than or equal to 512 or 32, and not greater than their 
    ** respective compile time maximum limits.
    */
    if( iPageSize<512                  || iSectorSize<32
     || iPageSize>SQLITE_MAX_PAGE_SIZE || iSectorSize>MAX_SECTOR_SIZE
     || ((iPageSize-1)&iPageSize)!=0   || ((iSectorSize-1)&iSectorSize)!=0 
    ){
      /* If the either the page-size or sector-size in the journal-header is 
      ** invalid, then the process that wrote the journal-header must have 
      ** crashed before the header was synced. In this case stop reading 
      ** the journal file here.
      */
      return SQLITE_DONE;
    }

    /* Update the page-size to match the value read from the journal. 
    ** Use a testcase() macro to make sure that malloc failure within 
    ** PagerSetPagesize() is tested.
    */
    rc = sqlite3PagerSetPagesize(pPager, &iPageSize, -1);
    testcase( rc!=SQLITE_OK );

    /* Update the assumed sector-size to match the value used by 
    ** the process that created this journal. If this journal was
    ** created by a process other than this one, then this routine
    ** is being called from within pager_playback(). The local value
    ** of Pager.sectorSize is restored at the end of that routine.
    */
    pPager->sectorSize = iSectorSize;
  }

  pPager->journalOff += JOURNAL_HDR_SZ(pPager);
  return rc;
}


/*
** Write the supplied super-journal name into the journal file for pager
** pPager at the current location. The super-journal name must be the last
** thing written to a journal file. If the pager is in full-sync mode, the
** journal file descriptor is advanced to the next sector boundary before
** anything is written. The format is:
**
**   + 4 bytes: PAGER_MJ_PGNO.
**   + N bytes: super-journal filename in utf-8.
**   + 4 bytes: N (length of super-journal name in bytes, no nul-terminator).
**   + 4 bytes: super-journal name checksum.
**   + 8 bytes: aJournalMagic[].
**
** The super-journal page checksum is the sum of the bytes in thesuper-journal
** name, where each byte is interpreted as a signed 8-bit integer.
**
** If zSuper is a NULL pointer (occurs for a single database transaction), 
** this call is a no-op.
*/
static int writeSuperJournal(Pager *pPager, const char *zSuper){
  int rc;                          /* Return code */
  int nSuper;                      /* Length of string zSuper */
  i64 iHdrOff;                     /* Offset of header in journal file */
  i64 jrnlSize;                    /* Size of journal file on disk */
  u32 cksum = 0;                   /* Checksum of string zSuper */

  assert( pPager->setSuper==0 );
  assert( !pagerUseWal(pPager) );

  if( !zSuper 
   || pPager->journalMode==PAGER_JOURNALMODE_MEMORY 
   || !isOpen(pPager->jfd)
  ){
    return SQLITE_OK;
  }
  pPager->setSuper = 1;
  assert( pPager->journalHdr <= pPager->journalOff );

  /* Calculate the length in bytes and the checksum of zSuper */
  for(nSuper=0; zSuper[nSuper]; nSuper++){
    cksum += zSuper[nSuper];
  }

  /* If in full-sync mode, advance to the next disk sector before writing
  ** the super-journal name. This is in case the previous page written to
  ** the journal has already been synced.
  */
  if( pPager->fullSync ){
    pPager->journalOff = journalHdrOffset(pPager);
  }
  iHdrOff = pPager->journalOff;

  /* Write the super-journal data to the end of the journal file. If
  ** an error occurs, return the error code to the caller.
  */
  if( (0 != (rc = write32bits(pPager->jfd, iHdrOff, PAGER_MJ_PGNO(pPager))))
   || (0 != (rc = sqlite3OsWrite(pPager->jfd, zSuper, nSuper, iHdrOff+4)))
   || (0 != (rc = write32bits(pPager->jfd, iHdrOff+4+nSuper, nSuper)))
   || (0 != (rc = write32bits(pPager->jfd, iHdrOff+4+nSuper+4, cksum)))
   || (0 != (rc = sqlite3OsWrite(pPager->jfd, aJournalMagic, 8,
                                 iHdrOff+4+nSuper+8)))
  ){
    return rc;
  }
  pPager->journalOff += (nSuper+20);

  /* If the pager is in peristent-journal mode, then the physical 
  ** journal-file may extend past the end of the super-journal name
  ** and 8 bytes of magic data just written to the file. This is 
  ** dangerous because the code to rollback a hot-journal file
  ** will not be able to find the super-journal name to determine 
  ** whether or not the journal is hot. 
  **
  ** Easiest thing to do in this scenario is to truncate the journal 
  ** file to the required size.
  */ 
  if( SQLITE_OK==(rc = sqlite3OsFileSize(pPager->jfd, &jrnlSize))
   && jrnlSize>pPager->journalOff
  ){
    rc = sqlite3OsTruncate(pPager->jfd, pPager->journalOff);
  }
  return rc;
}

/*
** Discard the entire contents of the in-memory page-cache.
*/
static void pager_reset(Pager *pPager){
  pPager->iDataVersion++;
  sqlite3BackupRestart(pPager->pBackup);
  sqlite3PcacheClear(pPager->pPCache);
}

/*
** Return the pPager->iDataVersion value
*/
u32 sqlite3PagerDataVersion(Pager *pPager){
  return pPager->iDataVersion;
}

/*
** Free all structures in the Pager.aSavepoint[] array and set both
** Pager.aSavepoint and Pager.nSavepoint to zero. Close the sub-journal
** if it is open and the pager is not in exclusive mode.
*/
static void releaseAllSavepoints(Pager *pPager){
  int ii;               /* Iterator for looping through Pager.aSavepoint */
  for(ii=0; ii<pPager->nSavepoint; ii++){
    sqlite3BitvecDestroy(pPager->aSavepoint[ii].pInSavepoint);
  }
  if( !pPager->exclusiveMode || sqlite3JournalIsInMemory(pPager->sjfd) ){
    sqlite3OsClose(pPager->sjfd);
  }
  sqlite3_free(pPager->aSavepoint);
  pPager->aSavepoint = 0;
  pPager->nSavepoint = 0;
  pPager->nSubRec = 0;
}

/*
** Set the bit number pgno in the PagerSavepoint.pInSavepoint 
** bitvecs of all open savepoints. Return SQLITE_OK if successful
** or SQLITE_NOMEM if a malloc failure occurs.
*/
static int addToSavepointBitvecs(Pager *pPager, Pgno pgno){
  int ii;                   /* Loop counter */
  int rc = SQLITE_OK;       /* Result code */

  for(ii=0; ii<pPager->nSavepoint; ii++){
    PagerSavepoint *p = &pPager->aSavepoint[ii];
    if( pgno<=p->nOrig ){
      rc |= sqlite3BitvecSet(p->pInSavepoint, pgno);
      testcase( rc==SQLITE_NOMEM );
      assert( rc==SQLITE_OK || rc==SQLITE_NOMEM );
    }
  }
  return rc;
}

#ifndef SQLITE_OMIT_CONCURRENT
/*
** If they are not already, begin recording all pages read from the pager layer
** by the b-tree layer This is used by concurrent transactions. Return
** SQLITE_OK if successful, or an SQLite error code (SQLITE_NOMEM) if an error
** occurs.
*/
int sqlite3PagerBeginConcurrent(Pager *pPager){
  int rc = SQLITE_OK;
  if( pPager->pAllRead==0 ){
    pPager->pAllRead = sqlite3BitvecCreate(pPager->dbSize);
    pPager->dbOrigSize = pPager->dbSize;
    if( pPager->pAllRead==0 ){
      rc = SQLITE_NOMEM;
    }
  }
  return rc;
}

/* !defined(SQLITE_OMIT_CONCURRENT)
**
** Stop recording all pages read from the pager layer by the b-tree layer
** and discard any current records.
*/
void sqlite3PagerEndConcurrent(Pager *pPager){
  sqlite3BitvecDestroy(pPager->pAllRead);
  pPager->pAllRead = 0;
}

/* !defined(SQLITE_OMIT_CONCURRENT)
**
** Return true if the database is in wal mode. False otherwise.
*/
int sqlite3PagerIsWal(Pager *pPager){
  return pPager->pWal!=0;
}
#endif /* SQLITE_OMIT_CONCURRENT */

/*
** Free the Pager.pInJournal and Pager.pAllRead bitvec objects.
*/
static void pagerFreeBitvecs(Pager *pPager){
  sqlite3BitvecDestroy(pPager->pInJournal);
  pPager->pInJournal = 0;
  sqlite3PagerEndConcurrent(pPager);
}

/*
** This function is a no-op if the pager is in exclusive mode and not
** in the ERROR state. Otherwise, it switches the pager to PAGER_OPEN
** state.
**
** If the pager is not in exclusive-access mode, the database file is
** completely unlocked. If the file is unlocked and the file-system does
** not exhibit the UNDELETABLE_WHEN_OPEN property, the journal file is
** closed (if it is open).
**
** If the pager is in ERROR state when this function is called, the 
** contents of the pager cache are discarded before switching back to 
** the OPEN state. Regardless of whether the pager is in exclusive-mode
** or not, any journal file left in the file-system will be treated
** as a hot-journal and rolled back the next time a read-transaction
** is opened (by this or by any other connection).
*/
static void pager_unlock(Pager *pPager){

  assert( pPager->eState==PAGER_READER 
       || pPager->eState==PAGER_OPEN 
       || pPager->eState==PAGER_ERROR 
  );

  pagerFreeBitvecs(pPager);
  releaseAllSavepoints(pPager);

  if( pagerUseWal(pPager) ){
    assert( !isOpen(pPager->jfd) );
    sqlite3WalEndReadTransaction(pPager->pWal);
    pPager->eState = PAGER_OPEN;
  }else if( !pPager->exclusiveMode ){
    int rc;                       /* Error code returned by pagerUnlockDb() */
    int iDc = isOpen(pPager->fd)?sqlite3OsDeviceCharacteristics(pPager->fd):0;

    /* If the operating system support deletion of open files, then
    ** close the journal file when dropping the database lock.  Otherwise
    ** another connection with journal_mode=delete might delete the file
    ** out from under us.
    */
    assert( (PAGER_JOURNALMODE_MEMORY   & 5)!=1 );
    assert( (PAGER_JOURNALMODE_OFF      & 5)!=1 );
    assert( (PAGER_JOURNALMODE_WAL      & 5)!=1 );
    assert( (PAGER_JOURNALMODE_DELETE   & 5)!=1 );
    assert( (PAGER_JOURNALMODE_TRUNCATE & 5)==1 );
    assert( (PAGER_JOURNALMODE_PERSIST  & 5)==1 );
    if( 0==(iDc & SQLITE_IOCAP_UNDELETABLE_WHEN_OPEN)
     || 1!=(pPager->journalMode & 5)
    ){
      sqlite3OsClose(pPager->jfd);
    }

    /* If the pager is in the ERROR state and the call to unlock the database
    ** file fails, set the current lock to UNKNOWN_LOCK. See the comment
    ** above the #define for UNKNOWN_LOCK for an explanation of why this
    ** is necessary.
    */
    rc = pagerUnlockDb(pPager, NO_LOCK);
    if( rc!=SQLITE_OK && pPager->eState==PAGER_ERROR ){
      pPager->eLock = UNKNOWN_LOCK;
    }

    /* The pager state may be changed from PAGER_ERROR to PAGER_OPEN here
    ** without clearing the error code. This is intentional - the error
    ** code is cleared and the cache reset in the block below.
    */
    assert( pPager->errCode || pPager->eState!=PAGER_ERROR );
    pPager->eState = PAGER_OPEN;
  }

  /* If Pager.errCode is set, the contents of the pager cache cannot be
  ** trusted. Now that there are no outstanding references to the pager,
  ** it can safely move back to PAGER_OPEN state. This happens in both
  ** normal and exclusive-locking mode.
  */
  assert( pPager->errCode==SQLITE_OK || !MEMDB );
  if( pPager->errCode ){
    if( pPager->tempFile==0 ){
      pager_reset(pPager);
      pPager->changeCountDone = 0;
      pPager->eState = PAGER_OPEN;
    }else{
      pPager->eState = (isOpen(pPager->jfd) ? PAGER_OPEN : PAGER_READER);
    }
    if( USEFETCH(pPager) ) sqlite3OsUnfetch(pPager->fd, 0, 0);
    pPager->errCode = SQLITE_OK;
    setGetterMethod(pPager);
  }

  pPager->journalOff = 0;
  pPager->journalHdr = 0;
  pPager->setSuper = 0;
}

/*
** This function is called whenever an IOERR or FULL error that requires
** the pager to transition into the ERROR state may ahve occurred.
** The first argument is a pointer to the pager structure, the second 
** the error-code about to be returned by a pager API function. The 
** value returned is a copy of the second argument to this function. 
**
** If the second argument is SQLITE_FULL, SQLITE_IOERR or one of the
** IOERR sub-codes, the pager enters the ERROR state and the error code
** is stored in Pager.errCode. While the pager remains in the ERROR state,
** all major API calls on the Pager will immediately return Pager.errCode.
**
** The ERROR state indicates that the contents of the pager-cache 
** cannot be trusted. This state can be cleared by completely discarding 
** the contents of the pager-cache. If a transaction was active when
** the persistent error occurred, then the rollback journal may need
** to be replayed to restore the contents of the database file (as if
** it were a hot-journal).
*/
static int pager_error(Pager *pPager, int rc){
  int rc2 = rc & 0xff;
  assert( rc==SQLITE_OK || !MEMDB );
  assert(
       pPager->errCode==SQLITE_FULL ||
       pPager->errCode==SQLITE_OK ||
       (pPager->errCode & 0xff)==SQLITE_IOERR
  );
  if( rc2==SQLITE_FULL || rc2==SQLITE_IOERR ){
    pPager->errCode = rc;
    pPager->eState = PAGER_ERROR;
    setGetterMethod(pPager);
  }
  return rc;
}

static int pager_truncate(Pager *pPager, Pgno nPage);

/*
** The write transaction open on pPager is being committed (bCommit==1)
** or rolled back (bCommit==0).
**
** Return TRUE if and only if all dirty pages should be flushed to disk.
**
** Rules:
**
**   *  For non-TEMP databases, always sync to disk.  This is necessary
**      for transactions to be durable.
**
**   *  Sync TEMP database only on a COMMIT (not a ROLLBACK) when the backing
**      file has been created already (via a spill on pagerStress()) and
**      when the number of dirty pages in memory exceeds 25% of the total
**      cache size.
*/
static int pagerFlushOnCommit(Pager *pPager, int bCommit){
  if( pPager->tempFile==0 ) return 1;
  if( !bCommit ) return 0;
  if( !isOpen(pPager->fd) ) return 0;
  return (sqlite3PCachePercentDirty(pPager->pPCache)>=25);
}

/*
** This routine ends a transaction. A transaction is usually ended by 
** either a COMMIT or a ROLLBACK operation. This routine may be called 
** after rollback of a hot-journal, or if an error occurs while opening
** the journal file or writing the very first journal-header of a
** database transaction.
** 
** This routine is never called in PAGER_ERROR state. If it is called
** in PAGER_NONE or PAGER_SHARED state and the lock held is less
** exclusive than a RESERVED lock, it is a no-op.
**
** Otherwise, any active savepoints are released.
**
** If the journal file is open, then it is "finalized". Once a journal 
** file has been finalized it is not possible to use it to roll back a 
** transaction. Nor will it be considered to be a hot-journal by this
** or any other database connection. Exactly how a journal is finalized
** depends on whether or not the pager is running in exclusive mode and
** the current journal-mode (Pager.journalMode value), as follows:
**
**   journalMode==MEMORY
**     Journal file descriptor is simply closed. This destroys an 
**     in-memory journal.
**
**   journalMode==TRUNCATE
**     Journal file is truncated to zero bytes in size.
**
**   journalMode==PERSIST
**     The first 28 bytes of the journal file are zeroed. This invalidates
**     the first journal header in the file, and hence the entire journal
**     file. An invalid journal file cannot be rolled back.
**
**   journalMode==DELETE
**     The journal file is closed and deleted using sqlite3OsDelete().
**
**     If the pager is running in exclusive mode, this method of finalizing
**     the journal file is never used. Instead, if the journalMode is
**     DELETE and the pager is in exclusive mode, the method described under
**     journalMode==PERSIST is used instead.
**
** After the journal is finalized, the pager moves to PAGER_READER state.
** If running in non-exclusive rollback mode, the lock on the file is 
** downgraded to a SHARED_LOCK.
**
** SQLITE_OK is returned if no error occurs. If an error occurs during
** any of the IO operations to finalize the journal file or unlock the
** database then the IO error code is returned to the user. If the 
** operation to finalize the journal file fails, then the code still
** tries to unlock the database file if not in exclusive mode. If the
** unlock operation fails as well, then the first error code related
** to the first error encountered (the journal finalization one) is
** returned.
*/
static int pager_end_transaction(Pager *pPager, int hasSuper, int bCommit){
  int rc = SQLITE_OK;      /* Error code from journal finalization operation */
  int rc2 = SQLITE_OK;     /* Error code from db file unlock operation */

  /* Do nothing if the pager does not have an open write transaction
  ** or at least a RESERVED lock. This function may be called when there
  ** is no write-transaction active but a RESERVED or greater lock is
  ** held under two circumstances:
  **
  **   1. After a successful hot-journal rollback, it is called with
  **      eState==PAGER_NONE and eLock==EXCLUSIVE_LOCK.
  **
  **   2. If a connection with locking_mode=exclusive holding an EXCLUSIVE 
  **      lock switches back to locking_mode=normal and then executes a
  **      read-transaction, this function is called with eState==PAGER_READER 
  **      and eLock==EXCLUSIVE_LOCK when the read-transaction is closed.
  */
  assert( assert_pager_state(pPager) );
  assert( pPager->eState!=PAGER_ERROR );
  if( pPager->eState<PAGER_WRITER_LOCKED && pPager->eLock<RESERVED_LOCK ){
    return SQLITE_OK;
  }

  releaseAllSavepoints(pPager);
  assert( isOpen(pPager->jfd) || pPager->pInJournal==0 
      || (sqlite3OsDeviceCharacteristics(pPager->fd)&SQLITE_IOCAP_BATCH_ATOMIC)
  );
  if( isOpen(pPager->jfd) ){
    assert( !pagerUseWal(pPager) );

    /* Finalize the journal file. */
    if( sqlite3JournalIsInMemory(pPager->jfd) ){
      /* assert( pPager->journalMode==PAGER_JOURNALMODE_MEMORY ); */
      sqlite3OsClose(pPager->jfd);
    }else if( pPager->journalMode==PAGER_JOURNALMODE_TRUNCATE ){
      if( pPager->journalOff==0 ){
        rc = SQLITE_OK;
      }else{
        rc = sqlite3OsTruncate(pPager->jfd, 0);
        if( rc==SQLITE_OK && pPager->fullSync ){
          /* Make sure the new file size is written into the inode right away.
          ** Otherwise the journal might resurrect following a power loss and
          ** cause the last transaction to roll back.  See
          ** https://bugzilla.mozilla.org/show_bug.cgi?id=1072773
          */
          rc = sqlite3OsSync(pPager->jfd, pPager->syncFlags);
        }
      }
      pPager->journalOff = 0;
    }else if( pPager->journalMode==PAGER_JOURNALMODE_PERSIST
      || (pPager->exclusiveMode && pPager->journalMode!=PAGER_JOURNALMODE_WAL)
    ){
      rc = zeroJournalHdr(pPager, hasSuper||pPager->tempFile);
      pPager->journalOff = 0;
    }else{
      /* This branch may be executed with Pager.journalMode==MEMORY if
      ** a hot-journal was just rolled back. In this case the journal
      ** file should be closed and deleted. If this connection writes to
      ** the database file, it will do so using an in-memory journal.
      */
      int bDelete = !pPager->tempFile;
      assert( sqlite3JournalIsInMemory(pPager->jfd)==0 );
      assert( pPager->journalMode==PAGER_JOURNALMODE_DELETE 
           || pPager->journalMode==PAGER_JOURNALMODE_MEMORY 
           || pPager->journalMode==PAGER_JOURNALMODE_WAL 
      );
      sqlite3OsClose(pPager->jfd);
      if( bDelete ){
        rc = sqlite3OsDelete(pPager->pVfs, pPager->zJournal, pPager->extraSync);
      }
    }
  }

#ifdef SQLITE_CHECK_PAGES
  sqlite3PcacheIterateDirty(pPager->pPCache, pager_set_pagehash);
  if( pPager->dbSize==0 && sqlite3PcacheRefCount(pPager->pPCache)>0 ){
    PgHdr *p = sqlite3PagerLookup(pPager, 1);
    if( p ){
      p->pageHash = 0;
      sqlite3PagerUnrefNotNull(p);
    }
  }
#endif

  pagerFreeBitvecs(pPager);
  pPager->nRec = 0;
  if( rc==SQLITE_OK ){
    if( MEMDB || pagerFlushOnCommit(pPager, bCommit) ){
      sqlite3PcacheCleanAll(pPager->pPCache);
    }else{
      sqlite3PcacheClearWritable(pPager->pPCache);
    }
    sqlite3PcacheTruncate(pPager->pPCache, pPager->dbSize);
  }

  if( pagerUseWal(pPager) ){
    /* Drop the WAL write-lock, if any. Also, if the connection was in 
    ** locking_mode=exclusive mode but is no longer, drop the EXCLUSIVE 
    ** lock held on the database file.
    */
    rc2 = sqlite3WalEndWriteTransaction(pPager->pWal);
    assert( rc2==SQLITE_OK );
  }else if( rc==SQLITE_OK && bCommit && pPager->dbFileSize>pPager->dbSize ){
    /* This branch is taken when committing a transaction in rollback-journal
    ** mode if the database file on disk is larger than the database image.
    ** At this point the journal has been finalized and the transaction 
    ** successfully committed, but the EXCLUSIVE lock is still held on the
    ** file. So it is safe to truncate the database file to its minimum
    ** required size.  */
    assert( pPager->eLock==EXCLUSIVE_LOCK );
    rc = pager_truncate(pPager, pPager->dbSize);
  }

  if( rc==SQLITE_OK && bCommit ){
    rc = sqlite3OsFileControl(pPager->fd, SQLITE_FCNTL_COMMIT_PHASETWO, 0);
    if( rc==SQLITE_NOTFOUND ) rc = SQLITE_OK;
  }

  if( !pPager->exclusiveMode 
   && (!pagerUseWal(pPager) || sqlite3WalExclusiveMode(pPager->pWal, 0))
  ){
    rc2 = pagerUnlockDb(pPager, SHARED_LOCK);
  }
  pPager->eState = PAGER_READER;
  pPager->setSuper = 0;

  return (rc==SQLITE_OK?rc2:rc);
}

/*
** Execute a rollback if a transaction is active and unlock the 
** database file. 
**
** If the pager has already entered the ERROR state, do not attempt 
** the rollback at this time. Instead, pager_unlock() is called. The
** call to pager_unlock() will discard all in-memory pages, unlock
** the database file and move the pager back to OPEN state. If this 
** means that there is a hot-journal left in the file-system, the next 
** connection to obtain a shared lock on the pager (which may be this one) 
** will roll it back.
**
** If the pager has not already entered the ERROR state, but an IO or
** malloc error occurs during a rollback, then this will itself cause 
** the pager to enter the ERROR state. Which will be cleared by the
** call to pager_unlock(), as described above.
*/
static void pagerUnlockAndRollback(Pager *pPager){
  if( pPager->eState!=PAGER_ERROR && pPager->eState!=PAGER_OPEN ){
    assert( assert_pager_state(pPager) );
    if( pPager->eState>=PAGER_WRITER_LOCKED ){
      sqlite3BeginBenignMalloc();
      sqlite3PagerRollback(pPager);
      sqlite3EndBenignMalloc();
    }else if( !pPager->exclusiveMode ){
      assert( pPager->eState==PAGER_READER );
      pager_end_transaction(pPager, 0, 0);
    }
  }
  pager_unlock(pPager);
}

/*
** Parameter aData must point to a buffer of pPager->pageSize bytes
** of data. Compute and return a checksum based ont the contents of the 
** page of data and the current value of pPager->cksumInit.
**
** This is not a real checksum. It is really just the sum of the 
** random initial value (pPager->cksumInit) and every 200th byte
** of the page data, starting with byte offset (pPager->pageSize%200).
** Each byte is interpreted as an 8-bit unsigned integer.
**
** Changing the formula used to compute this checksum results in an
** incompatible journal file format.
**
** If journal corruption occurs due to a power failure, the most likely 
** scenario is that one end or the other of the record will be changed. 
** It is much less likely that the two ends of the journal record will be
** correct and the middle be corrupt.  Thus, this "checksum" scheme,
** though fast and simple, catches the mostly likely kind of corruption.
*/
static u32 pager_cksum(Pager *pPager, const u8 *aData){
  u32 cksum = pPager->cksumInit;         /* Checksum value to return */
  int i = pPager->pageSize-200;          /* Loop counter */
  while( i>0 ){
    cksum += aData[i];
    i -= 200;
  }
  return cksum;
}

/*
** Read a single page from either the journal file (if isMainJrnl==1) or
** from the sub-journal (if isMainJrnl==0) and playback that page.
** The page begins at offset *pOffset into the file. The *pOffset
** value is increased to the start of the next page in the journal.
**
** The main rollback journal uses checksums - the statement journal does 
** not.
**
** If the page number of the page record read from the (sub-)journal file
** is greater than the current value of Pager.dbSize, then playback is
** skipped and SQLITE_OK is returned.
**
** If pDone is not NULL, then it is a record of pages that have already
** been played back.  If the page at *pOffset has already been played back
** (if the corresponding pDone bit is set) then skip the playback.
** Make sure the pDone bit corresponding to the *pOffset page is set
** prior to returning.
**
** If the page record is successfully read from the (sub-)journal file
** and played back, then SQLITE_OK is returned. If an IO error occurs
** while reading the record from the (sub-)journal file or while writing
** to the database file, then the IO error code is returned. If data
** is successfully read from the (sub-)journal file but appears to be
** corrupted, SQLITE_DONE is returned. Data is considered corrupted in
** two circumstances:
** 
**   * If the record page-number is illegal (0 or PAGER_MJ_PGNO), or
**   * If the record is being rolled back from the main journal file
**     and the checksum field does not match the record content.
**
** Neither of these two scenarios are possible during a savepoint rollback.
**
** If this is a savepoint rollback, then memory may have to be dynamically
** allocated by this function. If this is the case and an allocation fails,
** SQLITE_NOMEM is returned.
*/
static int pager_playback_one_page(
  Pager *pPager,                /* The pager being played back */
  i64 *pOffset,                 /* Offset of record to playback */
  Bitvec *pDone,                /* Bitvec of pages already played back */
  int isMainJrnl,               /* 1 -> main journal. 0 -> sub-journal. */
  int isSavepnt                 /* True for a savepoint rollback */
){
  int rc;
  PgHdr *pPg;                   /* An existing page in the cache */
  Pgno pgno;                    /* The page number of a page in journal */
  u32 cksum;                    /* Checksum used for sanity checking */
  char *aData;                  /* Temporary storage for the page */
  sqlite3_file *jfd;            /* The file descriptor for the journal file */
  int isSynced;                 /* True if journal page is synced */

  assert( (isMainJrnl&~1)==0 );      /* isMainJrnl is 0 or 1 */
  assert( (isSavepnt&~1)==0 );       /* isSavepnt is 0 or 1 */
  assert( isMainJrnl || pDone );     /* pDone always used on sub-journals */
  assert( isSavepnt || pDone==0 );   /* pDone never used on non-savepoint */

  aData = pPager->pTmpSpace;
  assert( aData );         /* Temp storage must have already been allocated */
  assert( pagerUseWal(pPager)==0 || (!isMainJrnl && isSavepnt) );

  /* Either the state is greater than PAGER_WRITER_CACHEMOD (a transaction 
  ** or savepoint rollback done at the request of the caller) or this is
  ** a hot-journal rollback. If it is a hot-journal rollback, the pager
  ** is in state OPEN and holds an EXCLUSIVE lock. Hot-journal rollback
  ** only reads from the main journal, not the sub-journal.
  */
  assert( pPager->eState>=PAGER_WRITER_CACHEMOD
       || (pPager->eState==PAGER_OPEN && pPager->eLock==EXCLUSIVE_LOCK)
  );
  assert( pPager->eState>=PAGER_WRITER_CACHEMOD || isMainJrnl );

  /* Read the page number and page data from the journal or sub-journal
  ** file. Return an error code to the caller if an IO error occurs.
  */
  jfd = isMainJrnl ? pPager->jfd : pPager->sjfd;
  rc = read32bits(jfd, *pOffset, &pgno);
  if( rc!=SQLITE_OK ) return rc;
  rc = sqlite3OsRead(jfd, (u8*)aData, pPager->pageSize, (*pOffset)+4);
  if( rc!=SQLITE_OK ) return rc;
  *pOffset += pPager->pageSize + 4 + isMainJrnl*4;

  /* Sanity checking on the page.  This is more important that I originally
  ** thought.  If a power failure occurs while the journal is being written,
  ** it could cause invalid data to be written into the journal.  We need to
  ** detect this invalid data (with high probability) and ignore it.
  */
  if( pgno==0 || pgno==PAGER_MJ_PGNO(pPager) ){
    assert( !isSavepnt );
    return SQLITE_DONE;
  }
  if( pgno>(Pgno)pPager->dbSize || sqlite3BitvecTest(pDone, pgno) ){
    return SQLITE_OK;
  }
  if( isMainJrnl ){
    rc = read32bits(jfd, (*pOffset)-4, &cksum);
    if( rc ) return rc;
    if( !isSavepnt && pager_cksum(pPager, (u8*)aData)!=cksum ){
      return SQLITE_DONE;
    }
  }

  /* If this page has already been played back before during the current
  ** rollback, then don't bother to play it back again.
  */
  if( pDone && (rc = sqlite3BitvecSet(pDone, pgno))!=SQLITE_OK ){
    return rc;
  }

  /* When playing back page 1, restore the nReserve setting
  */
  if( pgno==1 && pPager->nReserve!=((u8*)aData)[20] ){
    pPager->nReserve = ((u8*)aData)[20];
  }

  /* If the pager is in CACHEMOD state, then there must be a copy of this
  ** page in the pager cache. In this case just update the pager cache,
  ** not the database file. The page is left marked dirty in this case.
  **
  ** An exception to the above rule: If the database is in no-sync mode
  ** and a page is moved during an incremental vacuum then the page may
  ** not be in the pager cache. Later: if a malloc() or IO error occurs
  ** during a Movepage() call, then the page may not be in the cache
  ** either. So the condition described in the above paragraph is not
  ** assert()able.
  **
  ** If in WRITER_DBMOD, WRITER_FINISHED or OPEN state, then we update the
  ** pager cache if it exists and the main file. The page is then marked 
  ** not dirty. Since this code is only executed in PAGER_OPEN state for
  ** a hot-journal rollback, it is guaranteed that the page-cache is empty
  ** if the pager is in OPEN state.
  **
  ** Ticket #1171:  The statement journal might contain page content that is
  ** different from the page content at the start of the transaction.
  ** This occurs when a page is changed prior to the start of a statement
  ** then changed again within the statement.  When rolling back such a
  ** statement we must not write to the original database unless we know
  ** for certain that original page contents are synced into the main rollback
  ** journal.  Otherwise, a power loss might leave modified data in the
  ** database file without an entry in the rollback journal that can
  ** restore the database to its original form.  Two conditions must be
  ** met before writing to the database files. (1) the database must be
  ** locked.  (2) we know that the original page content is fully synced
  ** in the main journal either because the page is not in cache or else
  ** the page is marked as needSync==0.
  **
  ** 2008-04-14:  When attempting to vacuum a corrupt database file, it
  ** is possible to fail a statement on a database that does not yet exist.
  ** Do not attempt to write if database file has never been opened.
  */
  if( pagerUseWal(pPager) ){
    pPg = 0;
  }else{
    pPg = sqlite3PagerLookup(pPager, pgno);
  }
  assert( pPg || !MEMDB );
  assert( pPager->eState!=PAGER_OPEN || pPg==0 || pPager->tempFile );
  PAGERTRACE(("PLAYBACK %d page %d hash(%08x) %s\n",
           PAGERID(pPager), pgno, pager_datahash(pPager->pageSize, (u8*)aData),
           (isMainJrnl?"main-journal":"sub-journal")
  ));
  if( isMainJrnl ){
    isSynced = pPager->noSync || (*pOffset <= pPager->journalHdr);
  }else{
    isSynced = (pPg==0 || 0==(pPg->flags & PGHDR_NEED_SYNC));
  }
  if( isOpen(pPager->fd)
   && (pPager->eState>=PAGER_WRITER_DBMOD || pPager->eState==PAGER_OPEN)
   && isSynced
  ){
    i64 ofst = (pgno-1)*(i64)pPager->pageSize;
    testcase( !isSavepnt && pPg!=0 && (pPg->flags&PGHDR_NEED_SYNC)!=0 );
    assert( !pagerUseWal(pPager) );

    /* Write the data read from the journal back into the database file.
    ** This is usually safe even for an encrypted database - as the data
    ** was encrypted before it was written to the journal file. The exception
    ** is if the data was just read from an in-memory sub-journal. In that
    ** case it must be encrypted here before it is copied into the database
    ** file.  */
    rc = sqlite3OsWrite(pPager->fd, (u8 *)aData, pPager->pageSize, ofst);

    if( pgno>pPager->dbFileSize ){
      pPager->dbFileSize = pgno;
    }
    if( pPager->pBackup ){
      sqlite3BackupUpdate(pPager->pBackup, pgno, (u8*)aData);
    }
  }else if( !isMainJrnl && pPg==0 ){
    /* If this is a rollback of a savepoint and data was not written to
    ** the database and the page is not in-memory, there is a potential
    ** problem. When the page is next fetched by the b-tree layer, it 
    ** will be read from the database file, which may or may not be 
    ** current. 
    **
    ** There are a couple of different ways this can happen. All are quite
    ** obscure. When running in synchronous mode, this can only happen 
    ** if the page is on the free-list at the start of the transaction, then
    ** populated, then moved using sqlite3PagerMovepage().
    **
    ** The solution is to add an in-memory page to the cache containing
    ** the data just read from the sub-journal. Mark the page as dirty 
    ** and if the pager requires a journal-sync, then mark the page as 
    ** requiring a journal-sync before it is written.
    */
    assert( isSavepnt );
    assert( (pPager->doNotSpill & SPILLFLAG_ROLLBACK)==0 );
    pPager->doNotSpill |= SPILLFLAG_ROLLBACK;
    rc = sqlite3PagerGet(pPager, pgno, &pPg, 1);
    assert( (pPager->doNotSpill & SPILLFLAG_ROLLBACK)!=0 );
    pPager->doNotSpill &= ~SPILLFLAG_ROLLBACK;
    if( rc!=SQLITE_OK ) return rc;
    sqlite3PcacheMakeDirty(pPg);
  }
  if( pPg ){
    /* No page should ever be explicitly rolled back that is in use, except
    ** for page 1 which is held in use in order to keep the lock on the
    ** database active. However such a page may be rolled back as a result
    ** of an internal error resulting in an automatic call to
    ** sqlite3PagerRollback().
    */
    void *pData;
    pData = pPg->pData;
    memcpy(pData, (u8*)aData, pPager->pageSize);
    pPager->xReiniter(pPg);
    /* It used to be that sqlite3PcacheMakeClean(pPg) was called here.  But
    ** that call was dangerous and had no detectable benefit since the cache
    ** is normally cleaned by sqlite3PcacheCleanAll() after rollback and so
    ** has been removed. */
    pager_set_pagehash(pPg);

    /* If this was page 1, then restore the value of Pager.dbFileVers.
    ** Do this before any decoding. */
    if( pgno==1 ){
      memcpy(&pPager->dbFileVers, &((u8*)pData)[24],sizeof(pPager->dbFileVers));
    }
    sqlite3PcacheRelease(pPg);
  }
  return rc;
}

/*
** Parameter zSuper is the name of a super-journal file. A single journal
** file that referred to the super-journal file has just been rolled back.
** This routine checks if it is possible to delete the super-journal file,
** and does so if it is.
**
** Argument zSuper may point to Pager.pTmpSpace. So that buffer is not 
** available for use within this function.
**
** When a super-journal file is created, it is populated with the names 
** of all of its child journals, one after another, formatted as utf-8 
** encoded text. The end of each child journal file is marked with a 
** nul-terminator byte (0x00). i.e. the entire contents of a super-journal
** file for a transaction involving two databases might be:
**
**   "/home/bill/a.db-journal\x00/home/bill/b.db-journal\x00"
**
** A super-journal file may only be deleted once all of its child 
** journals have been rolled back.
**
** This function reads the contents of the super-journal file into 
** memory and loops through each of the child journal names. For
** each child journal, it checks if:
**
**   * if the child journal exists, and if so
**   * if the child journal contains a reference to super-journal 
**     file zSuper
**
** If a child journal can be found that matches both of the criteria
** above, this function returns without doing anything. Otherwise, if
** no such child journal can be found, file zSuper is deleted from
** the file-system using sqlite3OsDelete().
**
** If an IO error within this function, an error code is returned. This
** function allocates memory by calling sqlite3Malloc(). If an allocation
** fails, SQLITE_NOMEM is returned. Otherwise, if no IO or malloc errors 
** occur, SQLITE_OK is returned.
**
** TODO: This function allocates a single block of memory to load
** the entire contents of the super-journal file. This could be
** a couple of kilobytes or so - potentially larger than the page 
** size.
*/
static int pager_delsuper(Pager *pPager, const char *zSuper){
  sqlite3_vfs *pVfs = pPager->pVfs;
  int rc;                   /* Return code */
  sqlite3_file *pSuper;     /* Malloc'd super-journal file descriptor */
  sqlite3_file *pJournal;   /* Malloc'd child-journal file descriptor */
  char *zSuperJournal = 0;  /* Contents of super-journal file */
  i64 nSuperJournal;        /* Size of super-journal file */
  char *zJournal;           /* Pointer to one journal within MJ file */
  char *zSuperPtr;          /* Space to hold super-journal filename */
  int nSuperPtr;            /* Amount of space allocated to zSuperPtr[] */

  /* Allocate space for both the pJournal and pSuper file descriptors.
  ** If successful, open the super-journal file for reading.
  */
  pSuper = (sqlite3_file *)sqlite3MallocZero(pVfs->szOsFile * 2);
  pJournal = (sqlite3_file *)(((u8 *)pSuper) + pVfs->szOsFile);
  if( !pSuper ){
    rc = SQLITE_NOMEM_BKPT;
  }else{
    const int flags = (SQLITE_OPEN_READONLY|SQLITE_OPEN_SUPER_JOURNAL);
    rc = sqlite3OsOpen(pVfs, zSuper, pSuper, flags, 0);
  }
  if( rc!=SQLITE_OK ) goto delsuper_out;

  /* Load the entire super-journal file into space obtained from
  ** sqlite3_malloc() and pointed to by zSuperJournal.   Also obtain
  ** sufficient space (in zSuperPtr) to hold the names of super-journal
  ** files extracted from regular rollback-journals.
  */
  rc = sqlite3OsFileSize(pSuper, &nSuperJournal);
  if( rc!=SQLITE_OK ) goto delsuper_out;
  nSuperPtr = pVfs->mxPathname+1;
  zSuperJournal = sqlite3Malloc(nSuperJournal + nSuperPtr + 2);
  if( !zSuperJournal ){
    rc = SQLITE_NOMEM_BKPT;
    goto delsuper_out;
  }
  zSuperPtr = &zSuperJournal[nSuperJournal+2];
  rc = sqlite3OsRead(pSuper, zSuperJournal, (int)nSuperJournal, 0);
  if( rc!=SQLITE_OK ) goto delsuper_out;
  zSuperJournal[nSuperJournal] = 0;
  zSuperJournal[nSuperJournal+1] = 0;

  zJournal = zSuperJournal;
  while( (zJournal-zSuperJournal)<nSuperJournal ){
    int exists;
    rc = sqlite3OsAccess(pVfs, zJournal, SQLITE_ACCESS_EXISTS, &exists);
    if( rc!=SQLITE_OK ){
      goto delsuper_out;
    }
    if( exists ){
      /* One of the journals pointed to by the super-journal exists.
      ** Open it and check if it points at the super-journal. If
      ** so, return without deleting the super-journal file.
      ** NB:  zJournal is really a MAIN_JOURNAL.  But call it a 
      ** SUPER_JOURNAL here so that the VFS will not send the zJournal
      ** name into sqlite3_database_file_object().
      */
      int c;
      int flags = (SQLITE_OPEN_READONLY|SQLITE_OPEN_SUPER_JOURNAL);
      rc = sqlite3OsOpen(pVfs, zJournal, pJournal, flags, 0);
      if( rc!=SQLITE_OK ){
        goto delsuper_out;
      }

      rc = readSuperJournal(pJournal, zSuperPtr, nSuperPtr);
      sqlite3OsClose(pJournal);
      if( rc!=SQLITE_OK ){
        goto delsuper_out;
      }

      c = zSuperPtr[0]!=0 && strcmp(zSuperPtr, zSuper)==0;
      if( c ){
        /* We have a match. Do not delete the super-journal file. */
        goto delsuper_out;
      }
    }
    zJournal += (sqlite3Strlen30(zJournal)+1);
  }
 
  sqlite3OsClose(pSuper);
  rc = sqlite3OsDelete(pVfs, zSuper, 0);

delsuper_out:
  sqlite3_free(zSuperJournal);
  if( pSuper ){
    sqlite3OsClose(pSuper);
    assert( !isOpen(pJournal) );
    sqlite3_free(pSuper);
  }
  return rc;
}


/*
** This function is used to change the actual size of the database 
** file in the file-system. This only happens when committing a transaction,
** or rolling back a transaction (including rolling back a hot-journal).
**
** If the main database file is not open, or the pager is not in either
** DBMOD or OPEN state, this function is a no-op. Otherwise, the size 
** of the file is changed to nPage pages (nPage*pPager->pageSize bytes). 
** If the file on disk is currently larger than nPage pages, then use the VFS
** xTruncate() method to truncate it.
**
** Or, it might be the case that the file on disk is smaller than 
** nPage pages. Some operating system implementations can get confused if 
** you try to truncate a file to some size that is larger than it 
** currently is, so detect this case and write a single zero byte to 
** the end of the new file instead.
**
** If successful, return SQLITE_OK. If an IO error occurs while modifying
** the database file, return the error code to the caller.
*/
static int pager_truncate(Pager *pPager, Pgno nPage){
  int rc = SQLITE_OK;
  assert( pPager->eState!=PAGER_ERROR );
  assert( pPager->eState!=PAGER_READER );
  
  if( isOpen(pPager->fd) 
   && (pPager->eState>=PAGER_WRITER_DBMOD || pPager->eState==PAGER_OPEN) 
  ){
    i64 currentSize, newSize;
    int szPage = pPager->pageSize;
    assert( pPager->eLock==EXCLUSIVE_LOCK );
    /* TODO: Is it safe to use Pager.dbFileSize here? */
    rc = sqlite3OsFileSize(pPager->fd, &currentSize);
    newSize = szPage*(i64)nPage;
    if( rc==SQLITE_OK && currentSize!=newSize ){
      if( currentSize>newSize ){
        rc = sqlite3OsTruncate(pPager->fd, newSize);
      }else if( (currentSize+szPage)<=newSize ){
        char *pTmp = pPager->pTmpSpace;
        memset(pTmp, 0, szPage);
        testcase( (newSize-szPage) == currentSize );
        testcase( (newSize-szPage) >  currentSize );
        rc = sqlite3OsWrite(pPager->fd, pTmp, szPage, newSize-szPage);
      }
      if( rc==SQLITE_OK ){
        pPager->dbFileSize = nPage;
      }
    }
  }
  return rc;
}

/*
** Return a sanitized version of the sector-size of OS file pFile. The
** return value is guaranteed to lie between 32 and MAX_SECTOR_SIZE.
*/
int sqlite3SectorSize(sqlite3_file *pFile){
  int iRet = sqlite3OsSectorSize(pFile);
  if( iRet<32 ){
    iRet = 512;
  }else if( iRet>MAX_SECTOR_SIZE ){
    assert( MAX_SECTOR_SIZE>=512 );
    iRet = MAX_SECTOR_SIZE;
  }
  return iRet;
}

/*
** Set the value of the Pager.sectorSize variable for the given
** pager based on the value returned by the xSectorSize method
** of the open database file. The sector size will be used 
** to determine the size and alignment of journal header and 
** super-journal pointers within created journal files.
**
** For temporary files the effective sector size is always 512 bytes.
**
** Otherwise, for non-temporary files, the effective sector size is
** the value returned by the xSectorSize() method rounded up to 32 if
** it is less than 32, or rounded down to MAX_SECTOR_SIZE if it
** is greater than MAX_SECTOR_SIZE.
**
** If the file has the SQLITE_IOCAP_POWERSAFE_OVERWRITE property, then set
** the effective sector size to its minimum value (512).  The purpose of
** pPager->sectorSize is to define the "blast radius" of bytes that
** might change if a crash occurs while writing to a single byte in
** that range.  But with POWERSAFE_OVERWRITE, the blast radius is zero
** (that is what POWERSAFE_OVERWRITE means), so we minimize the sector
** size.  For backwards compatibility of the rollback journal file format,
** we cannot reduce the effective sector size below 512.
*/
static void setSectorSize(Pager *pPager){
  assert( isOpen(pPager->fd) || pPager->tempFile );

  if( pPager->tempFile
   || (sqlite3OsDeviceCharacteristics(pPager->fd) & 
              SQLITE_IOCAP_POWERSAFE_OVERWRITE)!=0
  ){
    /* Sector size doesn't matter for temporary files. Also, the file
    ** may not have been opened yet, in which case the OsSectorSize()
    ** call will segfault. */
    pPager->sectorSize = 512;
  }else{
    pPager->sectorSize = sqlite3SectorSize(pPager->fd);
  }
}

/*
** Playback the journal and thus restore the database file to
** the state it was in before we started making changes.  
**
** The journal file format is as follows: 
**
**  (1)  8 byte prefix.  A copy of aJournalMagic[].
**  (2)  4 byte big-endian integer which is the number of valid page records
**       in the journal.  If this value is 0xffffffff, then compute the
**       number of page records from the journal size.
**  (3)  4 byte big-endian integer which is the initial value for the 
**       sanity checksum.
**  (4)  4 byte integer which is the number of pages to truncate the
**       database to during a rollback.
**  (5)  4 byte big-endian integer which is the sector size.  The header
**       is this many bytes in size.
**  (6)  4 byte big-endian integer which is the page size.
**  (7)  zero padding out to the next sector size.
**  (8)  Zero or more pages instances, each as follows:
**        +  4 byte page number.
**        +  pPager->pageSize bytes of data.
**        +  4 byte checksum
**
** When we speak of the journal header, we mean the first 7 items above.
** Each entry in the journal is an instance of the 8th item.
**
** Call the value from the second bullet "nRec".  nRec is the number of
** valid page entries in the journal.  In most cases, you can compute the
** value of nRec from the size of the journal file.  But if a power
** failure occurred while the journal was being written, it could be the
** case that the size of the journal file had already been increased but
** the extra entries had not yet made it safely to disk.  In such a case,
** the value of nRec computed from the file size would be too large.  For
** that reason, we always use the nRec value in the header.
**
** If the nRec value is 0xffffffff it means that nRec should be computed
** from the file size.  This value is used when the user selects the
** no-sync option for the journal.  A power failure could lead to corruption
** in this case.  But for things like temporary table (which will be
** deleted when the power is restored) we don't care.  
**
** If the file opened as the journal file is not a well-formed
** journal file then all pages up to the first corrupted page are rolled
** back (or no pages if the journal header is corrupted). The journal file
** is then deleted and SQLITE_OK returned, just as if no corruption had
** been encountered.
**
** If an I/O or malloc() error occurs, the journal-file is not deleted
** and an error code is returned.
**
** The isHot parameter indicates that we are trying to rollback a journal
** that might be a hot journal.  Or, it could be that the journal is 
** preserved because of JOURNALMODE_PERSIST or JOURNALMODE_TRUNCATE.
** If the journal really is hot, reset the pager cache prior rolling
** back any content.  If the journal is merely persistent, no reset is
** needed.
*/
static int pager_playback(Pager *pPager, int isHot){
  sqlite3_vfs *pVfs = pPager->pVfs;
  i64 szJ;                 /* Size of the journal file in bytes */
  u32 nRec;                /* Number of Records in the journal */
  u32 u;                   /* Unsigned loop counter */
  Pgno mxPg = 0;           /* Size of the original file in pages */
  int rc;                  /* Result code of a subroutine */
  int res = 1;             /* Value returned by sqlite3OsAccess() */
  char *zSuper = 0;        /* Name of super-journal file if any */
  int needPagerReset;      /* True to reset page prior to first page rollback */
  int nPlayback = 0;       /* Total number of pages restored from journal */
  u32 savedPageSize = pPager->pageSize;

  /* Figure out how many records are in the journal.  Abort early if
  ** the journal is empty.
  */
  assert( isOpen(pPager->jfd) );
  rc = sqlite3OsFileSize(pPager->jfd, &szJ);
  if( rc!=SQLITE_OK ){
    goto end_playback;
  }

  /* Read the super-journal name from the journal, if it is present.
  ** If a super-journal file name is specified, but the file is not
  ** present on disk, then the journal is not hot and does not need to be
  ** played back.
  **
  ** TODO: Technically the following is an error because it assumes that
  ** buffer Pager.pTmpSpace is (mxPathname+1) bytes or larger. i.e. that
  ** (pPager->pageSize >= pPager->pVfs->mxPathname+1). Using os_unix.c,
  ** mxPathname is 512, which is the same as the minimum allowable value
  ** for pageSize.
  */
  zSuper = pPager->pTmpSpace;
  rc = readSuperJournal(pPager->jfd, zSuper, pPager->pVfs->mxPathname+1);
  if( rc==SQLITE_OK && zSuper[0] ){
    rc = sqlite3OsAccess(pVfs, zSuper, SQLITE_ACCESS_EXISTS, &res);
  }
  zSuper = 0;
  if( rc!=SQLITE_OK || !res ){
    goto end_playback;
  }
  pPager->journalOff = 0;
  needPagerReset = isHot;

  /* This loop terminates either when a readJournalHdr() or 
  ** pager_playback_one_page() call returns SQLITE_DONE or an IO error 
  ** occurs. 
  */
  while( 1 ){
    /* Read the next journal header from the journal file.  If there are
    ** not enough bytes left in the journal file for a complete header, or
    ** it is corrupted, then a process must have failed while writing it.
    ** This indicates nothing more needs to be rolled back.
    */
    rc = readJournalHdr(pPager, isHot, szJ, &nRec, &mxPg);
    if( rc!=SQLITE_OK ){ 
      if( rc==SQLITE_DONE ){
        rc = SQLITE_OK;
      }
      goto end_playback;
    }

    /* If nRec is 0xffffffff, then this journal was created by a process
    ** working in no-sync mode. This means that the rest of the journal
    ** file consists of pages, there are no more journal headers. Compute
    ** the value of nRec based on this assumption.
    */
    if( nRec==0xffffffff ){
      assert( pPager->journalOff==JOURNAL_HDR_SZ(pPager) );
      nRec = (int)((szJ - JOURNAL_HDR_SZ(pPager))/JOURNAL_PG_SZ(pPager));
    }

    /* If nRec is 0 and this rollback is of a transaction created by this
    ** process and if this is the final header in the journal, then it means
    ** that this part of the journal was being filled but has not yet been
    ** synced to disk.  Compute the number of pages based on the remaining
    ** size of the file.
    **
    ** The third term of the test was added to fix ticket #2565.
    ** When rolling back a hot journal, nRec==0 always means that the next
    ** chunk of the journal contains zero pages to be rolled back.  But
    ** when doing a ROLLBACK and the nRec==0 chunk is the last chunk in
    ** the journal, it means that the journal might contain additional
    ** pages that need to be rolled back and that the number of pages 
    ** should be computed based on the journal file size.
    */
    if( nRec==0 && !isHot &&
        pPager->journalHdr+JOURNAL_HDR_SZ(pPager)==pPager->journalOff ){
      nRec = (int)((szJ - pPager->journalOff) / JOURNAL_PG_SZ(pPager));
    }

    /* If this is the first header read from the journal, truncate the
    ** database file back to its original size.
    */
    if( pPager->journalOff==JOURNAL_HDR_SZ(pPager) ){
      rc = pager_truncate(pPager, mxPg);
      if( rc!=SQLITE_OK ){
        goto end_playback;
      }
      pPager->dbSize = mxPg;
    }

    /* Copy original pages out of the journal and back into the 
    ** database file and/or page cache.
    */
    for(u=0; u<nRec; u++){
      if( needPagerReset ){
        pager_reset(pPager);
        needPagerReset = 0;
      }
      rc = pager_playback_one_page(pPager,&pPager->journalOff,0,1,0);
      if( rc==SQLITE_OK ){
        nPlayback++;
      }else{
        if( rc==SQLITE_DONE ){
          pPager->journalOff = szJ;
          break;
        }else if( rc==SQLITE_IOERR_SHORT_READ ){
          /* If the journal has been truncated, simply stop reading and
          ** processing the journal. This might happen if the journal was
          ** not completely written and synced prior to a crash.  In that
          ** case, the database should have never been written in the
          ** first place so it is OK to simply abandon the rollback. */
          rc = SQLITE_OK;
          goto end_playback;
        }else{
          /* If we are unable to rollback, quit and return the error
          ** code.  This will cause the pager to enter the error state
          ** so that no further harm will be done.  Perhaps the next
          ** process to come along will be able to rollback the database.
          */
          goto end_playback;
        }
      }
    }
  }
  /*NOTREACHED*/
  assert( 0 );

end_playback:
  if( rc==SQLITE_OK ){
    rc = sqlite3PagerSetPagesize(pPager, &savedPageSize, -1);
  }
  /* Following a rollback, the database file should be back in its original
  ** state prior to the start of the transaction, so invoke the
  ** SQLITE_FCNTL_DB_UNCHANGED file-control method to disable the
  ** assertion that the transaction counter was modified.
  */
#ifdef SQLITE_DEBUG
  sqlite3OsFileControlHint(pPager->fd,SQLITE_FCNTL_DB_UNCHANGED,0);
#endif

  /* If this playback is happening automatically as a result of an IO or 
  ** malloc error that occurred after the change-counter was updated but 
  ** before the transaction was committed, then the change-counter 
  ** modification may just have been reverted. If this happens in exclusive 
  ** mode, then subsequent transactions performed by the connection will not
  ** update the change-counter at all. This may lead to cache inconsistency
  ** problems for other processes at some point in the future. So, just
  ** in case this has happened, clear the changeCountDone flag now.
  */
  pPager->changeCountDone = pPager->tempFile;

  if( rc==SQLITE_OK ){
    zSuper = pPager->pTmpSpace;
    rc = readSuperJournal(pPager->jfd, zSuper, pPager->pVfs->mxPathname+1);
    testcase( rc!=SQLITE_OK );
  }
  if( rc==SQLITE_OK
   && (pPager->eState>=PAGER_WRITER_DBMOD || pPager->eState==PAGER_OPEN)
  ){
    rc = sqlite3PagerSync(pPager, 0);
  }
  if( rc==SQLITE_OK ){
    rc = pager_end_transaction(pPager, zSuper[0]!='\0', 0);
    testcase( rc!=SQLITE_OK );
  }
  if( rc==SQLITE_OK && zSuper[0] && res ){
    /* If there was a super-journal and this routine will return success,
    ** see if it is possible to delete the super-journal.
    */
    rc = pager_delsuper(pPager, zSuper);
    testcase( rc!=SQLITE_OK );
  }
  if( isHot && nPlayback ){
    sqlite3_log(SQLITE_NOTICE_RECOVER_ROLLBACK, "recovered %d pages from %s",
                nPlayback, pPager->zJournal);
  }

  /* The Pager.sectorSize variable may have been updated while rolling
  ** back a journal created by a process with a different sector size
  ** value. Reset it to the correct value for this process.
  */
  setSectorSize(pPager);
  return rc;
}


/*
** Read the content for page pPg out of the database file (or out of
** the WAL if that is where the most recent copy if found) into 
** pPg->pData. A shared lock or greater must be held on the database
** file before this function is called.
**
** If page 1 is read, then the value of Pager.dbFileVers[] is set to
** the value read from the database file.
**
** If an IO error occurs, then the IO error is returned to the caller.
** Otherwise, SQLITE_OK is returned.
*/
static int readDbPage(PgHdr *pPg){
  Pager *pPager = pPg->pPager; /* Pager object associated with page pPg */
  int rc = SQLITE_OK;          /* Return code */

#ifndef SQLITE_OMIT_WAL
  u32 iFrame = 0;              /* Frame of WAL containing pgno */

  assert( pPager->eState>=PAGER_READER && !MEMDB );
  assert( isOpen(pPager->fd) );

  if( pagerUseWal(pPager) ){
    rc = sqlite3WalFindFrame(pPager->pWal, pPg->pgno, &iFrame);
    if( rc ) return rc;
  }
  if( iFrame ){
    rc = sqlite3WalReadFrame(pPager->pWal, iFrame,pPager->pageSize,pPg->pData);
  }else
#endif
  {
    i64 iOffset = (pPg->pgno-1)*(i64)pPager->pageSize;
    rc = sqlite3OsRead(pPager->fd, pPg->pData, pPager->pageSize, iOffset);
    if( rc==SQLITE_IOERR_SHORT_READ ){
      rc = SQLITE_OK;
    }
  }

  if( pPg->pgno==1 ){
    if( rc ){
      /* If the read is unsuccessful, set the dbFileVers[] to something
      ** that will never be a valid file version.  dbFileVers[] is a copy
      ** of bytes 24..39 of the database.  Bytes 28..31 should always be
      ** zero or the size of the database in page. Bytes 32..35 and 35..39
      ** should be page numbers which are never 0xffffffff.  So filling
      ** pPager->dbFileVers[] with all 0xff bytes should suffice.
      **
      ** For an encrypted database, the situation is more complex:  bytes
      ** 24..39 of the database are white noise.  But the probability of
      ** white noise equaling 16 bytes of 0xff is vanishingly small so
      ** we should still be ok.
      */
      memset(pPager->dbFileVers, 0xff, sizeof(pPager->dbFileVers));
    }else{
      u8 *dbFileVers = &((u8*)pPg->pData)[24];
      memcpy(&pPager->dbFileVers, dbFileVers, sizeof(pPager->dbFileVers));
    }
  }
  PAGER_INCR(sqlite3_pager_readdb_count);
  PAGER_INCR(pPager->nRead);
  IOTRACE(("PGIN %p %d\n", pPager, pPg->pgno));
  PAGERTRACE(("FETCH %d page %d hash(%08x)\n",
               PAGERID(pPager), pPg->pgno, pager_pagehash(pPg)));

  return rc;
}

/*
** Update the value of the change-counter at offsets 24 and 92 in
** the header and the sqlite version number at offset 96.
**
** This is an unconditional update.  See also the pager_incr_changecounter()
** routine which only updates the change-counter if the update is actually
** needed, as determined by the pPager->changeCountDone state variable.
*/
static void pager_write_changecounter(PgHdr *pPg){
  u32 change_counter;

  /* Increment the value just read and write it back to byte 24. */
  change_counter = sqlite3Get4byte((u8*)pPg->pPager->dbFileVers)+1;
  put32bits(((char*)pPg->pData)+24, change_counter);

  /* Also store the SQLite version number in bytes 96..99 and in
  ** bytes 92..95 store the change counter for which the version number
  ** is valid. */
  put32bits(((char*)pPg->pData)+92, change_counter);
  put32bits(((char*)pPg->pData)+96, SQLITE_VERSION_NUMBER);
}

#ifndef SQLITE_OMIT_WAL
/*
** This function is invoked once for each page that has already been 
** written into the log file when a WAL transaction is rolled back.
** Parameter iPg is the page number of said page. The pCtx argument 
** is actually a pointer to the Pager structure.
**
** If page iPg is present in the cache, and has no outstanding references,
** it is discarded. Otherwise, if there are one or more outstanding
** references, the page content is reloaded from the database. If the
** attempt to reload content from the database is required and fails, 
** return an SQLite error code. Otherwise, SQLITE_OK.
*/
static int pagerUndoCallback(void *pCtx, Pgno iPg){
  int rc = SQLITE_OK;
  Pager *pPager = (Pager *)pCtx;
  PgHdr *pPg;

  assert( pagerUseWal(pPager) );
  pPg = sqlite3PagerLookup(pPager, iPg);
  if( pPg ){
    if( sqlite3PcachePageRefcount(pPg)==1 ){
      sqlite3PcacheDrop(pPg);
    }else{
      rc = readDbPage(pPg);
      if( rc==SQLITE_OK ){
        pPager->xReiniter(pPg);
      }
      sqlite3PagerUnrefNotNull(pPg);
    }
  }

  /* Normally, if a transaction is rolled back, any backup processes are
  ** updated as data is copied out of the rollback journal and into the
  ** database. This is not generally possible with a WAL database, as
  ** rollback involves simply truncating the log file. Therefore, if one
  ** or more frames have already been written to the log (and therefore 
  ** also copied into the backup databases) as part of this transaction,
  ** the backups must be restarted.
  */
  sqlite3BackupRestart(pPager->pBackup);

  return rc;
}

/*
** This function is called to rollback a transaction on a WAL database.
*/
static int pagerRollbackWal(Pager *pPager){
  int rc;                         /* Return Code */
  PgHdr *pList;                   /* List of dirty pages to revert */

  /* For all pages in the cache that are currently dirty or have already
  ** been written (but not committed) to the log file, do one of the 
  ** following:
  **
  **   + Discard the cached page (if refcount==0), or
  **   + Reload page content from the database (if refcount>0).
  */
  pPager->dbSize = pPager->dbOrigSize;
  rc = sqlite3WalUndo(pPager->pWal, pagerUndoCallback, (void *)pPager, 
#ifdef SQLITE_OMIT_CONCURRENT
      0
#else
      pPager->pAllRead!=0
#endif
  );
  pList = sqlite3PcacheDirtyList(pPager->pPCache);

#ifndef SQLITE_OMIT_CONCURRENT
  /* If this is an CONCURRENT transaction, then page 1 must be reread from 
  ** the db file, even if it is not dirty. This is because the b-tree layer 
  ** may have already zeroed the nFree and iTrunk header fields.  */
  if( rc==SQLITE_OK && (pList==0 || pList->pgno!=1) && pPager->pAllRead ){
    rc = pagerUndoCallback((void*)pPager, 1);
  }
#endif

  while( pList && rc==SQLITE_OK ){
    PgHdr *pNext = pList->pDirty;
    rc = pagerUndoCallback((void *)pPager, pList->pgno);
    pList = pNext;
  }

  return rc;
}

/*
** This function is a wrapper around sqlite3WalFrames(). As well as logging
** the contents of the list of pages headed by pList (connected by pDirty),
** this function notifies any active backup processes that the pages have
** changed. 
**
** The list of pages passed into this routine is always sorted by page number.
** Hence, if page 1 appears anywhere on the list, it will be the first page.
*/ 
static int pagerWalFrames(
  Pager *pPager,                  /* Pager object */
  PgHdr *pList,                   /* List of frames to log */
  Pgno nTruncate,                 /* Database size after this commit */
  int isCommit                    /* True if this is a commit */
){
  int rc;                         /* Return code */
  int nList;                      /* Number of pages in pList */
  PgHdr *p;                       /* For looping over pages */

  assert( pPager->pWal );
  assert( pList );
#ifdef SQLITE_DEBUG
  /* Verify that the page list is in accending order */
  for(p=pList; p && p->pDirty; p=p->pDirty){
    assert( p->pgno < p->pDirty->pgno );
  }
#endif

  assert( pList->pDirty==0 || isCommit );
  if( isCommit ){
    /* If a WAL transaction is being committed, there is no point in writing
    ** any pages with page numbers greater than nTruncate into the WAL file.
    ** They will never be read by any client. So remove them from the pDirty
    ** list here. */
    PgHdr **ppNext = &pList;
    nList = 0;
    for(p=pList; (*ppNext = p)!=0; p=p->pDirty){
      if( p->pgno<=nTruncate ){
        ppNext = &p->pDirty;
        nList++;
        PAGERTRACE(("TO-WAL %d page %d hash(%08x)\n",
                     PAGERID(pPager), p->pgno, pager_pagehash(p)));
      }
    }
    assert( pList );
  }else{
    nList = 1;
  }
  pPager->aStat[PAGER_STAT_WRITE] += nList;

  if( pList->pgno==1 ) pager_write_changecounter(pList);
  rc = sqlite3WalFrames(pPager->pWal, 
      pPager->pageSize, pList, nTruncate, isCommit, pPager->walSyncFlags
  );
  if( rc==SQLITE_OK && pPager->pBackup ){
    for(p=pList; p; p=p->pDirty){
      sqlite3BackupUpdate(pPager->pBackup, p->pgno, (u8 *)p->pData);
    }
  }

#ifdef SQLITE_CHECK_PAGES
  pList = sqlite3PcacheDirtyList(pPager->pPCache);
  for(p=pList; p; p=p->pDirty){
    pager_set_pagehash(p);
  }
#endif

  return rc;
}

/*
** Begin a read transaction on the WAL.
**
** This routine used to be called "pagerOpenSnapshot()" because it essentially
** makes a snapshot of the database at the current point in time and preserves
** that snapshot for use by the reader in spite of concurrently changes by
** other writers or checkpointers.
*/
static int pagerBeginReadTransaction(Pager *pPager){
  int rc;                         /* Return code */
  int changed = 0;                /* True if cache must be reset */

  assert( pagerUseWal(pPager) );
  assert( pPager->eState==PAGER_OPEN || pPager->eState==PAGER_READER );

  /* sqlite3WalEndReadTransaction() was not called for the previous
  ** transaction in locking_mode=EXCLUSIVE.  So call it now.  If we
  ** are in locking_mode=NORMAL and EndRead() was previously called,
  ** the duplicate call is harmless.
  */
  sqlite3WalEndReadTransaction(pPager->pWal);

  rc = sqlite3WalBeginReadTransaction(pPager->pWal, &changed);
  if( rc!=SQLITE_OK || changed ){
    pager_reset(pPager);
    if( USEFETCH(pPager) ) sqlite3OsUnfetch(pPager->fd, 0, 0);
  }

  return rc;
}
#endif

/*
** This function is called as part of the transition from PAGER_OPEN
** to PAGER_READER state to determine the size of the database file
** in pages (assuming the page size currently stored in Pager.pageSize).
**
** If no error occurs, SQLITE_OK is returned and the size of the database
** in pages is stored in *pnPage. Otherwise, an error code (perhaps
** SQLITE_IOERR_FSTAT) is returned and *pnPage is left unmodified.
*/
static int pagerPagecount(Pager *pPager, Pgno *pnPage){
  Pgno nPage;                     /* Value to return via *pnPage */

  /* Query the WAL sub-system for the database size. The WalDbsize()
  ** function returns zero if the WAL is not open (i.e. Pager.pWal==0), or
  ** if the database size is not available. The database size is not
  ** available from the WAL sub-system if the log file is empty or
  ** contains no valid committed transactions.
  */
  assert( pPager->eState==PAGER_OPEN );
  assert( pPager->eLock>=SHARED_LOCK );
  assert( isOpen(pPager->fd) );
  assert( pPager->tempFile==0 );
  nPage = sqlite3WalDbsize(pPager->pWal);

  /* If the number of pages in the database is not available from the
  ** WAL sub-system, determine the page count based on the size of
  ** the database file.  If the size of the database file is not an
  ** integer multiple of the page-size, round up the result.
  */
  if( nPage==0 && ALWAYS(isOpen(pPager->fd)) ){
    i64 n = 0;                    /* Size of db file in bytes */
    int rc = sqlite3OsFileSize(pPager->fd, &n);
    if( rc!=SQLITE_OK ){
      return rc;
    }
    nPage = (Pgno)((n+pPager->pageSize-1) / pPager->pageSize);
  }

  /* If the current number of pages in the file is greater than the
  ** configured maximum pager number, increase the allowed limit so
  ** that the file can be read.
  */
  if( nPage>pPager->mxPgno ){
    pPager->mxPgno = (Pgno)nPage;
  }

  *pnPage = nPage;
  return SQLITE_OK;
}

#ifndef SQLITE_OMIT_WAL
/*
** Check if the *-wal file that corresponds to the database opened by pPager
** exists if the database is not empy, or verify that the *-wal file does
** not exist (by deleting it) if the database file is empty.
**
** If the database is not empty and the *-wal file exists, open the pager
** in WAL mode.  If the database is empty or if no *-wal file exists and
** if no error occurs, make sure Pager.journalMode is not set to
** PAGER_JOURNALMODE_WAL.
**
** Return SQLITE_OK or an error code.
**
** The caller must hold a SHARED lock on the database file to call this
** function. Because an EXCLUSIVE lock on the db file is required to delete 
** a WAL on a none-empty database, this ensures there is no race condition 
** between the xAccess() below and an xDelete() being executed by some 
** other connection.
*/
static int pagerOpenWalIfPresent(Pager *pPager){
  int rc = SQLITE_OK;
  assert( pPager->eState==PAGER_OPEN );
  assert( pPager->eLock>=SHARED_LOCK );

  if( !pPager->tempFile ){
    int isWal;                    /* True if WAL file exists */
    rc = sqlite3OsAccess(
        pPager->pVfs, pPager->zWal, SQLITE_ACCESS_EXISTS, &isWal
    );
    if( rc==SQLITE_OK ){
      if( isWal ){
        Pgno nPage;                   /* Size of the database file */

        rc = pagerPagecount(pPager, &nPage);
        if( rc ) return rc;
        if( nPage==0 ){
          rc = sqlite3OsDelete(pPager->pVfs, pPager->zWal, 0);
        }else{
          testcase( sqlite3PcachePagecount(pPager->pPCache)==0 );
          rc = sqlite3PagerOpenWal(pPager, 0);
        }
      }else if( pPager->journalMode==PAGER_JOURNALMODE_WAL ){
        pPager->journalMode = PAGER_JOURNALMODE_DELETE;
      }
    }
  }
  return rc;
}
#endif

/*
** Playback savepoint pSavepoint. Or, if pSavepoint==NULL, then playback
** the entire super-journal file. The case pSavepoint==NULL occurs when 
** a ROLLBACK TO command is invoked on a SAVEPOINT that is a transaction 
** savepoint.
**
** When pSavepoint is not NULL (meaning a non-transaction savepoint is 
** being rolled back), then the rollback consists of up to three stages,
** performed in the order specified:
**
**   * Pages are played back from the main journal starting at byte
**     offset PagerSavepoint.iOffset and continuing to 
**     PagerSavepoint.iHdrOffset, or to the end of the main journal
**     file if PagerSavepoint.iHdrOffset is zero.
**
**   * If PagerSavepoint.iHdrOffset is not zero, then pages are played
**     back starting from the journal header immediately following 
**     PagerSavepoint.iHdrOffset to the end of the main journal file.
**
**   * Pages are then played back from the sub-journal file, starting
**     with the PagerSavepoint.iSubRec and continuing to the end of
**     the journal file.
**
** Throughout the rollback process, each time a page is rolled back, the
** corresponding bit is set in a bitvec structure (variable pDone in the
** implementation below). This is used to ensure that a page is only
** rolled back the first time it is encountered in either journal.
**
** If pSavepoint is NULL, then pages are only played back from the main
** journal file. There is no need for a bitvec in this case.
**
** In either case, before playback commences the Pager.dbSize variable
** is reset to the value that it held at the start of the savepoint 
** (or transaction). No page with a page-number greater than this value
** is played back. If one is encountered it is simply skipped.
*/
static int pagerPlaybackSavepoint(Pager *pPager, PagerSavepoint *pSavepoint){
  i64 szJ;                 /* Effective size of the main journal */
  i64 iHdrOff;             /* End of first segment of main-journal records */
  int rc = SQLITE_OK;      /* Return code */
  Bitvec *pDone = 0;       /* Bitvec to ensure pages played back only once */

  assert( pPager->eState!=PAGER_ERROR );
  assert( pPager->eState>=PAGER_WRITER_LOCKED );

  /* Allocate a bitvec to use to store the set of pages rolled back */
  if( pSavepoint ){
    pDone = sqlite3BitvecCreate(pSavepoint->nOrig);
    if( !pDone ){
      return SQLITE_NOMEM_BKPT;
    }
  }

  /* Set the database size back to the value it was before the savepoint 
  ** being reverted was opened.
  */
  pPager->dbSize = pSavepoint ? pSavepoint->nOrig : pPager->dbOrigSize;
  pPager->changeCountDone = pPager->tempFile;

  if( !pSavepoint && pagerUseWal(pPager) ){
    return pagerRollbackWal(pPager);
  }

  /* Use pPager->journalOff as the effective size of the main rollback
  ** journal.  The actual file might be larger than this in
  ** PAGER_JOURNALMODE_TRUNCATE or PAGER_JOURNALMODE_PERSIST.  But anything
  ** past pPager->journalOff is off-limits to us.
  */
  szJ = pPager->journalOff;
  assert( pagerUseWal(pPager)==0 || szJ==0 );

  /* Begin by rolling back records from the main journal starting at
  ** PagerSavepoint.iOffset and continuing to the next journal header.
  ** There might be records in the main journal that have a page number
  ** greater than the current database size (pPager->dbSize) but those
  ** will be skipped automatically.  Pages are added to pDone as they
  ** are played back.
  */
  if( pSavepoint && !pagerUseWal(pPager) ){
    iHdrOff = pSavepoint->iHdrOffset ? pSavepoint->iHdrOffset : szJ;
    pPager->journalOff = pSavepoint->iOffset;
    while( rc==SQLITE_OK && pPager->journalOff<iHdrOff ){
      rc = pager_playback_one_page(pPager, &pPager->journalOff, pDone, 1, 1);
    }
    assert( rc!=SQLITE_DONE );
  }else{
    pPager->journalOff = 0;
  }

  /* Continue rolling back records out of the main journal starting at
  ** the first journal header seen and continuing until the effective end
  ** of the main journal file.  Continue to skip out-of-range pages and
  ** continue adding pages rolled back to pDone.
  */
  while( rc==SQLITE_OK && pPager->journalOff<szJ ){
    u32 ii;            /* Loop counter */
    u32 nJRec = 0;     /* Number of Journal Records */
    u32 dummy;
    rc = readJournalHdr(pPager, 0, szJ, &nJRec, &dummy);
    assert( rc!=SQLITE_DONE );

    /*
    ** The "pPager->journalHdr+JOURNAL_HDR_SZ(pPager)==pPager->journalOff"
    ** test is related to ticket #2565.  See the discussion in the
    ** pager_playback() function for additional information.
    */
    if( nJRec==0 
     && pPager->journalHdr+JOURNAL_HDR_SZ(pPager)==pPager->journalOff
    ){
      nJRec = (u32)((szJ - pPager->journalOff)/JOURNAL_PG_SZ(pPager));
    }
    for(ii=0; rc==SQLITE_OK && ii<nJRec && pPager->journalOff<szJ; ii++){
      rc = pager_playback_one_page(pPager, &pPager->journalOff, pDone, 1, 1);
    }
    assert( rc!=SQLITE_DONE );
  }
  assert( rc!=SQLITE_OK || pPager->journalOff>=szJ );

  /* Finally,  rollback pages from the sub-journal.  Page that were
  ** previously rolled back out of the main journal (and are hence in pDone)
  ** will be skipped.  Out-of-range pages are also skipped.
  */
  if( pSavepoint ){
    u32 ii;            /* Loop counter */
    i64 offset = (i64)pSavepoint->iSubRec*(4+pPager->pageSize);

    if( pagerUseWal(pPager) ){
      rc = sqlite3WalSavepointUndo(pPager->pWal, pSavepoint->aWalData);
    }
    for(ii=pSavepoint->iSubRec; rc==SQLITE_OK && ii<pPager->nSubRec; ii++){
      assert( offset==(i64)ii*(4+pPager->pageSize) );
      rc = pager_playback_one_page(pPager, &offset, pDone, 0, 1);
    }
    assert( rc!=SQLITE_DONE );
  }

  sqlite3BitvecDestroy(pDone);
  if( rc==SQLITE_OK ){
    pPager->journalOff = szJ;
  }

  return rc;
}

/*
** Change the maximum number of in-memory pages that are allowed
** before attempting to recycle clean and unused pages.
*/
void sqlite3PagerSetCachesize(Pager *pPager, int mxPage){
  sqlite3PcacheSetCachesize(pPager->pPCache, mxPage);
}

/*
** Change the maximum number of in-memory pages that are allowed
** before attempting to spill pages to journal.
*/
int sqlite3PagerSetSpillsize(Pager *pPager, int mxPage){
  return sqlite3PcacheSetSpillsize(pPager->pPCache, mxPage);
}

/*
** Invoke SQLITE_FCNTL_MMAP_SIZE based on the current value of szMmap.
*/
static void pagerFixMaplimit(Pager *pPager){
#if SQLITE_MAX_MMAP_SIZE>0
  sqlite3_file *fd = pPager->fd;
  if( isOpen(fd) && fd->pMethods->iVersion>=3 ){
    sqlite3_int64 sz;
    sz = pPager->szMmap;
    pPager->bUseFetch = (sz>0);
    setGetterMethod(pPager);
    sqlite3OsFileControlHint(pPager->fd, SQLITE_FCNTL_MMAP_SIZE, &sz);
  }
#endif
}

/*
** Change the maximum size of any memory mapping made of the database file.
*/
void sqlite3PagerSetMmapLimit(Pager *pPager, sqlite3_int64 szMmap){
  pPager->szMmap = szMmap;
  pagerFixMaplimit(pPager);
}

/*
** Free as much memory as possible from the pager.
*/
void sqlite3PagerShrink(Pager *pPager){
  sqlite3PcacheShrink(pPager->pPCache);
}

/*
** Adjust settings of the pager to those specified in the pgFlags parameter.
**
** The "level" in pgFlags & PAGER_SYNCHRONOUS_MASK sets the robustness
** of the database to damage due to OS crashes or power failures by
** changing the number of syncs()s when writing the journals.
** There are four levels:
**
**    OFF       sqlite3OsSync() is never called.  This is the default
**              for temporary and transient files.
**
**    NORMAL    The journal is synced once before writes begin on the
**              database.  This is normally adequate protection, but
**              it is theoretically possible, though very unlikely,
**              that an inopertune power failure could leave the journal
**              in a state which would cause damage to the database
**              when it is rolled back.
**
**    FULL      The journal is synced twice before writes begin on the
**              database (with some additional information - the nRec field
**              of the journal header - being written in between the two
**              syncs).  If we assume that writing a
**              single disk sector is atomic, then this mode provides
**              assurance that the journal will not be corrupted to the
**              point of causing damage to the database during rollback.
**
**    EXTRA     This is like FULL except that is also syncs the directory
**              that contains the rollback journal after the rollback
**              journal is unlinked.
**
** The above is for a rollback-journal mode.  For WAL mode, OFF continues
** to mean that no syncs ever occur.  NORMAL means that the WAL is synced
** prior to the start of checkpoint and that the database file is synced
** at the conclusion of the checkpoint if the entire content of the WAL
** was written back into the database.  But no sync operations occur for
** an ordinary commit in NORMAL mode with WAL.  FULL means that the WAL
** file is synced following each commit operation, in addition to the
** syncs associated with NORMAL.  There is no difference between FULL
** and EXTRA for WAL mode.
**
** Do not confuse synchronous=FULL with SQLITE_SYNC_FULL.  The
** SQLITE_SYNC_FULL macro means to use the MacOSX-style full-fsync
** using fcntl(F_FULLFSYNC).  SQLITE_SYNC_NORMAL means to do an
** ordinary fsync() call.  There is no difference between SQLITE_SYNC_FULL
** and SQLITE_SYNC_NORMAL on platforms other than MacOSX.  But the
** synchronous=FULL versus synchronous=NORMAL setting determines when
** the xSync primitive is called and is relevant to all platforms.
**
** Numeric values associated with these states are OFF==1, NORMAL=2,
** and FULL=3.
*/
#ifndef SQLITE_OMIT_PAGER_PRAGMAS
void sqlite3PagerSetFlags(
  Pager *pPager,        /* The pager to set safety level for */
  unsigned pgFlags      /* Various flags */
){
  unsigned level = pgFlags & PAGER_SYNCHRONOUS_MASK;
  if( pPager->tempFile ){
    pPager->noSync = 1;
    pPager->fullSync = 0;
    pPager->extraSync = 0;
  }else{
    pPager->noSync =  level==PAGER_SYNCHRONOUS_OFF ?1:0;
    pPager->fullSync = level>=PAGER_SYNCHRONOUS_FULL ?1:0;
    pPager->extraSync = level==PAGER_SYNCHRONOUS_EXTRA ?1:0;
  }
  if( pPager->noSync ){
    pPager->syncFlags = 0;
  }else if( pgFlags & PAGER_FULLFSYNC ){
    pPager->syncFlags = SQLITE_SYNC_FULL;
  }else{
    pPager->syncFlags = SQLITE_SYNC_NORMAL;
  }
  pPager->walSyncFlags = (pPager->syncFlags<<2);
  if( pPager->fullSync ){
    pPager->walSyncFlags |= pPager->syncFlags;
  }
  if( (pgFlags & PAGER_CKPT_FULLFSYNC) && !pPager->noSync ){
    pPager->walSyncFlags |= (SQLITE_SYNC_FULL<<2);
  }
  if( pgFlags & PAGER_CACHESPILL ){
    pPager->doNotSpill &= ~SPILLFLAG_OFF;
  }else{
    pPager->doNotSpill |= SPILLFLAG_OFF;
  }
}
#endif

/*
** The following global variable is incremented whenever the library
** attempts to open a temporary file.  This information is used for
** testing and analysis only.  
*/
#ifdef SQLITE_TEST
int sqlite3_opentemp_count = 0;
#endif

/*
** Open a temporary file.
**
** Write the file descriptor into *pFile. Return SQLITE_OK on success 
** or some other error code if we fail. The OS will automatically 
** delete the temporary file when it is closed.
**
** The flags passed to the VFS layer xOpen() call are those specified
** by parameter vfsFlags ORed with the following:
**
**     SQLITE_OPEN_READWRITE
**     SQLITE_OPEN_CREATE
**     SQLITE_OPEN_EXCLUSIVE
**     SQLITE_OPEN_DELETEONCLOSE
*/
static int pagerOpentemp(
  Pager *pPager,        /* The pager object */
  sqlite3_file *pFile,  /* Write the file descriptor here */
  int vfsFlags          /* Flags passed through to the VFS */
){
  int rc;               /* Return code */

#ifdef SQLITE_TEST
  sqlite3_opentemp_count++;  /* Used for testing and analysis only */
#endif

  vfsFlags |=  SQLITE_OPEN_READWRITE | SQLITE_OPEN_CREATE |
            SQLITE_OPEN_EXCLUSIVE | SQLITE_OPEN_DELETEONCLOSE;
  rc = sqlite3OsOpen(pPager->pVfs, 0, pFile, vfsFlags, 0);
  assert( rc!=SQLITE_OK || isOpen(pFile) );
  return rc;
}

/*
** Set the busy handler function.
**
** The pager invokes the busy-handler if sqlite3OsLock() returns 
** SQLITE_BUSY when trying to upgrade from no-lock to a SHARED lock,
** or when trying to upgrade from a RESERVED lock to an EXCLUSIVE 
** lock. It does *not* invoke the busy handler when upgrading from
** SHARED to RESERVED, or when upgrading from SHARED to EXCLUSIVE
** (which occurs during hot-journal rollback). Summary:
**
**   Transition                        | Invokes xBusyHandler
**   --------------------------------------------------------
**   NO_LOCK       -> SHARED_LOCK      | Yes
**   SHARED_LOCK   -> RESERVED_LOCK    | No
**   SHARED_LOCK   -> EXCLUSIVE_LOCK   | No
**   RESERVED_LOCK -> EXCLUSIVE_LOCK   | Yes
**
** If the busy-handler callback returns non-zero, the lock is 
** retried. If it returns zero, then the SQLITE_BUSY error is
** returned to the caller of the pager API function.
*/
void sqlite3PagerSetBusyHandler(
  Pager *pPager,                       /* Pager object */
  int (*xBusyHandler)(void *),         /* Pointer to busy-handler function */
  void *pBusyHandlerArg                /* Argument to pass to xBusyHandler */
){
  void **ap;
  pPager->xBusyHandler = xBusyHandler;
  pPager->pBusyHandlerArg = pBusyHandlerArg;
  ap = (void **)&pPager->xBusyHandler;
  assert( ((int(*)(void *))(ap[0]))==xBusyHandler );
  assert( ap[1]==pBusyHandlerArg );
  sqlite3OsFileControlHint(pPager->fd, SQLITE_FCNTL_BUSYHANDLER, (void *)ap);
}

/*
** Change the page size used by the Pager object. The new page size 
** is passed in *pPageSize.
**
** If the pager is in the error state when this function is called, it
** is a no-op. The value returned is the error state error code (i.e. 
** one of SQLITE_IOERR, an SQLITE_IOERR_xxx sub-code or SQLITE_FULL).
**
** Otherwise, if all of the following are true:
**
**   * the new page size (value of *pPageSize) is valid (a power 
**     of two between 512 and SQLITE_MAX_PAGE_SIZE, inclusive), and
**
**   * there are no outstanding page references, and
**
**   * the database is either not an in-memory database or it is
**     an in-memory database that currently consists of zero pages.
**
** then the pager object page size is set to *pPageSize.
**
** If the page size is changed, then this function uses sqlite3PagerMalloc() 
** to obtain a new Pager.pTmpSpace buffer. If this allocation attempt 
** fails, SQLITE_NOMEM is returned and the page size remains unchanged. 
** In all other cases, SQLITE_OK is returned.
**
** If the page size is not changed, either because one of the enumerated
** conditions above is not true, the pager was in error state when this
** function was called, or because the memory allocation attempt failed, 
** then *pPageSize is set to the old, retained page size before returning.
*/
int sqlite3PagerSetPagesize(Pager *pPager, u32 *pPageSize, int nReserve){
  int rc = SQLITE_OK;

  /* It is not possible to do a full assert_pager_state() here, as this
  ** function may be called from within PagerOpen(), before the state
  ** of the Pager object is internally consistent.
  **
  ** At one point this function returned an error if the pager was in 
  ** PAGER_ERROR state. But since PAGER_ERROR state guarantees that
  ** there is at least one outstanding page reference, this function
  ** is a no-op for that case anyhow.
  */

  u32 pageSize = *pPageSize;
  assert( pageSize==0 || (pageSize>=512 && pageSize<=SQLITE_MAX_PAGE_SIZE) );
  if( (pPager->memDb==0 || pPager->dbSize==0)
   && sqlite3PcacheRefCount(pPager->pPCache)==0 
   && pageSize && pageSize!=(u32)pPager->pageSize 
  ){
    char *pNew = NULL;             /* New temp space */
    i64 nByte = 0;

    if( pPager->eState>PAGER_OPEN && isOpen(pPager->fd) ){
      rc = sqlite3OsFileSize(pPager->fd, &nByte);
    }
    if( rc==SQLITE_OK ){
      /* 8 bytes of zeroed overrun space is sufficient so that the b-tree
      * cell header parser will never run off the end of the allocation */
      pNew = (char *)sqlite3PageMalloc(pageSize+8);
      if( !pNew ){
        rc = SQLITE_NOMEM_BKPT;
      }else{
        memset(pNew+pageSize, 0, 8);
      }
    }

    if( rc==SQLITE_OK ){
      pager_reset(pPager);
      rc = sqlite3PcacheSetPageSize(pPager->pPCache, pageSize);
    }
    if( rc==SQLITE_OK ){
      sqlite3PageFree(pPager->pTmpSpace);
      pPager->pTmpSpace = pNew;
      pPager->dbSize = (Pgno)((nByte+pageSize-1)/pageSize);
      pPager->pageSize = pageSize;
    }else{
      sqlite3PageFree(pNew);
    }
  }

  *pPageSize = pPager->pageSize;
  if( rc==SQLITE_OK ){
    if( nReserve<0 ) nReserve = pPager->nReserve;
    assert( nReserve>=0 && nReserve<1000 );
    pPager->nReserve = (i16)nReserve;
    pagerFixMaplimit(pPager);
  }
  return rc;
}

/*
** Return a pointer to the "temporary page" buffer held internally
** by the pager.  This is a buffer that is big enough to hold the
** entire content of a database page.  This buffer is used internally
** during rollback and will be overwritten whenever a rollback
** occurs.  But other modules are free to use it too, as long as
** no rollbacks are happening.
*/
void *sqlite3PagerTempSpace(Pager *pPager){
  return pPager->pTmpSpace;
}

/*
** Attempt to set the maximum database page count if mxPage is positive. 
** Make no changes if mxPage is zero or negative.  And never reduce the
** maximum page count below the current size of the database.
**
** Regardless of mxPage, return the current maximum page count.
*/
Pgno sqlite3PagerMaxPageCount(Pager *pPager, Pgno mxPage){
  if( mxPage>0 ){
    pPager->mxPgno = mxPage;
  }
  assert( pPager->eState!=PAGER_OPEN );      /* Called only by OP_MaxPgcnt */
  /* assert( pPager->mxPgno>=pPager->dbSize ); */
  /* OP_MaxPgcnt ensures that the parameter passed to this function is not
  ** less than the total number of valid pages in the database. But this
  ** may be less than Pager.dbSize, and so the assert() above is not valid */
  return pPager->mxPgno;
}

/*
** The following set of routines are used to disable the simulated
** I/O error mechanism.  These routines are used to avoid simulated
** errors in places where we do not care about errors.
**
** Unless -DSQLITE_TEST=1 is used, these routines are all no-ops
** and generate no code.
*/
#ifdef SQLITE_TEST
extern int sqlite3_io_error_pending;
extern int sqlite3_io_error_hit;
static int saved_cnt;
void disable_simulated_io_errors(void){
  saved_cnt = sqlite3_io_error_pending;
  sqlite3_io_error_pending = -1;
}
void enable_simulated_io_errors(void){
  sqlite3_io_error_pending = saved_cnt;
}
#else
# define disable_simulated_io_errors()
# define enable_simulated_io_errors()
#endif

/*
** Read the first N bytes from the beginning of the file into memory
** that pDest points to. 
**
** If the pager was opened on a transient file (zFilename==""), or
** opened on a file less than N bytes in size, the output buffer is
** zeroed and SQLITE_OK returned. The rationale for this is that this 
** function is used to read database headers, and a new transient or
** zero sized database has a header than consists entirely of zeroes.
**
** If any IO error apart from SQLITE_IOERR_SHORT_READ is encountered,
** the error code is returned to the caller and the contents of the
** output buffer undefined.
*/
int sqlite3PagerReadFileheader(Pager *pPager, int N, unsigned char *pDest){
  int rc = SQLITE_OK;
  memset(pDest, 0, N);
  assert( isOpen(pPager->fd) || pPager->tempFile );

  /* This routine is only called by btree immediately after creating
  ** the Pager object.  There has not been an opportunity to transition
  ** to WAL mode yet.
  */
  assert( !pagerUseWal(pPager) );

  if( isOpen(pPager->fd) ){
    IOTRACE(("DBHDR %p 0 %d\n", pPager, N))
    rc = sqlite3OsRead(pPager->fd, pDest, N, 0);
    if( rc==SQLITE_IOERR_SHORT_READ ){
      rc = SQLITE_OK;
    }
  }
  return rc;
}

/*
** This function may only be called when a read-transaction is open on
** the pager. It returns the total number of pages in the database.
**
** However, if the file is between 1 and <page-size> bytes in size, then 
** this is considered a 1 page file.
*/
void sqlite3PagerPagecount(Pager *pPager, int *pnPage){
  assert( pPager->eState>=PAGER_READER );
  assert( pPager->eState!=PAGER_WRITER_FINISHED );
  *pnPage = (int)pPager->dbSize;
}


/*
** Try to obtain a lock of type locktype on the database file. If
** a similar or greater lock is already held, this function is a no-op
** (returning SQLITE_OK immediately).
**
** Otherwise, attempt to obtain the lock using sqlite3OsLock(). Invoke 
** the busy callback if the lock is currently not available. Repeat 
** until the busy callback returns false or until the attempt to 
** obtain the lock succeeds.
**
** Return SQLITE_OK on success and an error code if we cannot obtain
** the lock. If the lock is obtained successfully, set the Pager.state 
** variable to locktype before returning.
*/
static int pager_wait_on_lock(Pager *pPager, int locktype){
  int rc;                              /* Return code */

  /* Check that this is either a no-op (because the requested lock is 
  ** already held), or one of the transitions that the busy-handler
  ** may be invoked during, according to the comment above
  ** sqlite3PagerSetBusyhandler().
  */
  assert( (pPager->eLock>=locktype)
       || (pPager->eLock==NO_LOCK && locktype==SHARED_LOCK)
       || (pPager->eLock==RESERVED_LOCK && locktype==EXCLUSIVE_LOCK)
  );

  do {
    rc = pagerLockDb(pPager, locktype);
  }while( rc==SQLITE_BUSY && pPager->xBusyHandler(pPager->pBusyHandlerArg) );
  return rc;
}

/*
** Function assertTruncateConstraint(pPager) checks that one of the 
** following is true for all dirty pages currently in the page-cache:
**
**   a) The page number is less than or equal to the size of the 
**      current database image, in pages, OR
**
**   b) if the page content were written at this time, it would not
**      be necessary to write the current content out to the sub-journal
**      (as determined by function subjRequiresPage()).
**
** If the condition asserted by this function were not true, and the
** dirty page were to be discarded from the cache via the pagerStress()
** routine, pagerStress() would not write the current page content to
** the database file. If a savepoint transaction were rolled back after
** this happened, the correct behavior would be to restore the current
** content of the page. However, since this content is not present in either
** the database file or the portion of the rollback journal and 
** sub-journal rolled back the content could not be restored and the
** database image would become corrupt. It is therefore fortunate that 
** this circumstance cannot arise.
*/
#if defined(SQLITE_DEBUG)
static void assertTruncateConstraintCb(PgHdr *pPg){
  assert( pPg->flags&PGHDR_DIRTY );
  assert( !subjRequiresPage(pPg) || pPg->pgno<=pPg->pPager->dbSize );
}
static void assertTruncateConstraint(Pager *pPager){
  sqlite3PcacheIterateDirty(pPager->pPCache, assertTruncateConstraintCb);
}
#else
# define assertTruncateConstraint(pPager)
#endif

/*
** Truncate the in-memory database file image to nPage pages. This 
** function does not actually modify the database file on disk. It 
** just sets the internal state of the pager object so that the 
** truncation will be done when the current transaction is committed.
**
** This function is only called right before committing a transaction.
** Once this function has been called, the transaction must either be
** rolled back or committed. It is not safe to call this function and
** then continue writing to the database.
*/
void sqlite3PagerTruncateImage(Pager *pPager, Pgno nPage){
  assert( pPager->dbSize>=nPage );
  assert( pPager->eState>=PAGER_WRITER_CACHEMOD );
  pPager->dbSize = nPage;

  /* At one point the code here called assertTruncateConstraint() to
  ** ensure that all pages being truncated away by this operation are,
  ** if one or more savepoints are open, present in the savepoint 
  ** journal so that they can be restored if the savepoint is rolled
  ** back. This is no longer necessary as this function is now only
  ** called right before committing a transaction. So although the 
  ** Pager object may still have open savepoints (Pager.nSavepoint!=0), 
  ** they cannot be rolled back. So the assertTruncateConstraint() call
  ** is no longer correct. */
}


/*
** This function is called before attempting a hot-journal rollback. It
** syncs the journal file to disk, then sets pPager->journalHdr to the
** size of the journal file so that the pager_playback() routine knows
** that the entire journal file has been synced.
**
** Syncing a hot-journal to disk before attempting to roll it back ensures 
** that if a power-failure occurs during the rollback, the process that
** attempts rollback following system recovery sees the same journal
** content as this process.
**
** If everything goes as planned, SQLITE_OK is returned. Otherwise, 
** an SQLite error code.
*/
static int pagerSyncHotJournal(Pager *pPager){
  int rc = SQLITE_OK;
  if( !pPager->noSync ){
    rc = sqlite3OsSync(pPager->jfd, SQLITE_SYNC_NORMAL);
  }
  if( rc==SQLITE_OK ){
    rc = sqlite3OsFileSize(pPager->jfd, &pPager->journalHdr);
  }
  return rc;
}

#if SQLITE_MAX_MMAP_SIZE>0
/*
** Obtain a reference to a memory mapped page object for page number pgno. 
** The new object will use the pointer pData, obtained from xFetch().
** If successful, set *ppPage to point to the new page reference
** and return SQLITE_OK. Otherwise, return an SQLite error code and set
** *ppPage to zero.
**
** Page references obtained by calling this function should be released
** by calling pagerReleaseMapPage().
*/
static int pagerAcquireMapPage(
  Pager *pPager,                  /* Pager object */
  Pgno pgno,                      /* Page number */
  void *pData,                    /* xFetch()'d data for this page */
  PgHdr **ppPage                  /* OUT: Acquired page object */
){
  PgHdr *p;                       /* Memory mapped page to return */
  
  if( pPager->pMmapFreelist ){
    *ppPage = p = pPager->pMmapFreelist;
    pPager->pMmapFreelist = p->pDirty;
    p->pDirty = 0;
    assert( pPager->nExtra>=8 );
    memset(p->pExtra, 0, 8);
  }else{
    *ppPage = p = (PgHdr *)sqlite3MallocZero(sizeof(PgHdr) + pPager->nExtra);
    if( p==0 ){
      sqlite3OsUnfetch(pPager->fd, (i64)(pgno-1) * pPager->pageSize, pData);
      return SQLITE_NOMEM_BKPT;
    }
    p->pExtra = (void *)&p[1];
    p->flags = PGHDR_MMAP;
    p->nRef = 1;
    p->pPager = pPager;
  }

  assert( p->pExtra==(void *)&p[1] );
  assert( p->pPage==0 );
  assert( p->flags==PGHDR_MMAP );
  assert( p->pPager==pPager );
  assert( p->nRef==1 );

  p->pgno = pgno;
  p->pData = pData;
  pPager->nMmapOut++;

  return SQLITE_OK;
}
#endif

/*
** Release a reference to page pPg. pPg must have been returned by an 
** earlier call to pagerAcquireMapPage().
*/
static void pagerReleaseMapPage(PgHdr *pPg){
  Pager *pPager = pPg->pPager;
  pPager->nMmapOut--;
  pPg->pDirty = pPager->pMmapFreelist;
  pPager->pMmapFreelist = pPg;

  assert( pPager->fd->pMethods->iVersion>=3 );
  sqlite3OsUnfetch(pPager->fd, (i64)(pPg->pgno-1)*pPager->pageSize, pPg->pData);
}

/*
** Free all PgHdr objects stored in the Pager.pMmapFreelist list.
*/
static void pagerFreeMapHdrs(Pager *pPager){
  PgHdr *p;
  PgHdr *pNext;
  for(p=pPager->pMmapFreelist; p; p=pNext){
    pNext = p->pDirty;
    sqlite3_free(p);
  }
}

/* Verify that the database file has not be deleted or renamed out from
** under the pager.  Return SQLITE_OK if the database is still where it ought
** to be on disk.  Return non-zero (SQLITE_READONLY_DBMOVED or some other error
** code from sqlite3OsAccess()) if the database has gone missing.
*/
static int databaseIsUnmoved(Pager *pPager){
  int bHasMoved = 0;
  int rc;

  if( pPager->tempFile ) return SQLITE_OK;
  if( pPager->dbSize==0 ) return SQLITE_OK;
  assert( pPager->zFilename && pPager->zFilename[0] );
  rc = sqlite3OsFileControl(pPager->fd, SQLITE_FCNTL_HAS_MOVED, &bHasMoved);
  if( rc==SQLITE_NOTFOUND ){
    /* If the HAS_MOVED file-control is unimplemented, assume that the file
    ** has not been moved.  That is the historical behavior of SQLite: prior to
    ** version 3.8.3, it never checked */
    rc = SQLITE_OK;
  }else if( rc==SQLITE_OK && bHasMoved ){
    rc = SQLITE_READONLY_DBMOVED;
  }
  return rc;
}


/*
** Shutdown the page cache.  Free all memory and close all files.
**
** If a transaction was in progress when this routine is called, that
** transaction is rolled back.  All outstanding pages are invalidated
** and their memory is freed.  Any attempt to use a page associated
** with this page cache after this function returns will likely
** result in a coredump.
**
** This function always succeeds. If a transaction is active an attempt
** is made to roll it back. If an error occurs during the rollback 
** a hot journal may be left in the filesystem but no error is returned
** to the caller.
*/
int sqlite3PagerClose(Pager *pPager, sqlite3 *db){
  u8 *pTmp = (u8*)pPager->pTmpSpace;
  assert( db || pagerUseWal(pPager)==0 );
  assert( assert_pager_state(pPager) );
  disable_simulated_io_errors();
  sqlite3BeginBenignMalloc();
  pagerFreeMapHdrs(pPager);
  /* pPager->errCode = 0; */
  pPager->exclusiveMode = 0;
#ifndef SQLITE_OMIT_WAL
  {
    u8 *a = 0;
    assert( db || pPager->pWal==0 );
    if( db && 0==(db->flags & SQLITE_NoCkptOnClose) 
     && SQLITE_OK==databaseIsUnmoved(pPager)
    ){
      a = pTmp;
    }
    sqlite3WalClose(pPager->pWal, db, pPager->walSyncFlags, pPager->pageSize,a);
    pPager->pWal = 0;
  }
#endif
  pager_reset(pPager);
  if( MEMDB ){
    pager_unlock(pPager);
  }else{
    /* If it is open, sync the journal file before calling UnlockAndRollback.
    ** If this is not done, then an unsynced portion of the open journal 
    ** file may be played back into the database. If a power failure occurs 
    ** while this is happening, the database could become corrupt.
    **
    ** If an error occurs while trying to sync the journal, shift the pager
    ** into the ERROR state. This causes UnlockAndRollback to unlock the
    ** database and close the journal file without attempting to roll it
    ** back or finalize it. The next database user will have to do hot-journal
    ** rollback before accessing the database file.
    */
    if( isOpen(pPager->jfd) ){
      pager_error(pPager, pagerSyncHotJournal(pPager));
    }
    pagerUnlockAndRollback(pPager);
  }
  sqlite3EndBenignMalloc();
  enable_simulated_io_errors();
  PAGERTRACE(("CLOSE %d\n", PAGERID(pPager)));
  IOTRACE(("CLOSE %p\n", pPager))
  sqlite3OsClose(pPager->jfd);
  sqlite3OsClose(pPager->fd);
  sqlite3PageFree(pTmp);
  sqlite3PcacheClose(pPager->pPCache);
  assert( !pPager->aSavepoint && !pPager->pInJournal );
  assert( !isOpen(pPager->jfd) && !isOpen(pPager->sjfd) );

  sqlite3_free(pPager);
  return SQLITE_OK;
}

#if !defined(NDEBUG) || defined(SQLITE_TEST)
/*
** Return the page number for page pPg.
*/
Pgno sqlite3PagerPagenumber(DbPage *pPg){
  return pPg->pgno;
}
#endif

/*
** Increment the reference count for page pPg.
*/
void sqlite3PagerRef(DbPage *pPg){
  sqlite3PcacheRef(pPg);
}

/*
** Sync the journal. In other words, make sure all the pages that have
** been written to the journal have actually reached the surface of the
** disk and can be restored in the event of a hot-journal rollback.
**
** If the Pager.noSync flag is set, then this function is a no-op.
** Otherwise, the actions required depend on the journal-mode and the 
** device characteristics of the file-system, as follows:
**
**   * If the journal file is an in-memory journal file, no action need
**     be taken.
**
**   * Otherwise, if the device does not support the SAFE_APPEND property,
**     then the nRec field of the most recently written journal header
**     is updated to contain the number of journal records that have
**     been written following it. If the pager is operating in full-sync
**     mode, then the journal file is synced before this field is updated.
**
**   * If the device does not support the SEQUENTIAL property, then 
**     journal file is synced.
**
** Or, in pseudo-code:
**
**   if( NOT <in-memory journal> ){
**     if( NOT SAFE_APPEND ){
**       if( <full-sync mode> ) xSync(<journal file>);
**       <update nRec field>
**     } 
**     if( NOT SEQUENTIAL ) xSync(<journal file>);
**   }
**
** If successful, this routine clears the PGHDR_NEED_SYNC flag of every 
** page currently held in memory before returning SQLITE_OK. If an IO
** error is encountered, then the IO error code is returned to the caller.
*/
static int syncJournal(Pager *pPager, int newHdr){
  int rc;                         /* Return code */

  assert( pPager->eState==PAGER_WRITER_CACHEMOD
       || pPager->eState==PAGER_WRITER_DBMOD
  );
  assert( assert_pager_state(pPager) );
  assert( !pagerUseWal(pPager) );

  rc = sqlite3PagerExclusiveLock(pPager, 0, 0);
  if( rc!=SQLITE_OK ) return rc;

  if( !pPager->noSync ){
    assert( !pPager->tempFile );
    if( isOpen(pPager->jfd) && pPager->journalMode!=PAGER_JOURNALMODE_MEMORY ){
      const int iDc = sqlite3OsDeviceCharacteristics(pPager->fd);
      assert( isOpen(pPager->jfd) );

      if( 0==(iDc&SQLITE_IOCAP_SAFE_APPEND) ){
        /* This block deals with an obscure problem. If the last connection
        ** that wrote to this database was operating in persistent-journal
        ** mode, then the journal file may at this point actually be larger
        ** than Pager.journalOff bytes. If the next thing in the journal
        ** file happens to be a journal-header (written as part of the
        ** previous connection's transaction), and a crash or power-failure 
        ** occurs after nRec is updated but before this connection writes 
        ** anything else to the journal file (or commits/rolls back its 
        ** transaction), then SQLite may become confused when doing the 
        ** hot-journal rollback following recovery. It may roll back all
        ** of this connections data, then proceed to rolling back the old,
        ** out-of-date data that follows it. Database corruption.
        **
        ** To work around this, if the journal file does appear to contain
        ** a valid header following Pager.journalOff, then write a 0x00
        ** byte to the start of it to prevent it from being recognized.
        **
        ** Variable iNextHdrOffset is set to the offset at which this
        ** problematic header will occur, if it exists. aMagic is used 
        ** as a temporary buffer to inspect the first couple of bytes of
        ** the potential journal header.
        */
        i64 iNextHdrOffset;
        u8 aMagic[8];
        u8 zHeader[sizeof(aJournalMagic)+4];

        memcpy(zHeader, aJournalMagic, sizeof(aJournalMagic));
        put32bits(&zHeader[sizeof(aJournalMagic)], pPager->nRec);

        iNextHdrOffset = journalHdrOffset(pPager);
        rc = sqlite3OsRead(pPager->jfd, aMagic, 8, iNextHdrOffset);
        if( rc==SQLITE_OK && 0==memcmp(aMagic, aJournalMagic, 8) ){
          static const u8 zerobyte = 0;
          rc = sqlite3OsWrite(pPager->jfd, &zerobyte, 1, iNextHdrOffset);
        }
        if( rc!=SQLITE_OK && rc!=SQLITE_IOERR_SHORT_READ ){
          return rc;
        }

        /* Write the nRec value into the journal file header. If in
        ** full-synchronous mode, sync the journal first. This ensures that
        ** all data has really hit the disk before nRec is updated to mark
        ** it as a candidate for rollback.
        **
        ** This is not required if the persistent media supports the
        ** SAFE_APPEND property. Because in this case it is not possible 
        ** for garbage data to be appended to the file, the nRec field
        ** is populated with 0xFFFFFFFF when the journal header is written
        ** and never needs to be updated.
        */
        if( pPager->fullSync && 0==(iDc&SQLITE_IOCAP_SEQUENTIAL) ){
          PAGERTRACE(("SYNC journal of %d\n", PAGERID(pPager)));
          IOTRACE(("JSYNC %p\n", pPager))
          rc = sqlite3OsSync(pPager->jfd, pPager->syncFlags);
          if( rc!=SQLITE_OK ) return rc;
        }
        IOTRACE(("JHDR %p %lld\n", pPager, pPager->journalHdr));
        rc = sqlite3OsWrite(
            pPager->jfd, zHeader, sizeof(zHeader), pPager->journalHdr
        );
        if( rc!=SQLITE_OK ) return rc;
      }
      if( 0==(iDc&SQLITE_IOCAP_SEQUENTIAL) ){
        PAGERTRACE(("SYNC journal of %d\n", PAGERID(pPager)));
        IOTRACE(("JSYNC %p\n", pPager))
        rc = sqlite3OsSync(pPager->jfd, pPager->syncFlags| 
          (pPager->syncFlags==SQLITE_SYNC_FULL?SQLITE_SYNC_DATAONLY:0)
        );
        if( rc!=SQLITE_OK ) return rc;
      }

      pPager->journalHdr = pPager->journalOff;
      if( newHdr && 0==(iDc&SQLITE_IOCAP_SAFE_APPEND) ){
        pPager->nRec = 0;
        rc = writeJournalHdr(pPager);
        if( rc!=SQLITE_OK ) return rc;
      }
    }else{
      pPager->journalHdr = pPager->journalOff;
    }
  }

  /* Unless the pager is in noSync mode, the journal file was just 
  ** successfully synced. Either way, clear the PGHDR_NEED_SYNC flag on 
  ** all pages.
  */
  sqlite3PcacheClearSyncFlags(pPager->pPCache);
  pPager->eState = PAGER_WRITER_DBMOD;
  assert( assert_pager_state(pPager) );
  return SQLITE_OK;
}

/*
** The argument is the first in a linked list of dirty pages connected
** by the PgHdr.pDirty pointer. This function writes each one of the
** in-memory pages in the list to the database file. The argument may
** be NULL, representing an empty list. In this case this function is
** a no-op.
**
** The pager must hold at least a RESERVED lock when this function
** is called. Before writing anything to the database file, this lock
** is upgraded to an EXCLUSIVE lock. If the lock cannot be obtained,
** SQLITE_BUSY is returned and no data is written to the database file.
** 
** If the pager is a temp-file pager and the actual file-system file
** is not yet open, it is created and opened before any data is 
** written out.
**
** Once the lock has been upgraded and, if necessary, the file opened,
** the pages are written out to the database file in list order. Writing
** a page is skipped if it meets either of the following criteria:
**
**   * The page number is greater than Pager.dbSize, or
**   * The PGHDR_DONT_WRITE flag is set on the page.
**
** If writing out a page causes the database file to grow, Pager.dbFileSize
** is updated accordingly. If page 1 is written out, then the value cached
** in Pager.dbFileVers[] is updated to match the new value stored in
** the database file.
**
** If everything is successful, SQLITE_OK is returned. If an IO error 
** occurs, an IO error code is returned. Or, if the EXCLUSIVE lock cannot
** be obtained, SQLITE_BUSY is returned.
*/
static int pager_write_pagelist(Pager *pPager, PgHdr *pList){
  int rc = SQLITE_OK;                  /* Return code */

  /* This function is only called for rollback pagers in WRITER_DBMOD state. */
  assert( !pagerUseWal(pPager) );
  assert( pPager->tempFile || pPager->eState==PAGER_WRITER_DBMOD );
  assert( pPager->eLock==EXCLUSIVE_LOCK );
  assert( isOpen(pPager->fd) || pList->pDirty==0 );

  /* If the file is a temp-file has not yet been opened, open it now. It
  ** is not possible for rc to be other than SQLITE_OK if this branch
  ** is taken, as pager_wait_on_lock() is a no-op for temp-files.
  */
  if( !isOpen(pPager->fd) ){
    assert( pPager->tempFile && rc==SQLITE_OK );
    rc = pagerOpentemp(pPager, pPager->fd, pPager->vfsFlags);
  }

  /* Before the first write, give the VFS a hint of what the final
  ** file size will be.
  */
  assert( rc!=SQLITE_OK || isOpen(pPager->fd) );
  if( rc==SQLITE_OK 
   && pPager->dbHintSize<pPager->dbSize
   && (pList->pDirty || pList->pgno>pPager->dbHintSize)
  ){
    sqlite3_int64 szFile = pPager->pageSize * (sqlite3_int64)pPager->dbSize;
    sqlite3OsFileControlHint(pPager->fd, SQLITE_FCNTL_SIZE_HINT, &szFile);
    pPager->dbHintSize = pPager->dbSize;
  }

  while( rc==SQLITE_OK && pList ){
    Pgno pgno = pList->pgno;

    /* If there are dirty pages in the page cache with page numbers greater
    ** than Pager.dbSize, this means sqlite3PagerTruncateImage() was called to
    ** make the file smaller (presumably by auto-vacuum code). Do not write
    ** any such pages to the file.
    **
    ** Also, do not write out any page that has the PGHDR_DONT_WRITE flag
    ** set (set by sqlite3PagerDontWrite()).
    */
    if( pgno<=pPager->dbSize && 0==(pList->flags&PGHDR_DONT_WRITE) ){
      i64 offset = (pgno-1)*(i64)pPager->pageSize;   /* Offset to write */
      char *pData;                                   /* Data to write */    

      assert( (pList->flags&PGHDR_NEED_SYNC)==0 );
      if( pList->pgno==1 ) pager_write_changecounter(pList);

      pData = pList->pData;

      /* Write out the page data. */
      rc = sqlite3OsWrite(pPager->fd, pData, pPager->pageSize, offset);

      /* If page 1 was just written, update Pager.dbFileVers to match
      ** the value now stored in the database file. If writing this 
      ** page caused the database file to grow, update dbFileSize. 
      */
      if( pgno==1 ){
        memcpy(&pPager->dbFileVers, &pData[24], sizeof(pPager->dbFileVers));
      }
      if( pgno>pPager->dbFileSize ){
        pPager->dbFileSize = pgno;
      }
      pPager->aStat[PAGER_STAT_WRITE]++;

      /* Update any backup objects copying the contents of this pager. */
      sqlite3BackupUpdate(pPager->pBackup, pgno, (u8*)pList->pData);

      PAGERTRACE(("STORE %d page %d hash(%08x)\n",
                   PAGERID(pPager), pgno, pager_pagehash(pList)));
      IOTRACE(("PGOUT %p %d\n", pPager, pgno));
      PAGER_INCR(sqlite3_pager_writedb_count);
    }else{
      PAGERTRACE(("NOSTORE %d page %d\n", PAGERID(pPager), pgno));
    }
    pager_set_pagehash(pList);
    pList = pList->pDirty;
  }

  return rc;
}

/*
** Ensure that the sub-journal file is open. If it is already open, this 
** function is a no-op.
**
** SQLITE_OK is returned if everything goes according to plan. An 
** SQLITE_IOERR_XXX error code is returned if a call to sqlite3OsOpen() 
** fails.
*/
static int openSubJournal(Pager *pPager){
  int rc = SQLITE_OK;
  if( !isOpen(pPager->sjfd) ){
    const int flags =  SQLITE_OPEN_SUBJOURNAL | SQLITE_OPEN_READWRITE 
      | SQLITE_OPEN_CREATE | SQLITE_OPEN_EXCLUSIVE 
      | SQLITE_OPEN_DELETEONCLOSE;
    int nStmtSpill = sqlite3Config.nStmtSpill;
    if( pPager->journalMode==PAGER_JOURNALMODE_MEMORY || pPager->subjInMemory ){
      nStmtSpill = -1;
    }
    rc = sqlite3JournalOpen(pPager->pVfs, 0, pPager->sjfd, flags, nStmtSpill);
  }
  return rc;
}

/*
** Append a record of the current state of page pPg to the sub-journal. 
**
** If successful, set the bit corresponding to pPg->pgno in the bitvecs
** for all open savepoints before returning.
**
** This function returns SQLITE_OK if everything is successful, an IO
** error code if the attempt to write to the sub-journal fails, or 
** SQLITE_NOMEM if a malloc fails while setting a bit in a savepoint
** bitvec.
*/
static int subjournalPage(PgHdr *pPg){
  int rc = SQLITE_OK;
  Pager *pPager = pPg->pPager;
  if( pPager->journalMode!=PAGER_JOURNALMODE_OFF ){

    /* Open the sub-journal, if it has not already been opened */
    assert( pPager->useJournal );
    assert( isOpen(pPager->jfd) || pagerUseWal(pPager) );
    assert( isOpen(pPager->sjfd) || pPager->nSubRec==0 );
    assert( pagerUseWal(pPager) 
         || pageInJournal(pPager, pPg) 
         || pPg->pgno>pPager->dbOrigSize 
    );
    rc = openSubJournal(pPager);

    /* If the sub-journal was opened successfully (or was already open),
    ** write the journal record into the file.  */
    if( rc==SQLITE_OK ){
      void *pData = pPg->pData;
      i64 offset = (i64)pPager->nSubRec*(4+pPager->pageSize);
      char *pData2;
      pData2 = pData;
      PAGERTRACE(("STMT-JOURNAL %d page %d\n", PAGERID(pPager), pPg->pgno));
      rc = write32bits(pPager->sjfd, offset, pPg->pgno);
      if( rc==SQLITE_OK ){
        rc = sqlite3OsWrite(pPager->sjfd, pData2, pPager->pageSize, offset+4);
      }
    }
  }
  if( rc==SQLITE_OK ){
    pPager->nSubRec++;
    assert( pPager->nSavepoint>0 );
    rc = addToSavepointBitvecs(pPager, pPg->pgno);
  }
  return rc;
}
static int subjournalPageIfRequired(PgHdr *pPg){
  if( subjRequiresPage(pPg) ){
    return subjournalPage(pPg);
  }else{
    return SQLITE_OK;
  }
}

/*
** This function is called by the pcache layer when it has reached some
** soft memory limit. The first argument is a pointer to a Pager object
** (cast as a void*). The pager is always 'purgeable' (not an in-memory
** database). The second argument is a reference to a page that is 
** currently dirty but has no outstanding references. The page
** is always associated with the Pager object passed as the first 
** argument.
**
** The job of this function is to make pPg clean by writing its contents
** out to the database file, if possible. This may involve syncing the
** journal file. 
**
** If successful, sqlite3PcacheMakeClean() is called on the page and
** SQLITE_OK returned. If an IO error occurs while trying to make the
** page clean, the IO error code is returned. If the page cannot be
** made clean for some other reason, but no error occurs, then SQLITE_OK
** is returned by sqlite3PcacheMakeClean() is not called.
*/
static int pagerStress(void *p, PgHdr *pPg){
  Pager *pPager = (Pager *)p;
  int rc = SQLITE_OK;

  assert( pPg->pPager==pPager );
  assert( pPg->flags&PGHDR_DIRTY );

  /* The doNotSpill NOSYNC bit is set during times when doing a sync of
  ** journal (and adding a new header) is not allowed.  This occurs
  ** during calls to sqlite3PagerWrite() while trying to journal multiple
  ** pages belonging to the same sector.
  **
  ** The doNotSpill ROLLBACK and OFF bits inhibits all cache spilling
  ** regardless of whether or not a sync is required.  This is set during
  ** a rollback or by user request, respectively.
  **
  ** Spilling is also prohibited when in an error state since that could
  ** lead to database corruption.   In the current implementation it 
  ** is impossible for sqlite3PcacheFetch() to be called with createFlag==3
  ** while in the error state, hence it is impossible for this routine to
  ** be called in the error state.  Nevertheless, we include a NEVER()
  ** test for the error state as a safeguard against future changes.
  */
  if( NEVER(pPager->errCode) ) return SQLITE_OK;
  testcase( pPager->doNotSpill & SPILLFLAG_ROLLBACK );
  testcase( pPager->doNotSpill & SPILLFLAG_OFF );
  testcase( pPager->doNotSpill & SPILLFLAG_NOSYNC );
  if( pPager->doNotSpill
   && ((pPager->doNotSpill & (SPILLFLAG_ROLLBACK|SPILLFLAG_OFF))!=0
      || (pPg->flags & PGHDR_NEED_SYNC)!=0)
  ){
    return SQLITE_OK;
  }

  pPager->aStat[PAGER_STAT_SPILL]++;
  pPg->pDirty = 0;
  if( pagerUseWal(pPager) ){
#ifndef SQLITE_OMIT_CONCURRENT
    /* If the transaction is a "BEGIN CONCURRENT" transaction, the page 
    ** cannot be flushed to disk. Return early in this case. */
    if( pPager->pAllRead ) return SQLITE_OK;
#endif

    /* Write a single frame for this page to the log. */
    rc = subjournalPageIfRequired(pPg); 
    if( rc==SQLITE_OK ){
      rc = pagerWalFrames(pPager, pPg, 0, 0);
    }
  }else{
    
#ifdef SQLITE_ENABLE_BATCH_ATOMIC_WRITE
    if( pPager->tempFile==0 ){
      rc = sqlite3JournalCreate(pPager->jfd);
      if( rc!=SQLITE_OK ) return pager_error(pPager, rc);
    }
#endif
  
    /* Sync the journal file if required. */
    if( pPg->flags&PGHDR_NEED_SYNC 
     || pPager->eState==PAGER_WRITER_CACHEMOD
    ){
      rc = syncJournal(pPager, 1);
    }
  
    /* Write the contents of the page out to the database file. */
    if( rc==SQLITE_OK ){
      assert( (pPg->flags&PGHDR_NEED_SYNC)==0 );
      rc = pager_write_pagelist(pPager, pPg);
    }
  }

  /* Mark the page as clean. */
  if( rc==SQLITE_OK ){
    PAGERTRACE(("STRESS %d page %d\n", PAGERID(pPager), pPg->pgno));
    sqlite3PcacheMakeClean(pPg);
  }

  return pager_error(pPager, rc); 
}

/*
** Flush all unreferenced dirty pages to disk.
*/
int sqlite3PagerFlush(Pager *pPager){
  int rc = pPager->errCode;
  if( !MEMDB ){
    PgHdr *pList = sqlite3PcacheDirtyList(pPager->pPCache);
    assert( assert_pager_state(pPager) );
    while( rc==SQLITE_OK && pList ){
      PgHdr *pNext = pList->pDirty;
      if( pList->nRef==0 ){
        rc = pagerStress((void*)pPager, pList);
      }
      pList = pNext;
    }
  }

  return rc;
}

/*
** Allocate and initialize a new Pager object and put a pointer to it
** in *ppPager. The pager should eventually be freed by passing it
** to sqlite3PagerClose().
**
** The zFilename argument is the path to the database file to open.
** If zFilename is NULL then a randomly-named temporary file is created
** and used as the file to be cached. Temporary files are be deleted
** automatically when they are closed. If zFilename is ":memory:" then 
** all information is held in cache. It is never written to disk. 
** This can be used to implement an in-memory database.
**
** The nExtra parameter specifies the number of bytes of space allocated
** along with each page reference. This space is available to the user
** via the sqlite3PagerGetExtra() API.  When a new page is allocated, the
** first 8 bytes of this space are zeroed but the remainder is uninitialized.
** (The extra space is used by btree as the MemPage object.)
**
** The flags argument is used to specify properties that affect the
** operation of the pager. It should be passed some bitwise combination
** of the PAGER_* flags.
**
** The vfsFlags parameter is a bitmask to pass to the flags parameter
** of the xOpen() method of the supplied VFS when opening files. 
**
** If the pager object is allocated and the specified file opened 
** successfully, SQLITE_OK is returned and *ppPager set to point to
** the new pager object. If an error occurs, *ppPager is set to NULL
** and error code returned. This function may return SQLITE_NOMEM
** (sqlite3Malloc() is used to allocate memory), SQLITE_CANTOPEN or 
** various SQLITE_IO_XXX errors.
*/
int sqlite3PagerOpen(
  sqlite3_vfs *pVfs,       /* The virtual file system to use */
  Pager **ppPager,         /* OUT: Return the Pager structure here */
  const char *zFilename,   /* Name of the database file to open */
  int nExtra,              /* Extra bytes append to each in-memory page */
  int flags,               /* flags controlling this file */
  int vfsFlags,            /* flags passed through to sqlite3_vfs.xOpen() */
  void (*xReinit)(DbPage*) /* Function to reinitialize pages */
){
  u8 *pPtr;
  Pager *pPager = 0;       /* Pager object to allocate and return */
  int rc = SQLITE_OK;      /* Return code */
  int tempFile = 0;        /* True for temp files (incl. in-memory files) */
  int memDb = 0;           /* True if this is an in-memory file */
#ifdef SQLITE_ENABLE_DESERIALIZE
  int memJM = 0;           /* Memory journal mode */
#else
# define memJM 0
#endif
  int readOnly = 0;        /* True if this is a read-only file */
  int journalFileSize;     /* Bytes to allocate for each journal fd */
  char *zPathname = 0;     /* Full path to database file */
  int nPathname = 0;       /* Number of bytes in zPathname */
  int useJournal = (flags & PAGER_OMIT_JOURNAL)==0; /* False to omit journal */
  int pcacheSize = sqlite3PcacheSize();       /* Bytes to allocate for PCache */
  u32 szPageDflt = SQLITE_DEFAULT_PAGE_SIZE;  /* Default page size */
  const char *zUri = 0;    /* URI args to copy */
  int nUriByte = 1;        /* Number of bytes of URI args at *zUri */
  int nUri = 0;            /* Number of URI parameters */

  /* Figure out how much space is required for each journal file-handle
  ** (there are two of them, the main journal and the sub-journal).  */
  journalFileSize = ROUND8(sqlite3JournalSize(pVfs));

  /* Set the output variable to NULL in case an error occurs. */
  *ppPager = 0;

#ifndef SQLITE_OMIT_MEMORYDB
  if( flags & PAGER_MEMORY ){
    memDb = 1;
    if( zFilename && zFilename[0] ){
      zPathname = sqlite3DbStrDup(0, zFilename);
      if( zPathname==0  ) return SQLITE_NOMEM_BKPT;
      nPathname = sqlite3Strlen30(zPathname);
      zFilename = 0;
    }
  }
#endif

  /* Compute and store the full pathname in an allocated buffer pointed
  ** to by zPathname, length nPathname. Or, if this is a temporary file,
  ** leave both nPathname and zPathname set to 0.
  */
  if( zFilename && zFilename[0] ){
    const char *z;
    nPathname = pVfs->mxPathname+1;
    zPathname = sqlite3DbMallocRaw(0, nPathname*2);
    if( zPathname==0 ){
      return SQLITE_NOMEM_BKPT;
    }
    zPathname[0] = 0; /* Make sure initialized even if FullPathname() fails */
    rc = sqlite3OsFullPathname(pVfs, zFilename, nPathname, zPathname);
    if( rc!=SQLITE_OK ){
      if( rc==SQLITE_OK_SYMLINK ){
        if( vfsFlags & SQLITE_OPEN_NOFOLLOW ){
          rc = SQLITE_CANTOPEN_SYMLINK;
        }else{
          rc = SQLITE_OK;
        }
      }
    }
    nPathname = sqlite3Strlen30(zPathname);
    z = zUri = &zFilename[sqlite3Strlen30(zFilename)+1];
    while( *z ){
      z += strlen(z)+1;
      z += strlen(z)+1;
      nUri++;
    }
    nUriByte = (int)(&z[1] - zUri);
    assert( nUriByte>=1 );
    if( rc==SQLITE_OK && nPathname+8>pVfs->mxPathname ){
      /* This branch is taken when the journal path required by
      ** the database being opened will be more than pVfs->mxPathname
      ** bytes in length. This means the database cannot be opened,
      ** as it will not be possible to open the journal file or even
      ** check for a hot-journal before reading.
      */
      rc = SQLITE_CANTOPEN_BKPT;
    }
    if( rc!=SQLITE_OK ){
      sqlite3DbFree(0, zPathname);
      return rc;
    }
  }

  /* Allocate memory for the Pager structure, PCache object, the
  ** three file descriptors, the database file name and the journal 
  ** file name. The layout in memory is as follows:
  **
  **     Pager object                    (sizeof(Pager) bytes)
  **     PCache object                   (sqlite3PcacheSize() bytes)
  **     Database file handle            (pVfs->szOsFile bytes)
  **     Sub-journal file handle         (journalFileSize bytes)
  **     Main journal file handle        (journalFileSize bytes)
  **     Ptr back to the Pager           (sizeof(Pager*) bytes)
  **     \0\0\0\0 database prefix        (4 bytes)
  **     Database file name              (nPathname+1 bytes)
  **     URI query parameters            (nUriByte bytes)
  **     Journal filename                (nPathname+8+1 bytes)
  **     WAL filename                    (nPathname+4+1 bytes)
  **     \0\0\0 terminator               (3 bytes)
  **
  ** Some 3rd-party software, over which we have no control, depends on
  ** the specific order of the filenames and the \0 separators between them
  ** so that it can (for example) find the database filename given the WAL
  ** filename without using the sqlite3_filename_database() API.  This is a
  ** misuse of SQLite and a bug in the 3rd-party software, but the 3rd-party
  ** software is in widespread use, so we try to avoid changing the filename
  ** order and formatting if possible.  In particular, the details of the
  ** filename format expected by 3rd-party software should be as follows:
  **
  **   - Main Database Path
  **   - \0
  **   - Multiple URI components consisting of:
  **     - Key
  **     - \0
  **     - Value
  **     - \0
  **   - \0
  **   - Journal Path
  **   - \0
  **   - WAL Path (zWALName)
  **   - \0
  **
  ** The sqlite3_create_filename() interface and the databaseFilename() utility
  ** that is used by sqlite3_filename_database() and kin also depend on the
  ** specific formatting and order of the various filenames, so if the format
  ** changes here, be sure to change it there as well.
  */
  pPtr = (u8 *)sqlite3MallocZero(
    ROUND8(sizeof(*pPager)) +            /* Pager structure */
    ROUND8(pcacheSize) +                 /* PCache object */
    ROUND8(pVfs->szOsFile) +             /* The main db file */
    journalFileSize * 2 +                /* The two journal files */
    sizeof(pPager) +                     /* Space to hold a pointer */
    4 +                                  /* Database prefix */
    nPathname + 1 +                      /* database filename */
    nUriByte +                           /* query parameters */
    nPathname + 8 + 1 +                  /* Journal filename */
#ifndef SQLITE_OMIT_WAL
    nPathname + 4 + 1 +                  /* WAL filename */
#endif
    3                                    /* Terminator */
  );
  assert( EIGHT_BYTE_ALIGNMENT(SQLITE_INT_TO_PTR(journalFileSize)) );
  if( !pPtr ){
    sqlite3DbFree(0, zPathname);
    return SQLITE_NOMEM_BKPT;
  }
  pPager = (Pager*)pPtr;                  pPtr += ROUND8(sizeof(*pPager));
  pPager->pPCache = (PCache*)pPtr;        pPtr += ROUND8(pcacheSize);
  pPager->fd = (sqlite3_file*)pPtr;       pPtr += ROUND8(pVfs->szOsFile);
  pPager->sjfd = (sqlite3_file*)pPtr;     pPtr += journalFileSize;
  pPager->jfd =  (sqlite3_file*)pPtr;     pPtr += journalFileSize;
  assert( EIGHT_BYTE_ALIGNMENT(pPager->jfd) );
  memcpy(pPtr, &pPager, sizeof(pPager));  pPtr += sizeof(pPager);

  /* Fill in the Pager.zFilename and pPager.zQueryParam fields */
                                          pPtr += 4;  /* Skip zero prefix */
  pPager->zFilename = (char*)pPtr;
  if( nPathname>0 ){
    memcpy(pPtr, zPathname, nPathname);   pPtr += nPathname + 1;
    if( zUri ){
      memcpy(pPtr, zUri, nUriByte);       pPtr += nUriByte;
    }else{
                                          pPtr++;
    }
  }


  /* Fill in Pager.zJournal */
  if( nPathname>0 ){
    pPager->zJournal = (char*)pPtr;
    memcpy(pPtr, zPathname, nPathname);   pPtr += nPathname;
    memcpy(pPtr, "-journal",8);           pPtr += 8 + 1;
#ifdef SQLITE_ENABLE_8_3_NAMES
    sqlite3FileSuffix3(zFilename,pPager->zJournal);
    pPtr = (u8*)(pPager->zJournal + sqlite3Strlen30(pPager->zJournal)+1);
#endif
  }else{
    pPager->zJournal = 0;
  }

#ifndef SQLITE_OMIT_WAL
  /* Fill in Pager.zWal */
  if( nPathname>0 ){
    pPager->zWal = (char*)pPtr;
    memcpy(pPtr, zPathname, nPathname);   pPtr += nPathname;
    memcpy(pPtr, "-wal", 4);              pPtr += 4 + 1;
#ifdef SQLITE_ENABLE_8_3_NAMES
    sqlite3FileSuffix3(zFilename, pPager->zWal);
    pPtr = (u8*)(pPager->zWal + sqlite3Strlen30(pPager->zWal)+1);
#endif
  }else{
    pPager->zWal = 0;
  }
#endif

  if( nPathname ) sqlite3DbFree(0, zPathname);
  pPager->pVfs = pVfs;
  pPager->vfsFlags = vfsFlags;

  /* Open the pager file.
  */
  if( zFilename && zFilename[0] ){
    int fout = 0;                    /* VFS flags returned by xOpen() */
    rc = sqlite3OsOpen(pVfs, pPager->zFilename, pPager->fd, vfsFlags, &fout);
    assert( !memDb );
#ifdef SQLITE_ENABLE_DESERIALIZE
    memJM = (fout&SQLITE_OPEN_MEMORY)!=0;
#endif
    readOnly = (fout&SQLITE_OPEN_READONLY)!=0;

    /* If the file was successfully opened for read/write access,
    ** choose a default page size in case we have to create the
    ** database file. The default page size is the maximum of:
    **
    **    + SQLITE_DEFAULT_PAGE_SIZE,
    **    + The value returned by sqlite3OsSectorSize()
    **    + The largest page size that can be written atomically.
    */
    if( rc==SQLITE_OK ){
      int iDc = sqlite3OsDeviceCharacteristics(pPager->fd);
      if( !readOnly ){
        setSectorSize(pPager);
        assert(SQLITE_DEFAULT_PAGE_SIZE<=SQLITE_MAX_DEFAULT_PAGE_SIZE);
        if( szPageDflt<pPager->sectorSize ){
          if( pPager->sectorSize>SQLITE_MAX_DEFAULT_PAGE_SIZE ){
            szPageDflt = SQLITE_MAX_DEFAULT_PAGE_SIZE;
          }else{
            szPageDflt = (u32)pPager->sectorSize;
          }
        }
#ifdef SQLITE_ENABLE_ATOMIC_WRITE
        {
          int ii;
          assert(SQLITE_IOCAP_ATOMIC512==(512>>8));
          assert(SQLITE_IOCAP_ATOMIC64K==(65536>>8));
          assert(SQLITE_MAX_DEFAULT_PAGE_SIZE<=65536);
          for(ii=szPageDflt; ii<=SQLITE_MAX_DEFAULT_PAGE_SIZE; ii=ii*2){
            if( iDc&(SQLITE_IOCAP_ATOMIC|(ii>>8)) ){
              szPageDflt = ii;
            }
          }
        }
#endif
      }
      pPager->noLock = sqlite3_uri_boolean(pPager->zFilename, "nolock", 0);
      if( (iDc & SQLITE_IOCAP_IMMUTABLE)!=0
       || sqlite3_uri_boolean(pPager->zFilename, "immutable", 0) ){
          vfsFlags |= SQLITE_OPEN_READONLY;
          goto act_like_temp_file;
      }
    }
  }else{
    /* If a temporary file is requested, it is not opened immediately.
    ** In this case we accept the default page size and delay actually
    ** opening the file until the first call to OsWrite().
    **
    ** This branch is also run for an in-memory database. An in-memory
    ** database is the same as a temp-file that is never written out to
    ** disk and uses an in-memory rollback journal.
    **
    ** This branch also runs for files marked as immutable.
    */ 
act_like_temp_file:
    tempFile = 1;
    pPager->eState = PAGER_READER;     /* Pretend we already have a lock */
    pPager->eLock = EXCLUSIVE_LOCK;    /* Pretend we are in EXCLUSIVE mode */
    pPager->noLock = 1;                /* Do no locking */
    readOnly = (vfsFlags&SQLITE_OPEN_READONLY);
  }

  /* The following call to PagerSetPagesize() serves to set the value of 
  ** Pager.pageSize and to allocate the Pager.pTmpSpace buffer.
  */
  if( rc==SQLITE_OK ){
    assert( pPager->memDb==0 );
    rc = sqlite3PagerSetPagesize(pPager, &szPageDflt, -1);
    testcase( rc!=SQLITE_OK );
  }

  /* Initialize the PCache object. */
  if( rc==SQLITE_OK ){
    nExtra = ROUND8(nExtra);
    assert( nExtra>=8 && nExtra<1000 );
    rc = sqlite3PcacheOpen(szPageDflt, nExtra, !memDb,
                       !memDb?pagerStress:0, (void *)pPager, pPager->pPCache);
  }

  /* If an error occurred above, free the  Pager structure and close the file.
  */
  if( rc!=SQLITE_OK ){
    sqlite3OsClose(pPager->fd);
    sqlite3PageFree(pPager->pTmpSpace);
    sqlite3_free(pPager);
    return rc;
  }

  PAGERTRACE(("OPEN %d %s\n", FILEHANDLEID(pPager->fd), pPager->zFilename));
  IOTRACE(("OPEN %p %s\n", pPager, pPager->zFilename))

  pPager->useJournal = (u8)useJournal;
  /* pPager->stmtOpen = 0; */
  /* pPager->stmtInUse = 0; */
  /* pPager->nRef = 0; */
  /* pPager->stmtSize = 0; */
  /* pPager->stmtJSize = 0; */
  /* pPager->nPage = 0; */
  pPager->mxPgno = SQLITE_MAX_PAGE_COUNT;
  /* pPager->state = PAGER_UNLOCK; */
  /* pPager->errMask = 0; */
  pPager->tempFile = (u8)tempFile;
  assert( tempFile==PAGER_LOCKINGMODE_NORMAL 
          || tempFile==PAGER_LOCKINGMODE_EXCLUSIVE );
  assert( PAGER_LOCKINGMODE_EXCLUSIVE==1 );
  pPager->exclusiveMode = (u8)tempFile; 
  pPager->changeCountDone = pPager->tempFile;
  pPager->memDb = (u8)memDb;
  pPager->readOnly = (u8)readOnly;
  assert( useJournal || pPager->tempFile );
  pPager->noSync = pPager->tempFile;
  if( pPager->noSync ){
    assert( pPager->fullSync==0 );
    assert( pPager->extraSync==0 );
    assert( pPager->syncFlags==0 );
    assert( pPager->walSyncFlags==0 );
  }else{
    pPager->fullSync = 1;
    pPager->extraSync = 0;
    pPager->syncFlags = SQLITE_SYNC_NORMAL;
    pPager->walSyncFlags = SQLITE_SYNC_NORMAL | (SQLITE_SYNC_NORMAL<<2);
  }
  /* pPager->pFirst = 0; */
  /* pPager->pFirstSynced = 0; */
  /* pPager->pLast = 0; */
  pPager->nExtra = (u16)nExtra;
  pPager->journalSizeLimit = SQLITE_DEFAULT_JOURNAL_SIZE_LIMIT;
  assert( isOpen(pPager->fd) || tempFile );
  setSectorSize(pPager);
  if( !useJournal ){
    pPager->journalMode = PAGER_JOURNALMODE_OFF;
  }else if( memDb || memJM ){
    pPager->journalMode = PAGER_JOURNALMODE_MEMORY;
  }
  /* pPager->xBusyHandler = 0; */
  /* pPager->pBusyHandlerArg = 0; */
  pPager->xReiniter = xReinit;
  setGetterMethod(pPager);
  /* memset(pPager->aHash, 0, sizeof(pPager->aHash)); */
  /* pPager->szMmap = SQLITE_DEFAULT_MMAP_SIZE // will be set by btree.c */

  *ppPager = pPager;
  return SQLITE_OK;
}

/*
** Return the sqlite3_file for the main database given the name
** of the corresonding WAL or Journal name as passed into
** xOpen.
*/
sqlite3_file *sqlite3_database_file_object(const char *zName){
  Pager *pPager;
  while( zName[-1]!=0 || zName[-2]!=0 || zName[-3]!=0 || zName[-4]!=0 ){
    zName--;
  }
  pPager = *(Pager**)(zName - 4 - sizeof(Pager*));
  return pPager->fd;
}


/*
** This function is called after transitioning from PAGER_UNLOCK to
** PAGER_SHARED state. It tests if there is a hot journal present in
** the file-system for the given pager. A hot journal is one that 
** needs to be played back. According to this function, a hot-journal
** file exists if the following criteria are met:
**
**   * The journal file exists in the file system, and
**   * No process holds a RESERVED or greater lock on the database file, and
**   * The database file itself is greater than 0 bytes in size, and
**   * The first byte of the journal file exists and is not 0x00.
**
** If the current size of the database file is 0 but a journal file
** exists, that is probably an old journal left over from a prior
** database with the same name. In this case the journal file is
** just deleted using OsDelete, *pExists is set to 0 and SQLITE_OK
** is returned.
**
** This routine does not check if there is a super-journal filename
** at the end of the file. If there is, and that super-journal file
** does not exist, then the journal file is not really hot. In this
** case this routine will return a false-positive. The pager_playback()
** routine will discover that the journal file is not really hot and 
** will not roll it back. 
**
** If a hot-journal file is found to exist, *pExists is set to 1 and 
** SQLITE_OK returned. If no hot-journal file is present, *pExists is
** set to 0 and SQLITE_OK returned. If an IO error occurs while trying
** to determine whether or not a hot-journal file exists, the IO error
** code is returned and the value of *pExists is undefined.
*/
static int hasHotJournal(Pager *pPager, int *pExists){
  sqlite3_vfs * const pVfs = pPager->pVfs;
  int rc = SQLITE_OK;           /* Return code */
  int exists = 1;               /* True if a journal file is present */
  int jrnlOpen = !!isOpen(pPager->jfd);

  assert( pPager->useJournal );
  assert( isOpen(pPager->fd) );
  assert( pPager->eState==PAGER_OPEN );

  assert( jrnlOpen==0 || ( sqlite3OsDeviceCharacteristics(pPager->jfd) &
    SQLITE_IOCAP_UNDELETABLE_WHEN_OPEN
  ));

  *pExists = 0;
  if( !jrnlOpen ){
    rc = sqlite3OsAccess(pVfs, pPager->zJournal, SQLITE_ACCESS_EXISTS, &exists);
  }
  if( rc==SQLITE_OK && exists ){
    int locked = 0;             /* True if some process holds a RESERVED lock */

    /* Race condition here:  Another process might have been holding the
    ** the RESERVED lock and have a journal open at the sqlite3OsAccess() 
    ** call above, but then delete the journal and drop the lock before
    ** we get to the following sqlite3OsCheckReservedLock() call.  If that
    ** is the case, this routine might think there is a hot journal when
    ** in fact there is none.  This results in a false-positive which will
    ** be dealt with by the playback routine.  Ticket #3883.
    */
    rc = sqlite3OsCheckReservedLock(pPager->fd, &locked);
    if( rc==SQLITE_OK && !locked ){
      Pgno nPage;                 /* Number of pages in database file */

      assert( pPager->tempFile==0 );
      rc = pagerPagecount(pPager, &nPage);
      if( rc==SQLITE_OK ){
        /* If the database is zero pages in size, that means that either (1) the
        ** journal is a remnant from a prior database with the same name where
        ** the database file but not the journal was deleted, or (2) the initial
        ** transaction that populates a new database is being rolled back.
        ** In either case, the journal file can be deleted.  However, take care
        ** not to delete the journal file if it is already open due to
        ** journal_mode=PERSIST.
        */
        if( nPage==0 && !jrnlOpen ){
          sqlite3BeginBenignMalloc();
          if( pagerLockDb(pPager, RESERVED_LOCK)==SQLITE_OK ){
            sqlite3OsDelete(pVfs, pPager->zJournal, 0);
            if( !pPager->exclusiveMode ) pagerUnlockDb(pPager, SHARED_LOCK);
          }
          sqlite3EndBenignMalloc();
        }else{
          /* The journal file exists and no other connection has a reserved
          ** or greater lock on the database file. Now check that there is
          ** at least one non-zero bytes at the start of the journal file.
          ** If there is, then we consider this journal to be hot. If not, 
          ** it can be ignored.
          */
          if( !jrnlOpen ){
            int f = SQLITE_OPEN_READONLY|SQLITE_OPEN_MAIN_JOURNAL;
            rc = sqlite3OsOpen(pVfs, pPager->zJournal, pPager->jfd, f, &f);
          }
          if( rc==SQLITE_OK ){
            u8 first = 0;
            rc = sqlite3OsRead(pPager->jfd, (void *)&first, 1, 0);
            if( rc==SQLITE_IOERR_SHORT_READ ){
              rc = SQLITE_OK;
            }
            if( !jrnlOpen ){
              sqlite3OsClose(pPager->jfd);
            }
            *pExists = (first!=0);
          }else if( rc==SQLITE_CANTOPEN ){
            /* If we cannot open the rollback journal file in order to see if
            ** it has a zero header, that might be due to an I/O error, or
            ** it might be due to the race condition described above and in
            ** ticket #3883.  Either way, assume that the journal is hot.
            ** This might be a false positive.  But if it is, then the
            ** automatic journal playback and recovery mechanism will deal
            ** with it under an EXCLUSIVE lock where we do not need to
            ** worry so much with race conditions.
            */
            *pExists = 1;
            rc = SQLITE_OK;
          }
        }
      }
    }
  }

  return rc;
}

/*
** This function is called to obtain a shared lock on the database file.
** It is illegal to call sqlite3PagerGet() until after this function
** has been successfully called. If a shared-lock is already held when
** this function is called, it is a no-op.
**
** The following operations are also performed by this function.
**
**   1) If the pager is currently in PAGER_OPEN state (no lock held
**      on the database file), then an attempt is made to obtain a
**      SHARED lock on the database file. Immediately after obtaining
**      the SHARED lock, the file-system is checked for a hot-journal,
**      which is played back if present. Following any hot-journal 
**      rollback, the contents of the cache are validated by checking
**      the 'change-counter' field of the database file header and
**      discarded if they are found to be invalid.
**
**   2) If the pager is running in exclusive-mode, and there are currently
**      no outstanding references to any pages, and is in the error state,
**      then an attempt is made to clear the error state by discarding
**      the contents of the page cache and rolling back any open journal
**      file.
**
** If everything is successful, SQLITE_OK is returned. If an IO error 
** occurs while locking the database, checking for a hot-journal file or 
** rolling back a journal file, the IO error code is returned.
*/
int sqlite3PagerSharedLock(Pager *pPager){
  int rc = SQLITE_OK;                /* Return code */

  /* This routine is only called from b-tree and only when there are no
  ** outstanding pages. This implies that the pager state should either
  ** be OPEN or READER. READER is only possible if the pager is or was in 
  ** exclusive access mode.  */
  assert( sqlite3PcacheRefCount(pPager->pPCache)==0 );
  assert( assert_pager_state(pPager) );
  assert( pPager->eState==PAGER_OPEN || pPager->eState==PAGER_READER );
  assert( pPager->errCode==SQLITE_OK );

  if( !pagerUseWal(pPager) && pPager->eState==PAGER_OPEN ){
    int bHotJournal = 1;          /* True if there exists a hot journal-file */

    assert( !MEMDB );
    assert( pPager->tempFile==0 || pPager->eLock==EXCLUSIVE_LOCK );

    rc = pager_wait_on_lock(pPager, SHARED_LOCK);
    if( rc!=SQLITE_OK ){
      assert( pPager->eLock==NO_LOCK || pPager->eLock==UNKNOWN_LOCK );
      goto failed;
    }

    /* If a journal file exists, and there is no RESERVED lock on the
    ** database file, then it either needs to be played back or deleted.
    */
    if( pPager->eLock<=SHARED_LOCK ){
      rc = hasHotJournal(pPager, &bHotJournal);
    }
    if( rc!=SQLITE_OK ){
      goto failed;
    }
    if( bHotJournal ){
      if( pPager->readOnly ){
        rc = SQLITE_READONLY_ROLLBACK;
        goto failed;
      }

      /* Get an EXCLUSIVE lock on the database file. At this point it is
      ** important that a RESERVED lock is not obtained on the way to the
      ** EXCLUSIVE lock. If it were, another process might open the
      ** database file, detect the RESERVED lock, and conclude that the
      ** database is safe to read while this process is still rolling the 
      ** hot-journal back.
      ** 
      ** Because the intermediate RESERVED lock is not requested, any
      ** other process attempting to access the database file will get to 
      ** this point in the code and fail to obtain its own EXCLUSIVE lock 
      ** on the database file.
      **
      ** Unless the pager is in locking_mode=exclusive mode, the lock is
      ** downgraded to SHARED_LOCK before this function returns.
      */
      rc = pagerLockDb(pPager, EXCLUSIVE_LOCK);
      if( rc!=SQLITE_OK ){
        goto failed;
      }
 
      /* If it is not already open and the file exists on disk, open the 
      ** journal for read/write access. Write access is required because 
      ** in exclusive-access mode the file descriptor will be kept open 
      ** and possibly used for a transaction later on. Also, write-access 
      ** is usually required to finalize the journal in journal_mode=persist 
      ** mode (and also for journal_mode=truncate on some systems).
      **
      ** If the journal does not exist, it usually means that some 
      ** other connection managed to get in and roll it back before 
      ** this connection obtained the exclusive lock above. Or, it 
      ** may mean that the pager was in the error-state when this
      ** function was called and the journal file does not exist.
      */
      if( !isOpen(pPager->jfd) ){
        sqlite3_vfs * const pVfs = pPager->pVfs;
        int bExists;              /* True if journal file exists */
        rc = sqlite3OsAccess(
            pVfs, pPager->zJournal, SQLITE_ACCESS_EXISTS, &bExists);
        if( rc==SQLITE_OK && bExists ){
          int fout = 0;
          int f = SQLITE_OPEN_READWRITE|SQLITE_OPEN_MAIN_JOURNAL;
          assert( !pPager->tempFile );
          rc = sqlite3OsOpen(pVfs, pPager->zJournal, pPager->jfd, f, &fout);
          assert( rc!=SQLITE_OK || isOpen(pPager->jfd) );
          if( rc==SQLITE_OK && fout&SQLITE_OPEN_READONLY ){
            rc = SQLITE_CANTOPEN_BKPT;
            sqlite3OsClose(pPager->jfd);
          }
        }
      }
 
      /* Playback and delete the journal.  Drop the database write
      ** lock and reacquire the read lock. Purge the cache before
      ** playing back the hot-journal so that we don't end up with
      ** an inconsistent cache.  Sync the hot journal before playing
      ** it back since the process that crashed and left the hot journal
      ** probably did not sync it and we are required to always sync
      ** the journal before playing it back.
      */
      if( isOpen(pPager->jfd) ){
        assert( rc==SQLITE_OK );
        rc = pagerSyncHotJournal(pPager);
        if( rc==SQLITE_OK ){
          rc = pager_playback(pPager, !pPager->tempFile);
          pPager->eState = PAGER_OPEN;
        }
      }else if( !pPager->exclusiveMode ){
        pagerUnlockDb(pPager, SHARED_LOCK);
      }

      if( rc!=SQLITE_OK ){
        /* This branch is taken if an error occurs while trying to open
        ** or roll back a hot-journal while holding an EXCLUSIVE lock. The
        ** pager_unlock() routine will be called before returning to unlock
        ** the file. If the unlock attempt fails, then Pager.eLock must be
        ** set to UNKNOWN_LOCK (see the comment above the #define for 
        ** UNKNOWN_LOCK above for an explanation). 
        **
        ** In order to get pager_unlock() to do this, set Pager.eState to
        ** PAGER_ERROR now. This is not actually counted as a transition
        ** to ERROR state in the state diagram at the top of this file,
        ** since we know that the same call to pager_unlock() will very
        ** shortly transition the pager object to the OPEN state. Calling
        ** assert_pager_state() would fail now, as it should not be possible
        ** to be in ERROR state when there are zero outstanding page 
        ** references.
        */
        pager_error(pPager, rc);
        goto failed;
      }

      assert( pPager->eState==PAGER_OPEN );
      assert( (pPager->eLock==SHARED_LOCK)
           || (pPager->exclusiveMode && pPager->eLock>SHARED_LOCK)
      );
    }

    if( !pPager->tempFile && pPager->hasHeldSharedLock ){
      /* The shared-lock has just been acquired then check to
      ** see if the database has been modified.  If the database has changed,
      ** flush the cache.  The hasHeldSharedLock flag prevents this from
      ** occurring on the very first access to a file, in order to save a
      ** single unnecessary sqlite3OsRead() call at the start-up.
      **
      ** Database changes are detected by looking at 15 bytes beginning
      ** at offset 24 into the file.  The first 4 of these 16 bytes are
      ** a 32-bit counter that is incremented with each change.  The
      ** other bytes change randomly with each file change when
      ** a codec is in use.
      ** 
      ** There is a vanishingly small chance that a change will not be 
      ** detected.  The chance of an undetected change is so small that
      ** it can be neglected.
      */
      char dbFileVers[sizeof(pPager->dbFileVers)];

      IOTRACE(("CKVERS %p %d\n", pPager, sizeof(dbFileVers)));
      rc = sqlite3OsRead(pPager->fd, &dbFileVers, sizeof(dbFileVers), 24);
      if( rc!=SQLITE_OK ){
        if( rc!=SQLITE_IOERR_SHORT_READ ){
          goto failed;
        }
        memset(dbFileVers, 0, sizeof(dbFileVers));
      }

      if( memcmp(pPager->dbFileVers, dbFileVers, sizeof(dbFileVers))!=0 ){
        pager_reset(pPager);

        /* Unmap the database file. It is possible that external processes
        ** may have truncated the database file and then extended it back
        ** to its original size while this process was not holding a lock.
        ** In this case there may exist a Pager.pMap mapping that appears
        ** to be the right size but is not actually valid. Avoid this
        ** possibility by unmapping the db here. */
        if( USEFETCH(pPager) ){
          sqlite3OsUnfetch(pPager->fd, 0, 0);
        }
      }
    }

    /* If there is a WAL file in the file-system, open this database in WAL
    ** mode. Otherwise, the following function call is a no-op.
    */
    rc = pagerOpenWalIfPresent(pPager);
#ifndef SQLITE_OMIT_WAL
    assert( pPager->pWal==0 || rc==SQLITE_OK );
#endif
  }

  if( pagerUseWal(pPager) ){
    assert( rc==SQLITE_OK );
    rc = pagerBeginReadTransaction(pPager);
  }

  if( pPager->tempFile==0 && pPager->eState==PAGER_OPEN && rc==SQLITE_OK ){
    rc = pagerPagecount(pPager, &pPager->dbSize);
  }

 failed:
  if( rc!=SQLITE_OK ){
    assert( !MEMDB );
    pager_unlock(pPager);
    assert( pPager->eState==PAGER_OPEN );
  }else{
    pPager->eState = PAGER_READER;
    pPager->hasHeldSharedLock = 1;
  }
  return rc;
}

/*
** If the reference count has reached zero, rollback any active
** transaction and unlock the pager.
**
** Except, in locking_mode=EXCLUSIVE when there is nothing to in
** the rollback journal, the unlock is not performed and there is
** nothing to rollback, so this routine is a no-op.
*/ 
static void pagerUnlockIfUnused(Pager *pPager){
  if( sqlite3PcacheRefCount(pPager->pPCache)==0 ){
    assert( pPager->nMmapOut==0 ); /* because page1 is never memory mapped */
    pagerUnlockAndRollback(pPager);
  }
}

/*
** The page getter methods each try to acquire a reference to a
** page with page number pgno. If the requested reference is 
** successfully obtained, it is copied to *ppPage and SQLITE_OK returned.
**
** There are different implementations of the getter method depending
** on the current state of the pager.
**
**     getPageNormal()         --  The normal getter
**     getPageError()          --  Used if the pager is in an error state
**     getPageMmap()           --  Used if memory-mapped I/O is enabled
**
** If the requested page is already in the cache, it is returned. 
** Otherwise, a new page object is allocated and populated with data
** read from the database file. In some cases, the pcache module may
** choose not to allocate a new page object and may reuse an existing
** object with no outstanding references.
**
** The extra data appended to a page is always initialized to zeros the 
** first time a page is loaded into memory. If the page requested is 
** already in the cache when this function is called, then the extra
** data is left as it was when the page object was last used.
**
** If the database image is smaller than the requested page or if 
** the flags parameter contains the PAGER_GET_NOCONTENT bit and the 
** requested page is not already stored in the cache, then no 
** actual disk read occurs. In this case the memory image of the 
** page is initialized to all zeros. 
**
** If PAGER_GET_NOCONTENT is true, it means that we do not care about
** the contents of the page. This occurs in two scenarios:
**
**   a) When reading a free-list leaf page from the database, and
**
**   b) When a savepoint is being rolled back and we need to load
**      a new page into the cache to be filled with the data read
**      from the savepoint journal.
**
** If PAGER_GET_NOCONTENT is true, then the data returned is zeroed instead
** of being read from the database. Additionally, the bits corresponding
** to pgno in Pager.pInJournal (bitvec of pages already written to the
** journal file) and the PagerSavepoint.pInSavepoint bitvecs of any open
** savepoints are set. This means if the page is made writable at any
** point in the future, using a call to sqlite3PagerWrite(), its contents
** will not be journaled. This saves IO.
**
** The acquisition might fail for several reasons.  In all cases,
** an appropriate error code is returned and *ppPage is set to NULL.
**
** See also sqlite3PagerLookup().  Both this routine and Lookup() attempt
** to find a page in the in-memory cache first.  If the page is not already
** in memory, this routine goes to disk to read it in whereas Lookup()
** just returns 0.  This routine acquires a read-lock the first time it
** has to go to disk, and could also playback an old journal if necessary.
** Since Lookup() never goes to disk, it never has to deal with locks
** or journal files.
*/
static int getPageNormal(
  Pager *pPager,      /* The pager open on the database file */
  Pgno pgno,          /* Page number to fetch */
  DbPage **ppPage,    /* Write a pointer to the page here */
  int flags           /* PAGER_GET_XXX flags */
){
  int rc = SQLITE_OK;
  PgHdr *pPg;
  u8 noContent;                   /* True if PAGER_GET_NOCONTENT is set */
  sqlite3_pcache_page *pBase;

  assert( pPager->errCode==SQLITE_OK );
  assert( pPager->eState>=PAGER_READER );
  assert( assert_pager_state(pPager) );
  assert( pPager->hasHeldSharedLock==1 );

#ifndef SQLITE_OMIT_CONCURRENT
  /* If this is an CONCURRENT transaction and the page being read was
  ** present in the database file when the transaction was opened,
  ** mark it as read in the pAllRead vector.  */
  pPg = 0;
  if( pPager->pAllRead && pgno<=pPager->dbOrigSize ){
    PAGERTRACE(("USING page %d\n", pgno));
    rc = sqlite3BitvecSet(pPager->pAllRead, pgno);
    if( rc!=SQLITE_OK ) goto pager_acquire_err;
  }
#endif

  if( pgno==0 ) return SQLITE_CORRUPT_BKPT;
  pBase = sqlite3PcacheFetch(pPager->pPCache, pgno, 3);
  if( pBase==0 ){
    pPg = 0;
    rc = sqlite3PcacheFetchStress(pPager->pPCache, pgno, &pBase);
    if( rc!=SQLITE_OK ) goto pager_acquire_err;
    if( pBase==0 ){
      rc = SQLITE_NOMEM_BKPT;
      goto pager_acquire_err;
    }
  }
  pPg = *ppPage = sqlite3PcacheFetchFinish(pPager->pPCache, pgno, pBase);
  assert( pPg==(*ppPage) );
  assert( pPg->pgno==pgno );
  assert( pPg->pPager==pPager || pPg->pPager==0 );

  noContent = (flags & PAGER_GET_NOCONTENT)!=0;
  if( pPg->pPager && !noContent ){
    /* In this case the pcache already contains an initialized copy of
    ** the page. Return without further ado.  */
    assert( pgno!=PAGER_MJ_PGNO(pPager) );
    pPager->aStat[PAGER_STAT_HIT]++;
    return SQLITE_OK;

  }else{
    /* The pager cache has created a new page. Its content needs to 
    ** be initialized. But first some error checks:
    **
    ** (*) obsolete.  Was: maximum page number is 2^31
    ** (2) Never try to fetch the locking page
    */
    if( pgno==PAGER_MJ_PGNO(pPager) ){
      rc = SQLITE_CORRUPT_BKPT;
      goto pager_acquire_err;
    }

    pPg->pPager = pPager;

    assert( !isOpen(pPager->fd) || !MEMDB );
    if( !isOpen(pPager->fd) || pPager->dbSize<pgno || noContent ){
      if( pgno>pPager->mxPgno ){
        rc = SQLITE_FULL;
        goto pager_acquire_err;
      }
      if( noContent ){
        /* Failure to set the bits in the InJournal bit-vectors is benign.
        ** It merely means that we might do some extra work to journal a 
        ** page that does not need to be journaled.  Nevertheless, be sure 
        ** to test the case where a malloc error occurs while trying to set 
        ** a bit in a bit vector.
        */
        sqlite3BeginBenignMalloc();
        if( pgno<=pPager->dbOrigSize ){
          TESTONLY( rc = ) sqlite3BitvecSet(pPager->pInJournal, pgno);
          testcase( rc==SQLITE_NOMEM );
        }
        TESTONLY( rc = ) addToSavepointBitvecs(pPager, pgno);
        testcase( rc==SQLITE_NOMEM );
        sqlite3EndBenignMalloc();
      }
      memset(pPg->pData, 0, pPager->pageSize);
      IOTRACE(("ZERO %p %d\n", pPager, pgno));
    }else{
      assert( pPg->pPager==pPager );
      pPager->aStat[PAGER_STAT_MISS]++;
      rc = readDbPage(pPg);
      if( rc!=SQLITE_OK ){
        goto pager_acquire_err;
      }
    }
    pager_set_pagehash(pPg);
  }
  return SQLITE_OK;

pager_acquire_err:
  assert( rc!=SQLITE_OK );
  if( pPg ){
    sqlite3PcacheDrop(pPg);
  }
  pagerUnlockIfUnused(pPager);
  *ppPage = 0;
  return rc;
}

#if SQLITE_MAX_MMAP_SIZE>0
/* The page getter for when memory-mapped I/O is enabled */
static int getPageMMap(
  Pager *pPager,      /* The pager open on the database file */
  Pgno pgno,          /* Page number to fetch */
  DbPage **ppPage,    /* Write a pointer to the page here */
  int flags           /* PAGER_GET_XXX flags */
){
  int rc = SQLITE_OK;
  PgHdr *pPg = 0;
  u32 iFrame = 0;                 /* Frame to read from WAL file */

  /* It is acceptable to use a read-only (mmap) page for any page except
  ** page 1 if there is no write-transaction open or the ACQUIRE_READONLY
  ** flag was specified by the caller. And so long as the db is not a 
  ** temporary or in-memory database.  */
  const int bMmapOk = (pgno>1
   && (pPager->eState==PAGER_READER || (flags & PAGER_GET_READONLY))
  );

  assert( USEFETCH(pPager) );

  /* Optimization note:  Adding the "pgno<=1" term before "pgno==0" here
  ** allows the compiler optimizer to reuse the results of the "pgno>1"
  ** test in the previous statement, and avoid testing pgno==0 in the
  ** common case where pgno is large. */
  if( pgno<=1 && pgno==0 ){
    return SQLITE_CORRUPT_BKPT;
  }
  assert( pPager->eState>=PAGER_READER );
  assert( assert_pager_state(pPager) );
  assert( pPager->hasHeldSharedLock==1 );
  assert( pPager->errCode==SQLITE_OK );

  if( bMmapOk && pagerUseWal(pPager) ){
    rc = sqlite3WalFindFrame(pPager->pWal, pgno, &iFrame);
    if( rc!=SQLITE_OK ){
      *ppPage = 0;
      return rc;
    }
  }
  if( bMmapOk && iFrame==0 ){
    void *pData = 0;
    rc = sqlite3OsFetch(pPager->fd, 
        (i64)(pgno-1) * pPager->pageSize, pPager->pageSize, &pData
    );
    if( rc==SQLITE_OK && pData ){
      if( pPager->eState>PAGER_READER || pPager->tempFile ){
        pPg = sqlite3PagerLookup(pPager, pgno);
      }
      if( pPg==0 ){
        rc = pagerAcquireMapPage(pPager, pgno, pData, &pPg);
      }else{
        sqlite3OsUnfetch(pPager->fd, (i64)(pgno-1)*pPager->pageSize, pData);
      }
      if( pPg ){
        assert( rc==SQLITE_OK );
        *ppPage = pPg;
        return SQLITE_OK;
      }
    }
    if( rc!=SQLITE_OK ){
      *ppPage = 0;
      return rc;
    }
  }
  return getPageNormal(pPager, pgno, ppPage, flags);
}
#endif /* SQLITE_MAX_MMAP_SIZE>0 */

/* The page getter method for when the pager is an error state */
static int getPageError(
  Pager *pPager,      /* The pager open on the database file */
  Pgno pgno,          /* Page number to fetch */
  DbPage **ppPage,    /* Write a pointer to the page here */
  int flags           /* PAGER_GET_XXX flags */
){
  UNUSED_PARAMETER(pgno);
  UNUSED_PARAMETER(flags);
  assert( pPager->errCode!=SQLITE_OK );
  *ppPage = 0;
  return pPager->errCode;
}


/* Dispatch all page fetch requests to the appropriate getter method.
*/
int sqlite3PagerGet(
  Pager *pPager,      /* The pager open on the database file */
  Pgno pgno,          /* Page number to fetch */
  DbPage **ppPage,    /* Write a pointer to the page here */
  int flags           /* PAGER_GET_XXX flags */
){
  return pPager->xGet(pPager, pgno, ppPage, flags);
}

/*
** Acquire a page if it is already in the in-memory cache.  Do
** not read the page from disk.  Return a pointer to the page,
** or 0 if the page is not in cache. 
**
** See also sqlite3PagerGet().  The difference between this routine
** and sqlite3PagerGet() is that _get() will go to the disk and read
** in the page if the page is not already in cache.  This routine
** returns NULL if the page is not in cache or if a disk I/O error 
** has ever happened.
*/
DbPage *sqlite3PagerLookup(Pager *pPager, Pgno pgno){
  sqlite3_pcache_page *pPage;
  assert( pPager!=0 );
  assert( pgno!=0 );
  assert( pPager->pPCache!=0 );
  pPage = sqlite3PcacheFetch(pPager->pPCache, pgno, 0);
  assert( pPage==0 || pPager->hasHeldSharedLock );
  if( pPage==0 ) return 0;
  return sqlite3PcacheFetchFinish(pPager->pPCache, pgno, pPage);
}

/*
** Release a page reference.
**
** The sqlite3PagerUnref() and sqlite3PagerUnrefNotNull() may only be
** used if we know that the page being released is not the last page.
** The btree layer always holds page1 open until the end, so these first
** to routines can be used to release any page other than BtShared.pPage1.
**
** Use sqlite3PagerUnrefPageOne() to release page1.  This latter routine
** checks the total number of outstanding pages and if the number of
** pages reaches zero it drops the database lock.
*/
void sqlite3PagerUnrefNotNull(DbPage *pPg){
  TESTONLY( Pager *pPager = pPg->pPager; )
  assert( pPg!=0 );
  if( pPg->flags & PGHDR_MMAP ){
    assert( pPg->pgno!=1 );  /* Page1 is never memory mapped */
    pagerReleaseMapPage(pPg);
  }else{
    sqlite3PcacheRelease(pPg);
  }
  /* Do not use this routine to release the last reference to page1 */
  assert( sqlite3PcacheRefCount(pPager->pPCache)>0 );
}
void sqlite3PagerUnref(DbPage *pPg){
  if( pPg ) sqlite3PagerUnrefNotNull(pPg);
}
void sqlite3PagerUnrefPageOne(DbPage *pPg){
  Pager *pPager;
  assert( pPg!=0 );
  assert( pPg->pgno==1 );
  assert( (pPg->flags & PGHDR_MMAP)==0 ); /* Page1 is never memory mapped */
  pPager = pPg->pPager;
  sqlite3PcacheRelease(pPg);
  pagerUnlockIfUnused(pPager);
}

/*
** This function is called at the start of every write transaction.
** There must already be a RESERVED or EXCLUSIVE lock on the database 
** file when this routine is called.
**
** Open the journal file for pager pPager and write a journal header
** to the start of it. If there are active savepoints, open the sub-journal
** as well. This function is only used when the journal file is being 
** opened to write a rollback log for a transaction. It is not used 
** when opening a hot journal file to roll it back.
**
** If the journal file is already open (as it may be in exclusive mode),
** then this function just writes a journal header to the start of the
** already open file. 
**
** Whether or not the journal file is opened by this function, the
** Pager.pInJournal bitvec structure is allocated.
**
** Return SQLITE_OK if everything is successful. Otherwise, return 
** SQLITE_NOMEM if the attempt to allocate Pager.pInJournal fails, or 
** an IO error code if opening or writing the journal file fails.
*/
static int pager_open_journal(Pager *pPager){
  int rc = SQLITE_OK;                        /* Return code */
  sqlite3_vfs * const pVfs = pPager->pVfs;   /* Local cache of vfs pointer */

  assert( pPager->eState==PAGER_WRITER_LOCKED );
  assert( assert_pager_state(pPager) );
  assert( pPager->pInJournal==0 );
  
  /* If already in the error state, this function is a no-op.  But on
  ** the other hand, this routine is never called if we are already in
  ** an error state. */
  if( NEVER(pPager->errCode) ) return pPager->errCode;

  if( !pagerUseWal(pPager) && pPager->journalMode!=PAGER_JOURNALMODE_OFF ){
    pPager->pInJournal = sqlite3BitvecCreate(pPager->dbSize);
    if( pPager->pInJournal==0 ){
      return SQLITE_NOMEM_BKPT;
    }
  
    /* Open the journal file if it is not already open. */
    if( !isOpen(pPager->jfd) ){
      if( pPager->journalMode==PAGER_JOURNALMODE_MEMORY ){
        sqlite3MemJournalOpen(pPager->jfd);
      }else{
        int flags = SQLITE_OPEN_READWRITE|SQLITE_OPEN_CREATE;
        int nSpill;

        if( pPager->tempFile ){
          flags |= (SQLITE_OPEN_DELETEONCLOSE|SQLITE_OPEN_TEMP_JOURNAL);
          nSpill = sqlite3Config.nStmtSpill;
        }else{
          flags |= SQLITE_OPEN_MAIN_JOURNAL;
          nSpill = jrnlBufferSize(pPager);
        }
          
        /* Verify that the database still has the same name as it did when
        ** it was originally opened. */
        rc = databaseIsUnmoved(pPager);
        if( rc==SQLITE_OK ){
          rc = sqlite3JournalOpen (
              pVfs, pPager->zJournal, pPager->jfd, flags, nSpill
          );
        }
      }
      assert( rc!=SQLITE_OK || isOpen(pPager->jfd) );
    }
  
  
    /* Write the first journal header to the journal file and open 
    ** the sub-journal if necessary.
    */
    if( rc==SQLITE_OK ){
      /* TODO: Check if all of these are really required. */
      pPager->nRec = 0;
      pPager->journalOff = 0;
      pPager->setSuper = 0;
      pPager->journalHdr = 0;
      rc = writeJournalHdr(pPager);
    }
  }

  if( rc!=SQLITE_OK ){
    sqlite3BitvecDestroy(pPager->pInJournal);
    pPager->pInJournal = 0;
  }else{
    assert( pPager->eState==PAGER_WRITER_LOCKED );
    pPager->eState = PAGER_WRITER_CACHEMOD;
  }

  return rc;
}

/*
** Begin a write-transaction on the specified pager object. If a 
** write-transaction has already been opened, this function is a no-op.
**
** If the exFlag argument is 0, then acquire at least a RESERVED
** lock on the database file. If exFlag is >0, then acquire at least
** an EXCLUSIVE lock. If such a lock is already held, no locking 
** functions need be called.
**
** If (exFlag<0) and the database is in WAL mode, do not take any locks.
** The transaction will run in CONCURRENT mode instead.
**
** If the subjInMemory argument is non-zero, then any sub-journal opened
** within this transaction will be opened as an in-memory file. This
** has no effect if the sub-journal is already opened (as it may be when
** running in exclusive mode) or if the transaction does not require a
** sub-journal. If the subjInMemory argument is zero, then any required
** sub-journal is implemented in-memory if pPager is an in-memory database, 
** or using a temporary file otherwise.
*/
int sqlite3PagerBegin(Pager *pPager, int exFlag, int subjInMemory){
  int rc = SQLITE_OK;

  if( pPager->errCode ) return pPager->errCode;
  assert( pPager->eState>=PAGER_READER && pPager->eState<PAGER_ERROR );
  pPager->subjInMemory = (u8)subjInMemory;

  if( ALWAYS(pPager->eState==PAGER_READER) ){
    assert( pPager->pInJournal==0 );
    if( pagerUseWal(pPager) ){
      /* If the pager is configured to use locking_mode=exclusive, and an
      ** exclusive lock on the database is not already held, obtain it now.
      */
      if( pPager->exclusiveMode && sqlite3WalExclusiveMode(pPager->pWal, -1) ){
        rc = pagerLockDb(pPager, EXCLUSIVE_LOCK);
        if( rc!=SQLITE_OK ){
          return rc;
        }
        (void)sqlite3WalExclusiveMode(pPager->pWal, 1);
      }

      /* Grab the write lock on the log file. If successful, upgrade to
      ** PAGER_RESERVED state. Otherwise, return an error code to the caller.
      ** The busy-handler is not invoked if another connection already
      ** holds the write-lock. If possible, the upper layer will call it.  */
      if( exFlag>=0 ){
        rc = sqlite3WalBeginWriteTransaction(pPager->pWal);
      }
    }else{
      /* Obtain a RESERVED lock on the database file. If the exFlag parameter
      ** is true, then immediately upgrade this to an EXCLUSIVE lock. The
      ** busy-handler callback can be used when upgrading to the EXCLUSIVE
      ** lock, but not when obtaining the RESERVED lock.
      */
      rc = pagerLockDb(pPager, RESERVED_LOCK);
      if( rc==SQLITE_OK && exFlag>0 ){
        rc = pager_wait_on_lock(pPager, EXCLUSIVE_LOCK);
      }
    }

    if( rc==SQLITE_OK ){
      /* Change to WRITER_LOCKED state.
      **
      ** WAL mode sets Pager.eState to PAGER_WRITER_LOCKED or CACHEMOD
      ** when it has an open transaction, but never to DBMOD or FINISHED.
      ** This is because in those states the code to roll back savepoint 
      ** transactions may copy data from the sub-journal into the database 
      ** file as well as into the page cache. Which would be incorrect in 
      ** WAL mode.
      */
      pPager->eState = PAGER_WRITER_LOCKED;
      pPager->dbHintSize = pPager->dbSize;
      pPager->dbFileSize = pPager->dbSize;
      pPager->dbOrigSize = pPager->dbSize;
      pPager->journalOff = 0;
    }

    assert( rc==SQLITE_OK || pPager->eState==PAGER_READER );
    assert( rc!=SQLITE_OK || pPager->eState==PAGER_WRITER_LOCKED );
    assert( assert_pager_state(pPager) );
  }

  PAGERTRACE(("TRANSACTION %d\n", PAGERID(pPager)));
  return rc;
}

/*
** Write page pPg onto the end of the rollback journal.
*/
static SQLITE_NOINLINE int pagerAddPageToRollbackJournal(PgHdr *pPg){
  Pager *pPager = pPg->pPager;
  int rc;
  u32 cksum;
  char *pData2;
  i64 iOff = pPager->journalOff;

  /* We should never write to the journal file the page that
  ** contains the database locks.  The following assert verifies
  ** that we do not. */
  assert( pPg->pgno!=PAGER_MJ_PGNO(pPager) );

  assert( pPager->journalHdr<=pPager->journalOff );
  pData2 = pPg->pData;
  cksum = pager_cksum(pPager, (u8*)pData2);

  /* Even if an IO or diskfull error occurs while journalling the
  ** page in the block above, set the need-sync flag for the page.
  ** Otherwise, when the transaction is rolled back, the logic in
  ** playback_one_page() will think that the page needs to be restored
  ** in the database file. And if an IO error occurs while doing so,
  ** then corruption may follow.
  */
  pPg->flags |= PGHDR_NEED_SYNC;

  rc = write32bits(pPager->jfd, iOff, pPg->pgno);
  if( rc!=SQLITE_OK ) return rc;
  rc = sqlite3OsWrite(pPager->jfd, pData2, pPager->pageSize, iOff+4);
  if( rc!=SQLITE_OK ) return rc;
  rc = write32bits(pPager->jfd, iOff+pPager->pageSize+4, cksum);
  if( rc!=SQLITE_OK ) return rc;

  IOTRACE(("JOUT %p %d %lld %d\n", pPager, pPg->pgno, 
           pPager->journalOff, pPager->pageSize));
  PAGER_INCR(sqlite3_pager_writej_count);
  PAGERTRACE(("JOURNAL %d page %d needSync=%d hash(%08x)\n",
       PAGERID(pPager), pPg->pgno, 
       ((pPg->flags&PGHDR_NEED_SYNC)?1:0), pager_pagehash(pPg)));

  pPager->journalOff += 8 + pPager->pageSize;
  pPager->nRec++;
  assert( pPager->pInJournal!=0 );
  rc = sqlite3BitvecSet(pPager->pInJournal, pPg->pgno);
  testcase( rc==SQLITE_NOMEM );
  assert( rc==SQLITE_OK || rc==SQLITE_NOMEM );
  rc |= addToSavepointBitvecs(pPager, pPg->pgno);
  assert( rc==SQLITE_OK || rc==SQLITE_NOMEM );
  return rc;
}

/*
** Mark a single data page as writeable. The page is written into the 
** main journal or sub-journal as required. If the page is written into
** one of the journals, the corresponding bit is set in the 
** Pager.pInJournal bitvec and the PagerSavepoint.pInSavepoint bitvecs
** of any open savepoints as appropriate.
*/
static int pager_write(PgHdr *pPg){
  Pager *pPager = pPg->pPager;
  int rc = SQLITE_OK;

  /* This routine is not called unless a write-transaction has already 
  ** been started. The journal file may or may not be open at this point.
  ** It is never called in the ERROR state.
  */
  assert( pPager->eState==PAGER_WRITER_LOCKED
       || pPager->eState==PAGER_WRITER_CACHEMOD
       || pPager->eState==PAGER_WRITER_DBMOD
  );
  assert( assert_pager_state(pPager) );
  assert( pPager->errCode==0 );
  assert( pPager->readOnly==0 );
  CHECK_PAGE(pPg);

  /* The journal file needs to be opened. Higher level routines have already
  ** obtained the necessary locks to begin the write-transaction, but the
  ** rollback journal might not yet be open. Open it now if this is the case.
  **
  ** This is done before calling sqlite3PcacheMakeDirty() on the page. 
  ** Otherwise, if it were done after calling sqlite3PcacheMakeDirty(), then
  ** an error might occur and the pager would end up in WRITER_LOCKED state
  ** with pages marked as dirty in the cache.
  */
  if( pPager->eState==PAGER_WRITER_LOCKED ){
    rc = pager_open_journal(pPager);
    if( rc!=SQLITE_OK ) return rc;
  }
  assert( pPager->eState>=PAGER_WRITER_CACHEMOD );
  assert( assert_pager_state(pPager) );

  /* Mark the page that is about to be modified as dirty. */
  sqlite3PcacheMakeDirty(pPg);

  /* If a rollback journal is in use, them make sure the page that is about
  ** to change is in the rollback journal, or if the page is a new page off
  ** then end of the file, make sure it is marked as PGHDR_NEED_SYNC.
  */
  assert( (pPager->pInJournal!=0) == isOpen(pPager->jfd) );
  if( pPager->pInJournal!=0
   && sqlite3BitvecTestNotNull(pPager->pInJournal, pPg->pgno)==0
  ){
    assert( pagerUseWal(pPager)==0 );
    if( pPg->pgno<=pPager->dbOrigSize ){
      rc = pagerAddPageToRollbackJournal(pPg);
      if( rc!=SQLITE_OK ){
        return rc;
      }
    }else{
      if( pPager->eState!=PAGER_WRITER_DBMOD ){
        pPg->flags |= PGHDR_NEED_SYNC;
      }
      PAGERTRACE(("APPEND %d page %d needSync=%d\n",
              PAGERID(pPager), pPg->pgno,
             ((pPg->flags&PGHDR_NEED_SYNC)?1:0)));
    }
  }

  /* The PGHDR_DIRTY bit is set above when the page was added to the dirty-list
  ** and before writing the page into the rollback journal.  Wait until now,
  ** after the page has been successfully journalled, before setting the
  ** PGHDR_WRITEABLE bit that indicates that the page can be safely modified.
  */
  pPg->flags |= PGHDR_WRITEABLE;
  
  /* If the statement journal is open and the page is not in it,
  ** then write the page into the statement journal.
  */
  if( pPager->nSavepoint>0 ){
    rc = subjournalPageIfRequired(pPg);
  }

  /* Update the database size and return. */
  if( pPager->dbSize<pPg->pgno ){
    pPager->dbSize = pPg->pgno;
  }
  return rc;
}

/*
** This is a variant of sqlite3PagerWrite() that runs when the sector size
** is larger than the page size.  SQLite makes the (reasonable) assumption that
** all bytes of a sector are written together by hardware.  Hence, all bytes of
** a sector need to be journalled in case of a power loss in the middle of
** a write.
**
** Usually, the sector size is less than or equal to the page size, in which
** case pages can be individually written.  This routine only runs in the
** exceptional case where the page size is smaller than the sector size.
*/
static SQLITE_NOINLINE int pagerWriteLargeSector(PgHdr *pPg){
  int rc = SQLITE_OK;          /* Return code */
  Pgno nPageCount;             /* Total number of pages in database file */
  Pgno pg1;                    /* First page of the sector pPg is located on. */
  int nPage = 0;               /* Number of pages starting at pg1 to journal */
  int ii;                      /* Loop counter */
  int needSync = 0;            /* True if any page has PGHDR_NEED_SYNC */
  Pager *pPager = pPg->pPager; /* The pager that owns pPg */
  Pgno nPagePerSector = (pPager->sectorSize/pPager->pageSize);

  /* Set the doNotSpill NOSYNC bit to 1. This is because we cannot allow
  ** a journal header to be written between the pages journaled by
  ** this function.
  */
  assert( !MEMDB );
  assert( (pPager->doNotSpill & SPILLFLAG_NOSYNC)==0 );
  pPager->doNotSpill |= SPILLFLAG_NOSYNC;

  /* This trick assumes that both the page-size and sector-size are
  ** an integer power of 2. It sets variable pg1 to the identifier
  ** of the first page of the sector pPg is located on.
  */
  pg1 = ((pPg->pgno-1) & ~(nPagePerSector-1)) + 1;

  nPageCount = pPager->dbSize;
  if( pPg->pgno>nPageCount ){
    nPage = (pPg->pgno - pg1)+1;
  }else if( (pg1+nPagePerSector-1)>nPageCount ){
    nPage = nPageCount+1-pg1;
  }else{
    nPage = nPagePerSector;
  }
  assert(nPage>0);
  assert(pg1<=pPg->pgno);
  assert((pg1+nPage)>pPg->pgno);

  for(ii=0; ii<nPage && rc==SQLITE_OK; ii++){
    Pgno pg = pg1+ii;
    PgHdr *pPage;
    if( pg==pPg->pgno || !sqlite3BitvecTest(pPager->pInJournal, pg) ){
      if( pg!=PAGER_MJ_PGNO(pPager) ){
        rc = sqlite3PagerGet(pPager, pg, &pPage, 0);
        if( rc==SQLITE_OK ){
          rc = pager_write(pPage);
          if( pPage->flags&PGHDR_NEED_SYNC ){
            needSync = 1;
          }
          sqlite3PagerUnrefNotNull(pPage);
        }
      }
    }else if( (pPage = sqlite3PagerLookup(pPager, pg))!=0 ){
      if( pPage->flags&PGHDR_NEED_SYNC ){
        needSync = 1;
      }
      sqlite3PagerUnrefNotNull(pPage);
    }
  }

  /* If the PGHDR_NEED_SYNC flag is set for any of the nPage pages 
  ** starting at pg1, then it needs to be set for all of them. Because
  ** writing to any of these nPage pages may damage the others, the
  ** journal file must contain sync()ed copies of all of them
  ** before any of them can be written out to the database file.
  */
  if( rc==SQLITE_OK && needSync ){
    assert( !MEMDB );
    for(ii=0; ii<nPage; ii++){
      PgHdr *pPage = sqlite3PagerLookup(pPager, pg1+ii);
      if( pPage ){
        pPage->flags |= PGHDR_NEED_SYNC;
        sqlite3PagerUnrefNotNull(pPage);
      }
    }
  }

  assert( (pPager->doNotSpill & SPILLFLAG_NOSYNC)!=0 );
  pPager->doNotSpill &= ~SPILLFLAG_NOSYNC;
  return rc;
}

/*
** Mark a data page as writeable. This routine must be called before 
** making changes to a page. The caller must check the return value 
** of this function and be careful not to change any page data unless 
** this routine returns SQLITE_OK.
**
** The difference between this function and pager_write() is that this
** function also deals with the special case where 2 or more pages
** fit on a single disk sector. In this case all co-resident pages
** must have been written to the journal file before returning.
**
** If an error occurs, SQLITE_NOMEM or an IO error code is returned
** as appropriate. Otherwise, SQLITE_OK.
*/
int sqlite3PagerWrite(PgHdr *pPg){
  Pager *pPager = pPg->pPager;
  assert( (pPg->flags & PGHDR_MMAP)==0 );
  assert( pPager->eState>=PAGER_WRITER_LOCKED );
  assert( assert_pager_state(pPager) );
  if( (pPg->flags & PGHDR_WRITEABLE)!=0 && pPager->dbSize>=pPg->pgno ){
    if( pPager->nSavepoint ) return subjournalPageIfRequired(pPg);
    return SQLITE_OK;
  }else if( pPager->errCode ){
    return pPager->errCode;
  }else if( pPager->sectorSize > (u32)pPager->pageSize ){
    assert( pPager->tempFile==0 );
    return pagerWriteLargeSector(pPg);
  }else{
    return pager_write(pPg);
  }
}

/*
** Return TRUE if the page given in the argument was previously passed
** to sqlite3PagerWrite().  In other words, return TRUE if it is ok
** to change the content of the page.
*/
#if !defined(SQLITE_OMIT_CONCURRENT) || !defined(NDEBUG)
int sqlite3PagerIswriteable(DbPage *pPg){
  return pPg->flags & PGHDR_WRITEABLE;
}
#endif

/*
** A call to this routine tells the pager that it is not necessary to
** write the information on page pPg back to the disk, even though
** that page might be marked as dirty.  This happens, for example, when
** the page has been added as a leaf of the freelist and so its
** content no longer matters.
**
** The overlying software layer calls this routine when all of the data
** on the given page is unused. The pager marks the page as clean so
** that it does not get written to disk.
**
** Tests show that this optimization can quadruple the speed of large 
** DELETE operations.
**
** This optimization cannot be used with a temp-file, as the page may
** have been dirty at the start of the transaction. In that case, if
** memory pressure forces page pPg out of the cache, the data does need 
** to be written out to disk so that it may be read back in if the 
** current transaction is rolled back.
*/
void sqlite3PagerDontWrite(PgHdr *pPg){
  Pager *pPager = pPg->pPager;
  if( !pPager->tempFile && (pPg->flags&PGHDR_DIRTY) && pPager->nSavepoint==0 ){
    PAGERTRACE(("DONT_WRITE page %d of %d\n", pPg->pgno, PAGERID(pPager)));
    IOTRACE(("CLEAN %p %d\n", pPager, pPg->pgno))
    pPg->flags |= PGHDR_DONT_WRITE;
    pPg->flags &= ~PGHDR_WRITEABLE;
    testcase( pPg->flags & PGHDR_NEED_SYNC );
    pager_set_pagehash(pPg);
  }
}

/*
** This routine is called to increment the value of the database file 
** change-counter, stored as a 4-byte big-endian integer starting at 
** byte offset 24 of the pager file.  The secondary change counter at
** 92 is also updated, as is the SQLite version number at offset 96.
**
** But this only happens if the pPager->changeCountDone flag is false.
** To avoid excess churning of page 1, the update only happens once.
** See also the pager_write_changecounter() routine that does an 
** unconditional update of the change counters.
**
** If the isDirectMode flag is zero, then this is done by calling 
** sqlite3PagerWrite() on page 1, then modifying the contents of the
** page data. In this case the file will be updated when the current
** transaction is committed.
**
** The isDirectMode flag may only be non-zero if the library was compiled
** with the SQLITE_ENABLE_ATOMIC_WRITE macro defined. In this case,
** if isDirect is non-zero, then the database file is updated directly
** by writing an updated version of page 1 using a call to the 
** sqlite3OsWrite() function.
*/
static int pager_incr_changecounter(Pager *pPager, int isDirectMode){
  int rc = SQLITE_OK;

  assert( pPager->eState==PAGER_WRITER_CACHEMOD
       || pPager->eState==PAGER_WRITER_DBMOD
  );
  assert( assert_pager_state(pPager) );

  /* Declare and initialize constant integer 'isDirect'. If the
  ** atomic-write optimization is enabled in this build, then isDirect
  ** is initialized to the value passed as the isDirectMode parameter
  ** to this function. Otherwise, it is always set to zero.
  **
  ** The idea is that if the atomic-write optimization is not
  ** enabled at compile time, the compiler can omit the tests of
  ** 'isDirect' below, as well as the block enclosed in the
  ** "if( isDirect )" condition.
  */
#ifndef SQLITE_ENABLE_ATOMIC_WRITE
# define DIRECT_MODE 0
  assert( isDirectMode==0 );
  UNUSED_PARAMETER(isDirectMode);
#else
# define DIRECT_MODE isDirectMode
#endif

  if( !pPager->changeCountDone && ALWAYS(pPager->dbSize>0) ){
    PgHdr *pPgHdr;                /* Reference to page 1 */

    assert( !pPager->tempFile && isOpen(pPager->fd) );

    /* Open page 1 of the file for writing. */
    rc = sqlite3PagerGet(pPager, 1, &pPgHdr, 0);
    assert( pPgHdr==0 || rc==SQLITE_OK );

    /* If page one was fetched successfully, and this function is not
    ** operating in direct-mode, make page 1 writable.  When not in 
    ** direct mode, page 1 is always held in cache and hence the PagerGet()
    ** above is always successful - hence the ALWAYS on rc==SQLITE_OK.
    */
    if( !DIRECT_MODE && ALWAYS(rc==SQLITE_OK) ){
      rc = sqlite3PagerWrite(pPgHdr);
    }

    if( rc==SQLITE_OK ){
      /* Actually do the update of the change counter */
      pager_write_changecounter(pPgHdr);

      /* If running in direct mode, write the contents of page 1 to the file. */
      if( DIRECT_MODE ){
        const void *zBuf;
        assert( pPager->dbFileSize>0 );
        zBuf = pPgHdr->pData;
        if( rc==SQLITE_OK ){
          rc = sqlite3OsWrite(pPager->fd, zBuf, pPager->pageSize, 0);
          pPager->aStat[PAGER_STAT_WRITE]++;
        }
        if( rc==SQLITE_OK ){
          /* Update the pager's copy of the change-counter. Otherwise, the
          ** next time a read transaction is opened the cache will be
          ** flushed (as the change-counter values will not match).  */
          const void *pCopy = (const void *)&((const char *)zBuf)[24];
          memcpy(&pPager->dbFileVers, pCopy, sizeof(pPager->dbFileVers));
          pPager->changeCountDone = 1;
        }
      }else{
        pPager->changeCountDone = 1;
      }
    }

    /* Release the page reference. */
    sqlite3PagerUnref(pPgHdr);
  }
  return rc;
}

/*
** Sync the database file to disk. This is a no-op for in-memory databases
** or pages with the Pager.noSync flag set.
**
** If successful, or if called on a pager for which it is a no-op, this
** function returns SQLITE_OK. Otherwise, an IO error code is returned.
*/
int sqlite3PagerSync(Pager *pPager, const char *zSuper){
  int rc = SQLITE_OK;
  void *pArg = (void*)zSuper;
  rc = sqlite3OsFileControl(pPager->fd, SQLITE_FCNTL_SYNC, pArg);
  if( rc==SQLITE_NOTFOUND ) rc = SQLITE_OK;
  if( rc==SQLITE_OK && !pPager->noSync ){
    assert( !MEMDB );
    rc = sqlite3OsSync(pPager->fd, pPager->syncFlags);
  }
  return rc;
}

/*
** This function is called to ensure that all locks required to commit the
** current write-transaction to the database file are held. If the db is
** in rollback mode, this means the EXCLUSIVE lock on the database file.
**
** Or, if this is a non-CONCURRENT transaction on a wal-mode database, this
** function is a no-op.
**
** If this is an CONCURRENT transaction on a wal-mode database, this function
** attempts to obtain the WRITER lock on the wal file and also checks to
** see that the transaction can be safely committed (does not commit with 
** any other transaction committed since it was opened).
**
** If the required locks are already held or successfully obtained and
** the transaction can be committed, SQLITE_OK is returned. If a required lock
** cannot be obtained, SQLITE_BUSY is returned. Or, if the current transaction
** is CONCURRENT and cannot be committed due to a conflict, SQLITE_BUSY_SNAPSHOT
** is returned. Otherwise, if some other error occurs (IO error, OOM etc.),
** and SQLite error code is returned.
*/
int sqlite3PagerExclusiveLock(Pager *pPager, PgHdr *pPage1, Pgno *piConflict){
  int rc = pPager->errCode;
  assert( assert_pager_state(pPager) );
  if( rc==SQLITE_OK ){
    assert( pPager->eState==PAGER_WRITER_CACHEMOD 
         || pPager->eState==PAGER_WRITER_DBMOD 
         || pPager->eState==PAGER_WRITER_LOCKED 
    );
    assert( assert_pager_state(pPager) );
    if( 0==pagerUseWal(pPager) ){
      rc = pager_wait_on_lock(pPager, EXCLUSIVE_LOCK);
    }
#ifndef SQLITE_OMIT_CONCURRENT
    else{
      if( pPager->pAllRead ){
        /* This is an CONCURRENT transaction. Attempt to lock the wal database
        ** here. If SQLITE_BUSY (but not SQLITE_BUSY_SNAPSHOT) is returned,
        ** invoke the busy-handler and try again for as long as it returns
        ** non-zero.  */
        do {
          rc = sqlite3WalLockForCommit(
              pPager->pWal, pPage1, pPager->pAllRead, piConflict
          );
        }while( rc==SQLITE_BUSY 
             && pPager->xBusyHandler(pPager->pBusyHandlerArg) 
        );
      }
    }
#endif /* SQLITE_OMIT_CONCURRENT */
  }
  return rc;
}

#ifndef SQLITE_OMIT_CONCURRENT
void sqlite3PagerScanFailure(Btree *pBt, Pager *pPager){
  sqlite3BtreeScanDirty(pBt, pPager->pAllRead, 0);
}

/*
** This function is called as part of committing an CONCURRENT transaction.
** At this point the wal WRITER lock is held, and all pages in the cache 
** except for page 1 are compatible with the snapshot at the head of the
** wal file. 
**
** This function updates the in-memory data structures and reloads the
** contents of page 1 so that the client is operating on the snapshot 
** at the head of the wal file.
**
** SQLITE_OK is returned if successful, or an SQLite error code otherwise.
*/
int sqlite3PagerUpgradeSnapshot(Pager *pPager, DbPage *pPage1){
  int rc;

  assert( pPager->pWal && pPager->pAllRead );
  rc = sqlite3WalUpgradeSnapshot(pPager->pWal);
  if( rc==SQLITE_OK ){
    rc = readDbPage(pPage1);
  }

  return rc;
}

/* !defined(SQLITE_OMIT_CONCURRENT)
**
** Set the in-memory cache of the database file size to nSz pages.
*/
void sqlite3PagerSetDbsize(Pager *pPager, Pgno nSz){
  pPager->dbSize = nSz;
}

/* !defined(SQLITE_OMIT_CONCURRENT)
**
** If this is a WAL mode connection and the WRITER lock is currently held,
** relinquish it.
*/
void sqlite3PagerDropExclusiveLock(Pager *pPager){
  if( pagerUseWal(pPager) ){
    sqlite3WalEndWriteTransaction(pPager->pWal);
  }
}
#endif  /* SQLITE_OMIT_CONCURRENT */


/*
** Sync the database file for the pager pPager. zSuper points to the name
** of a super-journal file that should be written into the individual
** journal file. zSuper may be NULL, which is interpreted as no 
** super-journal (a single database transaction).
**
** This routine ensures that:
**
**   * The database file change-counter is updated,
**   * the journal is synced (unless the atomic-write optimization is used),
**   * all dirty pages are written to the database file, 
**   * the database file is truncated (if required), and
**   * the database file synced. 
**
** The only thing that remains to commit the transaction is to finalize 
** (delete, truncate or zero the first part of) the journal file (or 
** delete the super-journal file if specified).
**
** Note that if zSuper==NULL, this does not overwrite a previous value
** passed to an sqlite3PagerCommitPhaseOne() call.
**
** If the final parameter - noSync - is true, then the database file itself
** is not synced. The caller must call sqlite3PagerSync() directly to
** sync the database file before calling CommitPhaseTwo() to delete the
** journal file in this case.
*/
int sqlite3PagerCommitPhaseOne(
  Pager *pPager,                  /* Pager object */
<<<<<<< HEAD
  Btree *pBtree,
  const char *zMaster,            /* If not NULL, the master journal name */
=======
  const char *zSuper,            /* If not NULL, the super-journal name */
>>>>>>> bd14b600
  int noSync                      /* True to omit the xSync on the db file */
){
  int rc = SQLITE_OK;             /* Return code */

  assert( pPager->eState==PAGER_WRITER_LOCKED
       || pPager->eState==PAGER_WRITER_CACHEMOD
       || pPager->eState==PAGER_WRITER_DBMOD
       || pPager->eState==PAGER_ERROR
  );
  assert( assert_pager_state(pPager) );

  /* If a prior error occurred, report that error again. */
  if( NEVER(pPager->errCode) ) return pPager->errCode;

  /* Provide the ability to easily simulate an I/O error during testing */
  if( sqlite3FaultSim(400) ) return SQLITE_IOERR;

  PAGERTRACE(("DATABASE SYNC: File=%s zSuper=%s nSize=%d\n", 
      pPager->zFilename, zSuper, pPager->dbSize));

  /* If no database changes have been made, return early. */
  if( pPager->eState<PAGER_WRITER_CACHEMOD ) return SQLITE_OK;

  assert( MEMDB==0 || pPager->tempFile );
  assert( isOpen(pPager->fd) || pPager->tempFile );
  if( 0==pagerFlushOnCommit(pPager, 1) ){
    /* If this is an in-memory db, or no pages have been written to, or this
    ** function has already been called, it is mostly a no-op.  However, any
    ** backup in progress needs to be restarted.  */
    sqlite3BackupRestart(pPager->pBackup);
  }else{
    PgHdr *pList;
    if( pagerUseWal(pPager) ){
      PgHdr *pPageOne = 0;
      pList = sqlite3PcacheDirtyList(pPager->pPCache);
      if( pList==0 ){
        /* Must have at least one page for the WAL commit flag.
        ** Ticket [2d1a5c67dfc2363e44f29d9bbd57f] 2011-05-18 */
        rc = sqlite3PagerGet(pPager, 1, &pPageOne, 0);
        pList = pPageOne;
        pList->pDirty = 0;
      }
      assert( rc==SQLITE_OK );
      if( ALWAYS(pList) ){
        rc = pagerWalFrames(pPager, pList, pPager->dbSize, 1);
      }
      if( rc==SQLITE_OK ){
        rc = sqlite3BtreeScanDirty(pBtree, pPager->pAllRead, pList);
      }
      sqlite3PagerUnref(pPageOne);
      if( rc==SQLITE_OK ){
        sqlite3PcacheCleanAll(pPager->pPCache);
      }
    }else{
      /* The bBatch boolean is true if the batch-atomic-write commit method
      ** should be used.  No rollback journal is created if batch-atomic-write
      ** is enabled.
      */
#ifdef SQLITE_ENABLE_BATCH_ATOMIC_WRITE
      sqlite3_file *fd = pPager->fd;
      int bBatch = zSuper==0    /* An SQLITE_IOCAP_BATCH_ATOMIC commit */
        && (sqlite3OsDeviceCharacteristics(fd) & SQLITE_IOCAP_BATCH_ATOMIC)
        && !pPager->noSync
        && sqlite3JournalIsInMemory(pPager->jfd);
#else
#     define bBatch 0
#endif

#ifdef SQLITE_ENABLE_ATOMIC_WRITE
      /* The following block updates the change-counter. Exactly how it
      ** does this depends on whether or not the atomic-update optimization
      ** was enabled at compile time, and if this transaction meets the 
      ** runtime criteria to use the operation: 
      **
      **    * The file-system supports the atomic-write property for
      **      blocks of size page-size, and 
      **    * This commit is not part of a multi-file transaction, and
      **    * Exactly one page has been modified and store in the journal file.
      **
      ** If the optimization was not enabled at compile time, then the
      ** pager_incr_changecounter() function is called to update the change
      ** counter in 'indirect-mode'. If the optimization is compiled in but
      ** is not applicable to this transaction, call sqlite3JournalCreate()
      ** to make sure the journal file has actually been created, then call
      ** pager_incr_changecounter() to update the change-counter in indirect
      ** mode. 
      **
      ** Otherwise, if the optimization is both enabled and applicable,
      ** then call pager_incr_changecounter() to update the change-counter
      ** in 'direct' mode. In this case the journal file will never be
      ** created for this transaction.
      */
      if( bBatch==0 ){
        PgHdr *pPg;
        assert( isOpen(pPager->jfd) 
            || pPager->journalMode==PAGER_JOURNALMODE_OFF 
            || pPager->journalMode==PAGER_JOURNALMODE_WAL 
            );
        if( !zSuper && isOpen(pPager->jfd) 
         && pPager->journalOff==jrnlBufferSize(pPager) 
         && pPager->dbSize>=pPager->dbOrigSize
         && (!(pPg = sqlite3PcacheDirtyList(pPager->pPCache)) || 0==pPg->pDirty)
        ){
          /* Update the db file change counter via the direct-write method. The 
          ** following call will modify the in-memory representation of page 1 
          ** to include the updated change counter and then write page 1 
          ** directly to the database file. Because of the atomic-write 
          ** property of the host file-system, this is safe.
          */
          rc = pager_incr_changecounter(pPager, 1);
        }else{
          rc = sqlite3JournalCreate(pPager->jfd);
          if( rc==SQLITE_OK ){
            rc = pager_incr_changecounter(pPager, 0);
          }
        }
      }
#else  /* SQLITE_ENABLE_ATOMIC_WRITE */
#ifdef SQLITE_ENABLE_BATCH_ATOMIC_WRITE
      if( zSuper ){
        rc = sqlite3JournalCreate(pPager->jfd);
        if( rc!=SQLITE_OK ) goto commit_phase_one_exit;
        assert( bBatch==0 );
      }
#endif
      rc = pager_incr_changecounter(pPager, 0);
#endif /* !SQLITE_ENABLE_ATOMIC_WRITE */
      if( rc!=SQLITE_OK ) goto commit_phase_one_exit;
  
      /* Write the super-journal name into the journal file. If a
      ** super-journal file name has already been written to the journal file, 
      ** or if zSuper is NULL (no super-journal), then this call is a no-op.
      */
      rc = writeSuperJournal(pPager, zSuper);
      if( rc!=SQLITE_OK ) goto commit_phase_one_exit;
  
      /* Sync the journal file and write all dirty pages to the database.
      ** If the atomic-update optimization is being used, this sync will not 
      ** create the journal file or perform any real IO.
      **
      ** Because the change-counter page was just modified, unless the
      ** atomic-update optimization is used it is almost certain that the
      ** journal requires a sync here. However, in locking_mode=exclusive
      ** on a system under memory pressure it is just possible that this is 
      ** not the case. In this case it is likely enough that the redundant
      ** xSync() call will be changed to a no-op by the OS anyhow. 
      */
      rc = syncJournal(pPager, 0);
      if( rc!=SQLITE_OK ) goto commit_phase_one_exit;

      pList = sqlite3PcacheDirtyList(pPager->pPCache);
#ifdef SQLITE_ENABLE_BATCH_ATOMIC_WRITE
      if( bBatch ){
        rc = sqlite3OsFileControl(fd, SQLITE_FCNTL_BEGIN_ATOMIC_WRITE, 0);
        if( rc==SQLITE_OK ){
          rc = pager_write_pagelist(pPager, pList);
          if( rc==SQLITE_OK ){
            rc = sqlite3OsFileControl(fd, SQLITE_FCNTL_COMMIT_ATOMIC_WRITE, 0);
          }
          if( rc!=SQLITE_OK ){
            sqlite3OsFileControlHint(fd, SQLITE_FCNTL_ROLLBACK_ATOMIC_WRITE, 0);
          }
        }

        if( (rc&0xFF)==SQLITE_IOERR && rc!=SQLITE_IOERR_NOMEM ){
          rc = sqlite3JournalCreate(pPager->jfd);
          if( rc!=SQLITE_OK ){
            sqlite3OsClose(pPager->jfd);
            goto commit_phase_one_exit;
          }
          bBatch = 0;
        }else{
          sqlite3OsClose(pPager->jfd);
        }
      }
#endif /* SQLITE_ENABLE_BATCH_ATOMIC_WRITE */

      if( bBatch==0 ){
        rc = pager_write_pagelist(pPager, pList);
      }
      if( rc!=SQLITE_OK ){
        assert( rc!=SQLITE_IOERR_BLOCKED );
        goto commit_phase_one_exit;
      }
      sqlite3PcacheCleanAll(pPager->pPCache);

      /* If the file on disk is smaller than the database image, use 
      ** pager_truncate to grow the file here. This can happen if the database
      ** image was extended as part of the current transaction and then the
      ** last page in the db image moved to the free-list. In this case the
      ** last page is never written out to disk, leaving the database file
      ** undersized. Fix this now if it is the case.  */
      if( pPager->dbSize>pPager->dbFileSize ){
        Pgno nNew = pPager->dbSize - (pPager->dbSize==PAGER_MJ_PGNO(pPager));
        assert( pPager->eState==PAGER_WRITER_DBMOD );
        rc = pager_truncate(pPager, nNew);
        if( rc!=SQLITE_OK ) goto commit_phase_one_exit;
      }
  
      /* Finally, sync the database file. */
      if( !noSync ){
        rc = sqlite3PagerSync(pPager, zSuper);
      }
      IOTRACE(("DBSYNC %p\n", pPager))
    }
  }

commit_phase_one_exit:
  if( rc==SQLITE_OK && !pagerUseWal(pPager) ){
    pPager->eState = PAGER_WRITER_FINISHED;
  }
  return rc;
}


/*
** When this function is called, the database file has been completely
** updated to reflect the changes made by the current transaction and
** synced to disk. The journal file still exists in the file-system 
** though, and if a failure occurs at this point it will eventually
** be used as a hot-journal and the current transaction rolled back.
**
** This function finalizes the journal file, either by deleting, 
** truncating or partially zeroing it, so that it cannot be used 
** for hot-journal rollback. Once this is done the transaction is
** irrevocably committed.
**
** If an error occurs, an IO error code is returned and the pager
** moves into the error state. Otherwise, SQLITE_OK is returned.
*/
int sqlite3PagerCommitPhaseTwo(Pager *pPager){
  int rc = SQLITE_OK;                  /* Return code */

  /* This routine should not be called if a prior error has occurred.
  ** But if (due to a coding error elsewhere in the system) it does get
  ** called, just return the same error code without doing anything. */
  if( NEVER(pPager->errCode) ) return pPager->errCode;
  pPager->iDataVersion++;

  assert( pPager->eState==PAGER_WRITER_LOCKED
       || pPager->eState==PAGER_WRITER_FINISHED
       || (pagerUseWal(pPager) && pPager->eState==PAGER_WRITER_CACHEMOD)
  );
  assert( assert_pager_state(pPager) );

  /* An optimization. If the database was not actually modified during
  ** this transaction, the pager is running in exclusive-mode and is
  ** using persistent journals, then this function is a no-op.
  **
  ** The start of the journal file currently contains a single journal 
  ** header with the nRec field set to 0. If such a journal is used as
  ** a hot-journal during hot-journal rollback, 0 changes will be made
  ** to the database file. So there is no need to zero the journal 
  ** header. Since the pager is in exclusive mode, there is no need
  ** to drop any locks either.
  */
  if( pPager->eState==PAGER_WRITER_LOCKED 
   && pPager->exclusiveMode 
   && pPager->journalMode==PAGER_JOURNALMODE_PERSIST
  ){
    assert( pPager->journalOff==JOURNAL_HDR_SZ(pPager) || !pPager->journalOff );
    pPager->eState = PAGER_READER;
    return SQLITE_OK;
  }

  PAGERTRACE(("COMMIT %d\n", PAGERID(pPager)));
  rc = pager_end_transaction(pPager, pPager->setSuper, 1);
  return pager_error(pPager, rc);
}

/*
** If a write transaction is open, then all changes made within the 
** transaction are reverted and the current write-transaction is closed.
** The pager falls back to PAGER_READER state if successful, or PAGER_ERROR
** state if an error occurs.
**
** If the pager is already in PAGER_ERROR state when this function is called,
** it returns Pager.errCode immediately. No work is performed in this case.
**
** Otherwise, in rollback mode, this function performs two functions:
**
**   1) It rolls back the journal file, restoring all database file and 
**      in-memory cache pages to the state they were in when the transaction
**      was opened, and
**
**   2) It finalizes the journal file, so that it is not used for hot
**      rollback at any point in the future.
**
** Finalization of the journal file (task 2) is only performed if the 
** rollback is successful.
**
** In WAL mode, all cache-entries containing data modified within the
** current transaction are either expelled from the cache or reverted to
** their pre-transaction state by re-reading data from the database or
** WAL files. The WAL transaction is then closed.
*/
int sqlite3PagerRollback(Pager *pPager){
  int rc = SQLITE_OK;                  /* Return code */
  PAGERTRACE(("ROLLBACK %d\n", PAGERID(pPager)));

  /* PagerRollback() is a no-op if called in READER or OPEN state. If
  ** the pager is already in the ERROR state, the rollback is not 
  ** attempted here. Instead, the error code is returned to the caller.
  */
  assert( assert_pager_state(pPager) );
  if( pPager->eState==PAGER_ERROR ) return pPager->errCode;
  if( pPager->eState<=PAGER_READER ) return SQLITE_OK;

  if( pagerUseWal(pPager) ){
    int rc2;
    rc = sqlite3PagerSavepoint(pPager, SAVEPOINT_ROLLBACK, -1);
    rc2 = pager_end_transaction(pPager, pPager->setSuper, 0);
    if( rc==SQLITE_OK ) rc = rc2;
  }else if( !isOpen(pPager->jfd) || pPager->eState==PAGER_WRITER_LOCKED ){
    int eState = pPager->eState;
    rc = pager_end_transaction(pPager, 0, 0);
    if( !MEMDB && eState>PAGER_WRITER_LOCKED ){
      /* This can happen using journal_mode=off. Move the pager to the error 
      ** state to indicate that the contents of the cache may not be trusted.
      ** Any active readers will get SQLITE_ABORT.
      */
      pPager->errCode = SQLITE_ABORT;
      pPager->eState = PAGER_ERROR;
      setGetterMethod(pPager);
      return rc;
    }
  }else{
    rc = pager_playback(pPager, 0);
  }

  assert( pPager->eState==PAGER_READER || rc!=SQLITE_OK );
  assert( rc==SQLITE_OK || rc==SQLITE_FULL || rc==SQLITE_CORRUPT
          || rc==SQLITE_NOMEM || (rc&0xFF)==SQLITE_IOERR 
          || rc==SQLITE_CANTOPEN
  );

  /* If an error occurs during a ROLLBACK, we can no longer trust the pager
  ** cache. So call pager_error() on the way out to make any error persistent.
  */
  return pager_error(pPager, rc);
}

/*
** Return TRUE if the database file is opened read-only.  Return FALSE
** if the database is (in theory) writable.
*/
u8 sqlite3PagerIsreadonly(Pager *pPager){
  return pPager->readOnly;
}

#ifdef SQLITE_DEBUG
/*
** Return the sum of the reference counts for all pages held by pPager.
*/
int sqlite3PagerRefcount(Pager *pPager){
  return sqlite3PcacheRefCount(pPager->pPCache);
}
#endif

/*
** Return the approximate number of bytes of memory currently
** used by the pager and its associated cache.
*/
int sqlite3PagerMemUsed(Pager *pPager){
  int perPageSize = pPager->pageSize + pPager->nExtra + sizeof(PgHdr)
                                     + 5*sizeof(void*);
  return perPageSize*sqlite3PcachePagecount(pPager->pPCache)
           + sqlite3MallocSize(pPager)
           + pPager->pageSize;
}

/*
** Return the number of references to the specified page.
*/
int sqlite3PagerPageRefcount(DbPage *pPage){
  return sqlite3PcachePageRefcount(pPage);
}

#ifdef SQLITE_TEST
/*
** This routine is used for testing and analysis only.
*/
int *sqlite3PagerStats(Pager *pPager){
  static int a[11];
  a[0] = sqlite3PcacheRefCount(pPager->pPCache);
  a[1] = sqlite3PcachePagecount(pPager->pPCache);
  a[2] = sqlite3PcacheGetCachesize(pPager->pPCache);
  a[3] = pPager->eState==PAGER_OPEN ? -1 : (int) pPager->dbSize;
  a[4] = pPager->eState;
  a[5] = pPager->errCode;
  a[6] = pPager->aStat[PAGER_STAT_HIT];
  a[7] = pPager->aStat[PAGER_STAT_MISS];
  a[8] = 0;  /* Used to be pPager->nOvfl */
  a[9] = pPager->nRead;
  a[10] = pPager->aStat[PAGER_STAT_WRITE];
  return a;
}
#endif

/*
** Parameter eStat must be one of SQLITE_DBSTATUS_CACHE_HIT, _MISS, _WRITE,
** or _WRITE+1.  The SQLITE_DBSTATUS_CACHE_WRITE+1 case is a translation
** of SQLITE_DBSTATUS_CACHE_SPILL.  The _SPILL case is not contiguous because
** it was added later.
**
** Before returning, *pnVal is incremented by the
** current cache hit or miss count, according to the value of eStat. If the 
** reset parameter is non-zero, the cache hit or miss count is zeroed before 
** returning.
*/
void sqlite3PagerCacheStat(Pager *pPager, int eStat, int reset, int *pnVal){

  assert( eStat==SQLITE_DBSTATUS_CACHE_HIT
       || eStat==SQLITE_DBSTATUS_CACHE_MISS
       || eStat==SQLITE_DBSTATUS_CACHE_WRITE
       || eStat==SQLITE_DBSTATUS_CACHE_WRITE+1
  );

  assert( SQLITE_DBSTATUS_CACHE_HIT+1==SQLITE_DBSTATUS_CACHE_MISS );
  assert( SQLITE_DBSTATUS_CACHE_HIT+2==SQLITE_DBSTATUS_CACHE_WRITE );
  assert( PAGER_STAT_HIT==0 && PAGER_STAT_MISS==1
           && PAGER_STAT_WRITE==2 && PAGER_STAT_SPILL==3 );

  eStat -= SQLITE_DBSTATUS_CACHE_HIT;
  *pnVal += pPager->aStat[eStat];
  if( reset ){
    pPager->aStat[eStat] = 0;
  }
}

/*
** Return true if this is an in-memory or temp-file backed pager.
*/
int sqlite3PagerIsMemdb(Pager *pPager){
  return pPager->tempFile;
}

/*
** Check that there are at least nSavepoint savepoints open. If there are
** currently less than nSavepoints open, then open one or more savepoints
** to make up the difference. If the number of savepoints is already
** equal to nSavepoint, then this function is a no-op.
**
** If a memory allocation fails, SQLITE_NOMEM is returned. If an error 
** occurs while opening the sub-journal file, then an IO error code is
** returned. Otherwise, SQLITE_OK.
*/
static SQLITE_NOINLINE int pagerOpenSavepoint(Pager *pPager, int nSavepoint){
  int rc = SQLITE_OK;                       /* Return code */
  int nCurrent = pPager->nSavepoint;        /* Current number of savepoints */
  int ii;                                   /* Iterator variable */
  PagerSavepoint *aNew;                     /* New Pager.aSavepoint array */

  assert( pPager->eState>=PAGER_WRITER_LOCKED );
  assert( assert_pager_state(pPager) );
  assert( nSavepoint>nCurrent && pPager->useJournal );

  /* Grow the Pager.aSavepoint array using realloc(). Return SQLITE_NOMEM
  ** if the allocation fails. Otherwise, zero the new portion in case a 
  ** malloc failure occurs while populating it in the for(...) loop below.
  */
  aNew = (PagerSavepoint *)sqlite3Realloc(
      pPager->aSavepoint, sizeof(PagerSavepoint)*nSavepoint
  );
  if( !aNew ){
    return SQLITE_NOMEM_BKPT;
  }
  memset(&aNew[nCurrent], 0, (nSavepoint-nCurrent) * sizeof(PagerSavepoint));
  pPager->aSavepoint = aNew;

  /* Populate the PagerSavepoint structures just allocated. */
  for(ii=nCurrent; ii<nSavepoint; ii++){
    aNew[ii].nOrig = pPager->dbSize;
    if( isOpen(pPager->jfd) && pPager->journalOff>0 ){
      aNew[ii].iOffset = pPager->journalOff;
    }else{
      aNew[ii].iOffset = JOURNAL_HDR_SZ(pPager);
    }
    aNew[ii].iSubRec = pPager->nSubRec;
    aNew[ii].pInSavepoint = sqlite3BitvecCreate(pPager->dbSize);
    if( !aNew[ii].pInSavepoint ){
      return SQLITE_NOMEM_BKPT;
    }
    if( pagerUseWal(pPager) ){
      sqlite3WalSavepoint(pPager->pWal, aNew[ii].aWalData);
    }
    pPager->nSavepoint = ii+1;
  }
  assert( pPager->nSavepoint==nSavepoint );
  assertTruncateConstraint(pPager);
  return rc;
}
int sqlite3PagerOpenSavepoint(Pager *pPager, int nSavepoint){
  assert( pPager->eState>=PAGER_WRITER_LOCKED );
  assert( assert_pager_state(pPager) );

  if( nSavepoint>pPager->nSavepoint && pPager->useJournal ){
    return pagerOpenSavepoint(pPager, nSavepoint);
  }else{
    return SQLITE_OK;
  }
}


/*
** This function is called to rollback or release (commit) a savepoint.
** The savepoint to release or rollback need not be the most recently 
** created savepoint.
**
** Parameter op is always either SAVEPOINT_ROLLBACK or SAVEPOINT_RELEASE.
** If it is SAVEPOINT_RELEASE, then release and destroy the savepoint with
** index iSavepoint. If it is SAVEPOINT_ROLLBACK, then rollback all changes
** that have occurred since the specified savepoint was created.
**
** The savepoint to rollback or release is identified by parameter 
** iSavepoint. A value of 0 means to operate on the outermost savepoint
** (the first created). A value of (Pager.nSavepoint-1) means operate
** on the most recently created savepoint. If iSavepoint is greater than
** (Pager.nSavepoint-1), then this function is a no-op.
**
** If a negative value is passed to this function, then the current
** transaction is rolled back. This is different to calling 
** sqlite3PagerRollback() because this function does not terminate
** the transaction or unlock the database, it just restores the 
** contents of the database to its original state. 
**
** In any case, all savepoints with an index greater than iSavepoint 
** are destroyed. If this is a release operation (op==SAVEPOINT_RELEASE),
** then savepoint iSavepoint is also destroyed.
**
** This function may return SQLITE_NOMEM if a memory allocation fails,
** or an IO error code if an IO error occurs while rolling back a 
** savepoint. If no errors occur, SQLITE_OK is returned.
*/ 
int sqlite3PagerSavepoint(Pager *pPager, int op, int iSavepoint){
  int rc = pPager->errCode;
  
#ifdef SQLITE_ENABLE_ZIPVFS
  if( op==SAVEPOINT_RELEASE ) rc = SQLITE_OK;
#endif

  assert( op==SAVEPOINT_RELEASE || op==SAVEPOINT_ROLLBACK );
  assert( iSavepoint>=0 || op==SAVEPOINT_ROLLBACK );

  if( rc==SQLITE_OK && iSavepoint<pPager->nSavepoint ){
    int ii;            /* Iterator variable */
    int nNew;          /* Number of remaining savepoints after this op. */

    /* Figure out how many savepoints will still be active after this
    ** operation. Store this value in nNew. Then free resources associated 
    ** with any savepoints that are destroyed by this operation.
    */
    nNew = iSavepoint + (( op==SAVEPOINT_RELEASE ) ? 0 : 1);
    for(ii=nNew; ii<pPager->nSavepoint; ii++){
      sqlite3BitvecDestroy(pPager->aSavepoint[ii].pInSavepoint);
    }
    pPager->nSavepoint = nNew;

    /* If this is a release of the outermost savepoint, truncate 
    ** the sub-journal to zero bytes in size. */
    if( op==SAVEPOINT_RELEASE ){
      if( nNew==0 && isOpen(pPager->sjfd) ){
        /* Only truncate if it is an in-memory sub-journal. */
        if( sqlite3JournalIsInMemory(pPager->sjfd) ){
          rc = sqlite3OsTruncate(pPager->sjfd, 0);
          assert( rc==SQLITE_OK );
        }
        pPager->nSubRec = 0;
      }
    }
    /* Else this is a rollback operation, playback the specified savepoint.
    ** If this is a temp-file, it is possible that the journal file has
    ** not yet been opened. In this case there have been no changes to
    ** the database file, so the playback operation can be skipped.
    */
    else if( pagerUseWal(pPager) || isOpen(pPager->jfd) ){
      PagerSavepoint *pSavepoint = (nNew==0)?0:&pPager->aSavepoint[nNew-1];
      rc = pagerPlaybackSavepoint(pPager, pSavepoint);
      assert(rc!=SQLITE_DONE);
    }
    
#ifdef SQLITE_ENABLE_ZIPVFS
    /* If the cache has been modified but the savepoint cannot be rolled 
    ** back journal_mode=off, put the pager in the error state. This way,
    ** if the VFS used by this pager includes ZipVFS, the entire transaction
    ** can be rolled back at the ZipVFS level.  */
    else if( 
        pPager->journalMode==PAGER_JOURNALMODE_OFF 
     && pPager->eState>=PAGER_WRITER_CACHEMOD
    ){
      pPager->errCode = SQLITE_ABORT;
      pPager->eState = PAGER_ERROR;
      setGetterMethod(pPager);
    }
#endif
  }

  return rc;
}

/*
** Return the full pathname of the database file.
**
** Except, if the pager is in-memory only, then return an empty string if
** nullIfMemDb is true.  This routine is called with nullIfMemDb==1 when
** used to report the filename to the user, for compatibility with legacy
** behavior.  But when the Btree needs to know the filename for matching to
** shared cache, it uses nullIfMemDb==0 so that in-memory databases can
** participate in shared-cache.
**
** The return value to this routine is always safe to use with
** sqlite3_uri_parameter() and sqlite3_filename_database() and friends.
*/
const char *sqlite3PagerFilename(const Pager *pPager, int nullIfMemDb){
  static const char zFake[8] = { 0, 0, 0, 0, 0, 0, 0, 0 };
  return (nullIfMemDb && pPager->memDb) ? &zFake[4] : pPager->zFilename;
}

/*
** Return the VFS structure for the pager.
*/
sqlite3_vfs *sqlite3PagerVfs(Pager *pPager){
  return pPager->pVfs;
}

/*
** Return the file handle for the database file associated
** with the pager.  This might return NULL if the file has
** not yet been opened.
*/
sqlite3_file *sqlite3PagerFile(Pager *pPager){
  return pPager->fd;
}

/*
** Return the file handle for the journal file (if it exists).
** This will be either the rollback journal or the WAL file.
*/
sqlite3_file *sqlite3PagerJrnlFile(Pager *pPager){
#if SQLITE_OMIT_WAL
  return pPager->jfd;
#else
  return pPager->pWal ? sqlite3WalFile(pPager->pWal) : pPager->jfd;
#endif
}

/*
** Return the full pathname of the journal file.
*/
const char *sqlite3PagerJournalname(Pager *pPager){
  return pPager->zJournal;
}

#ifndef SQLITE_OMIT_AUTOVACUUM
/*
** Move the page pPg to location pgno in the file.
**
** There must be no references to the page previously located at
** pgno (which we call pPgOld) though that page is allowed to be
** in cache.  If the page previously located at pgno is not already
** in the rollback journal, it is not put there by by this routine.
**
** References to the page pPg remain valid. Updating any
** meta-data associated with pPg (i.e. data stored in the nExtra bytes
** allocated along with the page) is the responsibility of the caller.
**
** A transaction must be active when this routine is called. It used to be
** required that a statement transaction was not active, but this restriction
** has been removed (CREATE INDEX needs to move a page when a statement
** transaction is active).
**
** If the fourth argument, isCommit, is non-zero, then this page is being
** moved as part of a database reorganization just before the transaction 
** is being committed. In this case, it is guaranteed that the database page 
** pPg refers to will not be written to again within this transaction.
**
** This function may return SQLITE_NOMEM or an IO error code if an error
** occurs. Otherwise, it returns SQLITE_OK.
*/
int sqlite3PagerMovepage(Pager *pPager, DbPage *pPg, Pgno pgno, int isCommit){
  PgHdr *pPgOld;               /* The page being overwritten. */
  Pgno needSyncPgno = 0;       /* Old value of pPg->pgno, if sync is required */
  int rc;                      /* Return code */
  Pgno origPgno;               /* The original page number */

  assert( pPg->nRef>0 );
  assert( pPager->eState==PAGER_WRITER_CACHEMOD
       || pPager->eState==PAGER_WRITER_DBMOD
  );
  assert( assert_pager_state(pPager) );

  /* In order to be able to rollback, an in-memory database must journal
  ** the page we are moving from.
  */
  assert( pPager->tempFile || !MEMDB );
  if( pPager->tempFile ){
    rc = sqlite3PagerWrite(pPg);
    if( rc ) return rc;
  }

  /* If the page being moved is dirty and has not been saved by the latest
  ** savepoint, then save the current contents of the page into the 
  ** sub-journal now. This is required to handle the following scenario:
  **
  **   BEGIN;
  **     <journal page X, then modify it in memory>
  **     SAVEPOINT one;
  **       <Move page X to location Y>
  **     ROLLBACK TO one;
  **
  ** If page X were not written to the sub-journal here, it would not
  ** be possible to restore its contents when the "ROLLBACK TO one"
  ** statement were is processed.
  **
  ** subjournalPage() may need to allocate space to store pPg->pgno into
  ** one or more savepoint bitvecs. This is the reason this function
  ** may return SQLITE_NOMEM.
  */
  if( (pPg->flags & PGHDR_DIRTY)!=0
   && SQLITE_OK!=(rc = subjournalPageIfRequired(pPg))
  ){
    return rc;
  }

  PAGERTRACE(("MOVE %d page %d (needSync=%d) moves to %d\n", 
      PAGERID(pPager), pPg->pgno, (pPg->flags&PGHDR_NEED_SYNC)?1:0, pgno));
  IOTRACE(("MOVE %p %d %d\n", pPager, pPg->pgno, pgno))

  /* If the journal needs to be sync()ed before page pPg->pgno can
  ** be written to, store pPg->pgno in local variable needSyncPgno.
  **
  ** If the isCommit flag is set, there is no need to remember that
  ** the journal needs to be sync()ed before database page pPg->pgno 
  ** can be written to. The caller has already promised not to write to it.
  */
  if( (pPg->flags&PGHDR_NEED_SYNC) && !isCommit ){
    needSyncPgno = pPg->pgno;
    assert( pPager->journalMode==PAGER_JOURNALMODE_OFF ||
            pageInJournal(pPager, pPg) || pPg->pgno>pPager->dbOrigSize );
    assert( pPg->flags&PGHDR_DIRTY );
  }

  /* If the cache contains a page with page-number pgno, remove it
  ** from its hash chain. Also, if the PGHDR_NEED_SYNC flag was set for 
  ** page pgno before the 'move' operation, it needs to be retained 
  ** for the page moved there.
  */
  pPg->flags &= ~PGHDR_NEED_SYNC;
  pPgOld = sqlite3PagerLookup(pPager, pgno);
  assert( !pPgOld || pPgOld->nRef==1 || CORRUPT_DB );
  if( pPgOld ){
    if( pPgOld->nRef>1 ){
      sqlite3PagerUnrefNotNull(pPgOld);
      return SQLITE_CORRUPT_BKPT;
    }
    pPg->flags |= (pPgOld->flags&PGHDR_NEED_SYNC);
    if( pPager->tempFile ){
      /* Do not discard pages from an in-memory database since we might
      ** need to rollback later.  Just move the page out of the way. */
      sqlite3PcacheMove(pPgOld, pPager->dbSize+1);
    }else{
      sqlite3PcacheDrop(pPgOld);
    }
  }

  origPgno = pPg->pgno;
  sqlite3PcacheMove(pPg, pgno);
  sqlite3PcacheMakeDirty(pPg);

  /* For an in-memory database, make sure the original page continues
  ** to exist, in case the transaction needs to roll back.  Use pPgOld
  ** as the original page since it has already been allocated.
  */
  if( pPager->tempFile && pPgOld ){
    sqlite3PcacheMove(pPgOld, origPgno);
    sqlite3PagerUnrefNotNull(pPgOld);
  }

  if( needSyncPgno ){
    /* If needSyncPgno is non-zero, then the journal file needs to be 
    ** sync()ed before any data is written to database file page needSyncPgno.
    ** Currently, no such page exists in the page-cache and the 
    ** "is journaled" bitvec flag has been set. This needs to be remedied by
    ** loading the page into the pager-cache and setting the PGHDR_NEED_SYNC
    ** flag.
    **
    ** If the attempt to load the page into the page-cache fails, (due
    ** to a malloc() or IO failure), clear the bit in the pInJournal[]
    ** array. Otherwise, if the page is loaded and written again in
    ** this transaction, it may be written to the database file before
    ** it is synced into the journal file. This way, it may end up in
    ** the journal file twice, but that is not a problem.
    */
    PgHdr *pPgHdr;
    rc = sqlite3PagerGet(pPager, needSyncPgno, &pPgHdr, 0);
    if( rc!=SQLITE_OK ){
      if( needSyncPgno<=pPager->dbOrigSize ){
        assert( pPager->pTmpSpace!=0 );
        sqlite3BitvecClear(pPager->pInJournal, needSyncPgno, pPager->pTmpSpace);
      }
      return rc;
    }
    pPgHdr->flags |= PGHDR_NEED_SYNC;
    sqlite3PcacheMakeDirty(pPgHdr);
    sqlite3PagerUnrefNotNull(pPgHdr);
  }

  return SQLITE_OK;
}
#endif

/*
** The page handle passed as the first argument refers to a dirty page 
** with a page number other than iNew. This function changes the page's 
** page number to iNew and sets the value of the PgHdr.flags field to 
** the value passed as the third parameter.
*/
void sqlite3PagerRekey(DbPage *pPg, Pgno iNew, u16 flags){
  assert( pPg->pgno!=iNew );
  pPg->flags = flags;
  sqlite3PcacheMove(pPg, iNew);
}

/*
** Return a pointer to the data for the specified page.
*/
void *sqlite3PagerGetData(DbPage *pPg){
  assert( pPg->nRef>0 || pPg->pPager->memDb );
  return pPg->pData;
}

/*
** Return a pointer to the Pager.nExtra bytes of "extra" space 
** allocated along with the specified page.
*/
void *sqlite3PagerGetExtra(DbPage *pPg){
  return pPg->pExtra;
}

/*
** Get/set the locking-mode for this pager. Parameter eMode must be one
** of PAGER_LOCKINGMODE_QUERY, PAGER_LOCKINGMODE_NORMAL or 
** PAGER_LOCKINGMODE_EXCLUSIVE. If the parameter is not _QUERY, then
** the locking-mode is set to the value specified.
**
** The returned value is either PAGER_LOCKINGMODE_NORMAL or
** PAGER_LOCKINGMODE_EXCLUSIVE, indicating the current (possibly updated)
** locking-mode.
*/
int sqlite3PagerLockingMode(Pager *pPager, int eMode){
  assert( eMode==PAGER_LOCKINGMODE_QUERY
            || eMode==PAGER_LOCKINGMODE_NORMAL
            || eMode==PAGER_LOCKINGMODE_EXCLUSIVE );
  assert( PAGER_LOCKINGMODE_QUERY<0 );
  assert( PAGER_LOCKINGMODE_NORMAL>=0 && PAGER_LOCKINGMODE_EXCLUSIVE>=0 );
  assert( pPager->exclusiveMode || 0==sqlite3WalHeapMemory(pPager->pWal) );
  if( eMode>=0 && !pPager->tempFile && !sqlite3WalHeapMemory(pPager->pWal) ){
    pPager->exclusiveMode = (u8)eMode;
  }
  return (int)pPager->exclusiveMode;
}

/*
** Set the journal-mode for this pager. Parameter eMode must be one of:
**
**    PAGER_JOURNALMODE_DELETE
**    PAGER_JOURNALMODE_TRUNCATE
**    PAGER_JOURNALMODE_PERSIST
**    PAGER_JOURNALMODE_OFF
**    PAGER_JOURNALMODE_MEMORY
**    PAGER_JOURNALMODE_WAL
**
** The journalmode is set to the value specified if the change is allowed.
** The change may be disallowed for the following reasons:
**
**   *  An in-memory database can only have its journal_mode set to _OFF
**      or _MEMORY.
**
**   *  Temporary databases cannot have _WAL journalmode.
**
** The returned indicate the current (possibly updated) journal-mode.
*/
int sqlite3PagerSetJournalMode(Pager *pPager, int eMode){
  u8 eOld = pPager->journalMode;    /* Prior journalmode */

  /* The eMode parameter is always valid */
  assert(      eMode==PAGER_JOURNALMODE_DELETE
            || eMode==PAGER_JOURNALMODE_TRUNCATE
            || eMode==PAGER_JOURNALMODE_PERSIST
            || eMode==PAGER_JOURNALMODE_OFF 
            || eMode==PAGER_JOURNALMODE_WAL 
            || eMode==PAGER_JOURNALMODE_MEMORY );

  /* This routine is only called from the OP_JournalMode opcode, and
  ** the logic there will never allow a temporary file to be changed
  ** to WAL mode.
  */
  assert( pPager->tempFile==0 || eMode!=PAGER_JOURNALMODE_WAL );

  /* Do allow the journalmode of an in-memory database to be set to
  ** anything other than MEMORY or OFF
  */
  if( MEMDB ){
    assert( eOld==PAGER_JOURNALMODE_MEMORY || eOld==PAGER_JOURNALMODE_OFF );
    if( eMode!=PAGER_JOURNALMODE_MEMORY && eMode!=PAGER_JOURNALMODE_OFF ){
      eMode = eOld;
    }
  }

  if( eMode!=eOld ){

    /* Change the journal mode. */
    assert( pPager->eState!=PAGER_ERROR );
    pPager->journalMode = (u8)eMode;

    /* When transistioning from TRUNCATE or PERSIST to any other journal
    ** mode except WAL, unless the pager is in locking_mode=exclusive mode,
    ** delete the journal file.
    */
    assert( (PAGER_JOURNALMODE_TRUNCATE & 5)==1 );
    assert( (PAGER_JOURNALMODE_PERSIST & 5)==1 );
    assert( (PAGER_JOURNALMODE_DELETE & 5)==0 );
    assert( (PAGER_JOURNALMODE_MEMORY & 5)==4 );
    assert( (PAGER_JOURNALMODE_OFF & 5)==0 );
    assert( (PAGER_JOURNALMODE_WAL & 5)==5 );

    assert( isOpen(pPager->fd) || pPager->exclusiveMode );
    if( !pPager->exclusiveMode && (eOld & 5)==1 && (eMode & 1)==0 ){

      /* In this case we would like to delete the journal file. If it is
      ** not possible, then that is not a problem. Deleting the journal file
      ** here is an optimization only.
      **
      ** Before deleting the journal file, obtain a RESERVED lock on the
      ** database file. This ensures that the journal file is not deleted
      ** while it is in use by some other client.
      */
      sqlite3OsClose(pPager->jfd);
      if( pPager->eLock>=RESERVED_LOCK ){
        sqlite3OsDelete(pPager->pVfs, pPager->zJournal, 0);
      }else{
        int rc = SQLITE_OK;
        int state = pPager->eState;
        assert( state==PAGER_OPEN || state==PAGER_READER );
        if( state==PAGER_OPEN ){
          rc = sqlite3PagerSharedLock(pPager);
        }
        if( pPager->eState==PAGER_READER ){
          assert( rc==SQLITE_OK );
          rc = pagerLockDb(pPager, RESERVED_LOCK);
        }
        if( rc==SQLITE_OK ){
          sqlite3OsDelete(pPager->pVfs, pPager->zJournal, 0);
        }
        if( rc==SQLITE_OK && state==PAGER_READER ){
          pagerUnlockDb(pPager, SHARED_LOCK);
        }else if( state==PAGER_OPEN ){
          pager_unlock(pPager);
        }
        assert( state==pPager->eState );
      }
    }else if( eMode==PAGER_JOURNALMODE_OFF ){
      sqlite3OsClose(pPager->jfd);
    }
  }

  /* Return the new journal mode */
  return (int)pPager->journalMode;
}

/*
** Return the current journal mode.
*/
int sqlite3PagerGetJournalMode(Pager *pPager){
  return (int)pPager->journalMode;
}

/*
** Return TRUE if the pager is in a state where it is OK to change the
** journalmode.  Journalmode changes can only happen when the database
** is unmodified.
*/
int sqlite3PagerOkToChangeJournalMode(Pager *pPager){
  assert( assert_pager_state(pPager) );
  if( pPager->eState>=PAGER_WRITER_CACHEMOD ) return 0;
  if( NEVER(isOpen(pPager->jfd) && pPager->journalOff>0) ) return 0;
  return 1;
}

/*
** Get/set the size-limit used for persistent journal files.
**
** Setting the size limit to -1 means no limit is enforced.
** An attempt to set a limit smaller than -1 is a no-op.
*/
i64 sqlite3PagerJournalSizeLimit(Pager *pPager, i64 iLimit){
  if( iLimit>=-1 ){
    pPager->journalSizeLimit = iLimit;
    sqlite3WalLimit(pPager->pWal, iLimit);
  }
  return pPager->journalSizeLimit;
}

/*
** Return a pointer to the pPager->pBackup variable. The backup module
** in backup.c maintains the content of this variable. This module
** uses it opaquely as an argument to sqlite3BackupRestart() and
** sqlite3BackupUpdate() only.
*/
sqlite3_backup **sqlite3PagerBackupPtr(Pager *pPager){
  return &pPager->pBackup;
}

#ifndef SQLITE_OMIT_VACUUM
/*
** Unless this is an in-memory or temporary database, clear the pager cache.
*/
void sqlite3PagerClearCache(Pager *pPager){
  assert( MEMDB==0 || pPager->tempFile );
  if( pPager->tempFile==0 ) pager_reset(pPager);
}
#endif


#ifndef SQLITE_OMIT_WAL
/*
** This function is called when the user invokes "PRAGMA wal_checkpoint",
** "PRAGMA wal_blocking_checkpoint" or calls the sqlite3_wal_checkpoint()
** or wal_blocking_checkpoint() API functions.
**
** Parameter eMode is one of SQLITE_CHECKPOINT_PASSIVE, FULL or RESTART.
*/
int sqlite3PagerCheckpoint(
  Pager *pPager,                  /* Checkpoint on this pager */
  sqlite3 *db,                    /* Db handle used to check for interrupts */
  int eMode,                      /* Type of checkpoint */
  int *pnLog,                     /* OUT: Final number of frames in log */
  int *pnCkpt                     /* OUT: Final number of checkpointed frames */
){
  int rc = SQLITE_OK;
  if( pPager->pWal ){
    rc = sqlite3WalCheckpoint(pPager->pWal, db, eMode,
        (eMode==SQLITE_CHECKPOINT_PASSIVE ? 0 : pPager->xBusyHandler),
        pPager->pBusyHandlerArg,
        pPager->walSyncFlags, pPager->pageSize, (u8 *)pPager->pTmpSpace,
        pnLog, pnCkpt
    );
  }
  return rc;
}

int sqlite3PagerWalCallback(Pager *pPager){
  return sqlite3WalCallback(pPager->pWal);
}

/*
** Return true if the underlying VFS for the given pager supports the
** primitives necessary for write-ahead logging.
*/
int sqlite3PagerWalSupported(Pager *pPager){
  const sqlite3_io_methods *pMethods = pPager->fd->pMethods;
  if( pPager->noLock ) return 0;
  return pPager->exclusiveMode || (pMethods->iVersion>=2 && pMethods->xShmMap);
}

/*
** Attempt to take an exclusive lock on the database file. If a PENDING lock
** is obtained instead, immediately release it.
*/
static int pagerExclusiveLock(Pager *pPager){
  int rc;                         /* Return code */

  assert( pPager->eLock==SHARED_LOCK || pPager->eLock==EXCLUSIVE_LOCK );
  rc = pagerLockDb(pPager, EXCLUSIVE_LOCK);
  if( rc!=SQLITE_OK ){
    /* If the attempt to grab the exclusive lock failed, release the 
    ** pending lock that may have been obtained instead.  */
    pagerUnlockDb(pPager, SHARED_LOCK);
  }

  return rc;
}

/*
** Call sqlite3WalOpen() to open the WAL handle. If the pager is in 
** exclusive-locking mode when this function is called, take an EXCLUSIVE
** lock on the database file and use heap-memory to store the wal-index
** in. Otherwise, use the normal shared-memory.
*/
static int pagerOpenWal(Pager *pPager){
  int rc = SQLITE_OK;

  assert( pPager->pWal==0 && pPager->tempFile==0 );
  assert( pPager->eLock==SHARED_LOCK || pPager->eLock==EXCLUSIVE_LOCK );

  /* If the pager is already in exclusive-mode, the WAL module will use 
  ** heap-memory for the wal-index instead of the VFS shared-memory 
  ** implementation. Take the exclusive lock now, before opening the WAL
  ** file, to make sure this is safe.
  */
  if( pPager->exclusiveMode ){
    rc = pagerExclusiveLock(pPager);
  }

  /* Open the connection to the log file. If this operation fails, 
  ** (e.g. due to malloc() failure), return an error code.
  */
  if( rc==SQLITE_OK ){
    rc = sqlite3WalOpen(pPager->pVfs,
        pPager->fd, pPager->zWal, pPager->exclusiveMode,
        pPager->journalSizeLimit, &pPager->pWal
    );
  }
  pagerFixMaplimit(pPager);

  return rc;
}


/*
** The caller must be holding a SHARED lock on the database file to call
** this function.
**
** If the pager passed as the first argument is open on a real database
** file (not a temp file or an in-memory database), and the WAL file
** is not already open, make an attempt to open it now. If successful,
** return SQLITE_OK. If an error occurs or the VFS used by the pager does 
** not support the xShmXXX() methods, return an error code. *pbOpen is
** not modified in either case.
**
** If the pager is open on a temp-file (or in-memory database), or if
** the WAL file is already open, set *pbOpen to 1 and return SQLITE_OK
** without doing anything.
*/
int sqlite3PagerOpenWal(
  Pager *pPager,                  /* Pager object */
  int *pbOpen                     /* OUT: Set to true if call is a no-op */
){
  int rc = SQLITE_OK;             /* Return code */

  assert( assert_pager_state(pPager) );
  assert( pPager->eState==PAGER_OPEN   || pbOpen );
  assert( pPager->eState==PAGER_READER || !pbOpen );
  assert( pbOpen==0 || *pbOpen==0 );
  assert( pbOpen!=0 || (!pPager->tempFile && !pPager->pWal) );

  if( !pPager->tempFile && !pPager->pWal ){
    if( !sqlite3PagerWalSupported(pPager) ) return SQLITE_CANTOPEN;

    /* Close any rollback journal previously open */
    sqlite3OsClose(pPager->jfd);

    rc = pagerOpenWal(pPager);
    if( rc==SQLITE_OK ){
      pPager->journalMode = PAGER_JOURNALMODE_WAL;
      pPager->eState = PAGER_OPEN;
    }
  }else{
    *pbOpen = 1;
  }

  return rc;
}

/*
** This function is called to close the connection to the log file prior
** to switching from WAL to rollback mode.
**
** Before closing the log file, this function attempts to take an 
** EXCLUSIVE lock on the database file. If this cannot be obtained, an
** error (SQLITE_BUSY) is returned and the log connection is not closed.
** If successful, the EXCLUSIVE lock is not released before returning.
*/
int sqlite3PagerCloseWal(Pager *pPager, sqlite3 *db){
  int rc = SQLITE_OK;

  assert( pPager->journalMode==PAGER_JOURNALMODE_WAL );

  /* If the log file is not already open, but does exist in the file-system,
  ** it may need to be checkpointed before the connection can switch to
  ** rollback mode. Open it now so this can happen.
  */
  if( !pPager->pWal ){
    int logexists = 0;
    rc = pagerLockDb(pPager, SHARED_LOCK);
    if( rc==SQLITE_OK ){
      rc = sqlite3OsAccess(
          pPager->pVfs, pPager->zWal, SQLITE_ACCESS_EXISTS, &logexists
      );
    }
    if( rc==SQLITE_OK && logexists ){
      rc = pagerOpenWal(pPager);
    }
  }
    
  /* Checkpoint and close the log. Because an EXCLUSIVE lock is held on
  ** the database file, the log and log-summary files will be deleted.
  */
  if( rc==SQLITE_OK && pPager->pWal ){
    rc = pagerExclusiveLock(pPager);
    if( rc==SQLITE_OK ){
      rc = sqlite3WalClose(pPager->pWal, db, pPager->walSyncFlags,
                           pPager->pageSize, (u8*)pPager->pTmpSpace);
      pPager->pWal = 0;
      pagerFixMaplimit(pPager);
      if( rc && !pPager->exclusiveMode ) pagerUnlockDb(pPager, SHARED_LOCK);
    }
  }
  return rc;
}

#ifdef SQLITE_ENABLE_SETLK_TIMEOUT
/*
** If pager pPager is a wal-mode database not in exclusive locking mode,
** invoke the sqlite3WalWriteLock() function on the associated Wal object 
** with the same db and bLock parameters as were passed to this function.
** Return an SQLite error code if an error occurs, or SQLITE_OK otherwise.
*/
int sqlite3PagerWalWriteLock(Pager *pPager, int bLock){
  int rc = SQLITE_OK;
  if( pagerUseWal(pPager) && pPager->exclusiveMode==0 ){
    rc = sqlite3WalWriteLock(pPager->pWal, bLock);
  }
  return rc;
}

/*
** Set the database handle used by the wal layer to determine if 
** blocking locks are required.
*/
void sqlite3PagerWalDb(Pager *pPager, sqlite3 *db){
  if( pagerUseWal(pPager) ){
    sqlite3WalDb(pPager->pWal, db);
  }
}
#endif

#ifdef SQLITE_ENABLE_SNAPSHOT
/*
** If this is a WAL database, obtain a snapshot handle for the snapshot
** currently open. Otherwise, return an error.
*/
int sqlite3PagerSnapshotGet(Pager *pPager, sqlite3_snapshot **ppSnapshot){
  int rc = SQLITE_ERROR;
  if( pPager->pWal ){
    rc = sqlite3WalSnapshotGet(pPager->pWal, ppSnapshot);
  }
  return rc;
}

/*
** If this is a WAL database, store a pointer to pSnapshot. Next time a
** read transaction is opened, attempt to read from the snapshot it 
** identifies. If this is not a WAL database, return an error.
*/
int sqlite3PagerSnapshotOpen(
  Pager *pPager, 
  sqlite3_snapshot *pSnapshot
){
  int rc = SQLITE_OK;
  if( pPager->pWal ){
    sqlite3WalSnapshotOpen(pPager->pWal, pSnapshot);
  }else{
    rc = SQLITE_ERROR;
  }
  return rc;
}

/*
** If this is a WAL database, call sqlite3WalSnapshotRecover(). If this 
** is not a WAL database, return an error.
*/
int sqlite3PagerSnapshotRecover(Pager *pPager){
  int rc;
  if( pPager->pWal ){
    rc = sqlite3WalSnapshotRecover(pPager->pWal);
  }else{
    rc = SQLITE_ERROR;
  }
  return rc;
}

/*
** The caller currently has a read transaction open on the database.
** If this is not a WAL database, SQLITE_ERROR is returned. Otherwise,
** this function takes a SHARED lock on the CHECKPOINTER slot and then
** checks if the snapshot passed as the second argument is still 
** available. If so, SQLITE_OK is returned.
**
** If the snapshot is not available, SQLITE_ERROR is returned. Or, if
** the CHECKPOINTER lock cannot be obtained, SQLITE_BUSY. If any error
** occurs (any value other than SQLITE_OK is returned), the CHECKPOINTER
** lock is released before returning.
*/
int sqlite3PagerSnapshotCheck(Pager *pPager, sqlite3_snapshot *pSnapshot){
  int rc;
  if( pPager->pWal ){
    rc = sqlite3WalSnapshotCheck(pPager->pWal, pSnapshot);
  }else{
    rc = SQLITE_ERROR;
  }
  return rc;
}

/*
** Release a lock obtained by an earlier successful call to
** sqlite3PagerSnapshotCheck().
*/
void sqlite3PagerSnapshotUnlock(Pager *pPager){
  assert( pPager->pWal );
  sqlite3WalSnapshotUnlock(pPager->pWal);
}

#endif /* SQLITE_ENABLE_SNAPSHOT */

int sqlite3PagerWalInfo(Pager *pPager, u32 *pnPrior, u32 *pnFrame){
  return sqlite3WalInfo(pPager->pWal, pnPrior, pnFrame);
}

#endif /* !SQLITE_OMIT_WAL */

#ifdef SQLITE_ENABLE_ZIPVFS
/*
** A read-lock must be held on the pager when this function is called. If
** the pager is in WAL mode and the WAL file currently contains one or more
** frames, return the size in bytes of the page images stored within the
** WAL frames. Otherwise, if this is not a WAL database or the WAL file
** is empty, return 0.
*/
int sqlite3PagerWalFramesize(Pager *pPager){
  assert( pPager->eState>=PAGER_READER );
  return sqlite3WalFramesize(pPager->pWal);
}
#endif

#endif /* SQLITE_OMIT_DISKIO */<|MERGE_RESOLUTION|>--- conflicted
+++ resolved
@@ -6525,12 +6525,8 @@
 */
 int sqlite3PagerCommitPhaseOne(
   Pager *pPager,                  /* Pager object */
-<<<<<<< HEAD
   Btree *pBtree,
-  const char *zMaster,            /* If not NULL, the master journal name */
-=======
   const char *zSuper,            /* If not NULL, the super-journal name */
->>>>>>> bd14b600
   int noSync                      /* True to omit the xSync on the db file */
 ){
   int rc = SQLITE_OK;             /* Return code */
