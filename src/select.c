/*
** 2001 September 15
**
** The author disclaims copyright to this source code.  In place of
** a legal notice, here is a blessing:
**
**    May you do good and not evil.
**    May you find forgiveness for yourself and forgive others.
**    May you share freely, never taking more than you give.
**
*************************************************************************
** This file contains C code routines that are called by the parser
** to handle SELECT statements in SQLite.
*/
#include "sqliteInt.h"

/*
** Trace output macros
*/
#if SELECTTRACE_ENABLED
/***/ int sqlite3SelectTrace = 0;
# define SELECTTRACE(K,P,S,X)  \
  if(sqlite3SelectTrace&(K))   \
    sqlite3DebugPrintf("%*s%s.%p: ",(P)->nSelectIndent*2-2,"",(S)->zSelName,(S)),\
    sqlite3DebugPrintf X
#else
# define SELECTTRACE(K,P,S,X)
#endif


/*
** An instance of the following object is used to record information about
** how to process the DISTINCT keyword, to simplify passing that information
** into the selectInnerLoop() routine.
*/
typedef struct DistinctCtx DistinctCtx;
struct DistinctCtx {
  u8 isTnct;      /* True if the DISTINCT keyword is present */
  u8 eTnctType;   /* One of the WHERE_DISTINCT_* operators */
  int tabTnct;    /* Ephemeral table used for DISTINCT processing */
  int addrTnct;   /* Address of OP_OpenEphemeral opcode for tabTnct */
};

/*
** An instance of the following object is used to record information about
** the ORDER BY (or GROUP BY) clause of query is being coded.
*/
typedef struct SortCtx SortCtx;
struct SortCtx {
  ExprList *pOrderBy;   /* The ORDER BY (or GROUP BY clause) */
  int nOBSat;           /* Number of ORDER BY terms satisfied by indices */
  int iECursor;         /* Cursor number for the sorter */
  int regReturn;        /* Register holding block-output return address */
  int labelBkOut;       /* Start label for the block-output subroutine */
  int addrSortIndex;    /* Address of the OP_SorterOpen or OP_OpenEphemeral */
  u8 sortFlags;         /* Zero or more SORTFLAG_* bits */
};
#define SORTFLAG_UseSorter  0x01   /* Use SorterOpen instead of OpenEphemeral */

/*
** Delete all the content of a Select structure but do not deallocate
** the select structure itself.
*/
static void clearSelect(sqlite3 *db, Select *p){
  sqlite3ExprListDelete(db, p->pEList);
  sqlite3SrcListDelete(db, p->pSrc);
  sqlite3ExprDelete(db, p->pWhere);
  sqlite3ExprListDelete(db, p->pGroupBy);
  sqlite3ExprDelete(db, p->pHaving);
  sqlite3ExprListDelete(db, p->pOrderBy);
  sqlite3SelectDelete(db, p->pPrior);
  sqlite3ExprDelete(db, p->pLimit);
  sqlite3ExprDelete(db, p->pOffset);
  sqlite3WithDelete(db, p->pWith);
}

/*
** Initialize a SelectDest structure.
*/
void sqlite3SelectDestInit(SelectDest *pDest, int eDest, int iParm){
  pDest->eDest = (u8)eDest;
  pDest->iSDParm = iParm;
  pDest->affSdst = 0;
  pDest->iSdst = 0;
  pDest->nSdst = 0;
}


/*
** Allocate a new Select structure and return a pointer to that
** structure.
*/
Select *sqlite3SelectNew(
  Parse *pParse,        /* Parsing context */
  ExprList *pEList,     /* which columns to include in the result */
  SrcList *pSrc,        /* the FROM clause -- which tables to scan */
  Expr *pWhere,         /* the WHERE clause */
  ExprList *pGroupBy,   /* the GROUP BY clause */
  Expr *pHaving,        /* the HAVING clause */
  ExprList *pOrderBy,   /* the ORDER BY clause */
  u16 selFlags,         /* Flag parameters, such as SF_Distinct */
  Expr *pLimit,         /* LIMIT value.  NULL means not used */
  Expr *pOffset         /* OFFSET value.  NULL means no offset */
){
  Select *pNew;
  Select standin;
  sqlite3 *db = pParse->db;
  pNew = sqlite3DbMallocZero(db, sizeof(*pNew) );
  assert( db->mallocFailed || !pOffset || pLimit ); /* OFFSET implies LIMIT */
  if( pNew==0 ){
    assert( db->mallocFailed );
    pNew = &standin;
    memset(pNew, 0, sizeof(*pNew));
  }
  if( pEList==0 ){
    pEList = sqlite3ExprListAppend(pParse, 0, sqlite3Expr(db,TK_ALL,0));
  }
  pNew->pEList = pEList;
  if( pSrc==0 ) pSrc = sqlite3DbMallocZero(db, sizeof(*pSrc));
  pNew->pSrc = pSrc;
  pNew->pWhere = pWhere;
  pNew->pGroupBy = pGroupBy;
  pNew->pHaving = pHaving;
  pNew->pOrderBy = pOrderBy;
  pNew->selFlags = selFlags;
  pNew->op = TK_SELECT;
  pNew->pLimit = pLimit;
  pNew->pOffset = pOffset;
  assert( pOffset==0 || pLimit!=0 );
  pNew->addrOpenEphm[0] = -1;
  pNew->addrOpenEphm[1] = -1;
  if( db->mallocFailed ) {
    clearSelect(db, pNew);
    if( pNew!=&standin ) sqlite3DbFree(db, pNew);
    pNew = 0;
  }else{
    assert( pNew->pSrc!=0 || pParse->nErr>0 );
  }
  assert( pNew!=&standin );
  return pNew;
}

#if SELECTTRACE_ENABLED
/*
** Set the name of a Select object
*/
void sqlite3SelectSetName(Select *p, const char *zName){
  if( p && zName ){
    sqlite3_snprintf(sizeof(p->zSelName), p->zSelName, "%s", zName);
  }
}
#endif


/*
** Delete the given Select structure and all of its substructures.
*/
void sqlite3SelectDelete(sqlite3 *db, Select *p){
  if( p ){
    clearSelect(db, p);
    sqlite3DbFree(db, p);
  }
}

/*
** Return a pointer to the right-most SELECT statement in a compound.
*/
static Select *findRightmost(Select *p){
  while( p->pNext ) p = p->pNext;
  return p;
}

/*
** Given 1 to 3 identifiers preceding the JOIN keyword, determine the
** type of join.  Return an integer constant that expresses that type
** in terms of the following bit values:
**
**     JT_INNER
**     JT_CROSS
**     JT_OUTER
**     JT_NATURAL
**     JT_LEFT
**     JT_RIGHT
**
** A full outer join is the combination of JT_LEFT and JT_RIGHT.
**
** If an illegal or unsupported join type is seen, then still return
** a join type, but put an error in the pParse structure.
*/
int sqlite3JoinType(Parse *pParse, Token *pA, Token *pB, Token *pC){
  int jointype = 0;
  Token *apAll[3];
  Token *p;
                             /*   0123456789 123456789 123456789 123 */
  static const char zKeyText[] = "naturaleftouterightfullinnercross";
  static const struct {
    u8 i;        /* Beginning of keyword text in zKeyText[] */
    u8 nChar;    /* Length of the keyword in characters */
    u8 code;     /* Join type mask */
  } aKeyword[] = {
    /* natural */ { 0,  7, JT_NATURAL                },
    /* left    */ { 6,  4, JT_LEFT|JT_OUTER          },
    /* outer   */ { 10, 5, JT_OUTER                  },
    /* right   */ { 14, 5, JT_RIGHT|JT_OUTER         },
    /* full    */ { 19, 4, JT_LEFT|JT_RIGHT|JT_OUTER },
    /* inner   */ { 23, 5, JT_INNER                  },
    /* cross   */ { 28, 5, JT_INNER|JT_CROSS         },
  };
  int i, j;
  apAll[0] = pA;
  apAll[1] = pB;
  apAll[2] = pC;
  for(i=0; i<3 && apAll[i]; i++){
    p = apAll[i];
    for(j=0; j<ArraySize(aKeyword); j++){
      if( p->n==aKeyword[j].nChar 
          && sqlite3StrNICmp((char*)p->z, &zKeyText[aKeyword[j].i], p->n)==0 ){
        jointype |= aKeyword[j].code;
        break;
      }
    }
    testcase( j==0 || j==1 || j==2 || j==3 || j==4 || j==5 || j==6 );
    if( j>=ArraySize(aKeyword) ){
      jointype |= JT_ERROR;
      break;
    }
  }
  if(
     (jointype & (JT_INNER|JT_OUTER))==(JT_INNER|JT_OUTER) ||
     (jointype & JT_ERROR)!=0
  ){
    const char *zSp = " ";
    assert( pB!=0 );
    if( pC==0 ){ zSp++; }
    sqlite3ErrorMsg(pParse, "unknown or unsupported join type: "
       "%T %T%s%T", pA, pB, zSp, pC);
    jointype = JT_INNER;
  }else if( (jointype & JT_OUTER)!=0 
         && (jointype & (JT_LEFT|JT_RIGHT))!=JT_LEFT ){
    sqlite3ErrorMsg(pParse, 
      "RIGHT and FULL OUTER JOINs are not currently supported");
    jointype = JT_INNER;
  }
  return jointype;
}

/*
** Return the index of a column in a table.  Return -1 if the column
** is not contained in the table.
*/
static int columnIndex(Table *pTab, const char *zCol){
  int i;
  for(i=0; i<pTab->nCol; i++){
    if( sqlite3StrICmp(pTab->aCol[i].zName, zCol)==0 ) return i;
  }
  return -1;
}

/*
** Search the first N tables in pSrc, from left to right, looking for a
** table that has a column named zCol.  
**
** When found, set *piTab and *piCol to the table index and column index
** of the matching column and return TRUE.
**
** If not found, return FALSE.
*/
static int tableAndColumnIndex(
  SrcList *pSrc,       /* Array of tables to search */
  int N,               /* Number of tables in pSrc->a[] to search */
  const char *zCol,    /* Name of the column we are looking for */
  int *piTab,          /* Write index of pSrc->a[] here */
  int *piCol           /* Write index of pSrc->a[*piTab].pTab->aCol[] here */
){
  int i;               /* For looping over tables in pSrc */
  int iCol;            /* Index of column matching zCol */

  assert( (piTab==0)==(piCol==0) );  /* Both or neither are NULL */
  for(i=0; i<N; i++){
    iCol = columnIndex(pSrc->a[i].pTab, zCol);
    if( iCol>=0 ){
      if( piTab ){
        *piTab = i;
        *piCol = iCol;
      }
      return 1;
    }
  }
  return 0;
}

/*
** This function is used to add terms implied by JOIN syntax to the
** WHERE clause expression of a SELECT statement. The new term, which
** is ANDed with the existing WHERE clause, is of the form:
**
**    (tab1.col1 = tab2.col2)
**
** where tab1 is the iSrc'th table in SrcList pSrc and tab2 is the 
** (iSrc+1)'th. Column col1 is column iColLeft of tab1, and col2 is
** column iColRight of tab2.
*/
static void addWhereTerm(
  Parse *pParse,                  /* Parsing context */
  SrcList *pSrc,                  /* List of tables in FROM clause */
  int iLeft,                      /* Index of first table to join in pSrc */
  int iColLeft,                   /* Index of column in first table */
  int iRight,                     /* Index of second table in pSrc */
  int iColRight,                  /* Index of column in second table */
  int isOuterJoin,                /* True if this is an OUTER join */
  Expr **ppWhere                  /* IN/OUT: The WHERE clause to add to */
){
  sqlite3 *db = pParse->db;
  Expr *pE1;
  Expr *pE2;
  Expr *pEq;

  assert( iLeft<iRight );
  assert( pSrc->nSrc>iRight );
  assert( pSrc->a[iLeft].pTab );
  assert( pSrc->a[iRight].pTab );

  pE1 = sqlite3CreateColumnExpr(db, pSrc, iLeft, iColLeft);
  pE2 = sqlite3CreateColumnExpr(db, pSrc, iRight, iColRight);

  pEq = sqlite3PExpr(pParse, TK_EQ, pE1, pE2, 0);
  if( pEq && isOuterJoin ){
    ExprSetProperty(pEq, EP_FromJoin);
    assert( !ExprHasProperty(pEq, EP_TokenOnly|EP_Reduced) );
    ExprSetVVAProperty(pEq, EP_NoReduce);
    pEq->iRightJoinTable = (i16)pE2->iTable;
  }
  *ppWhere = sqlite3ExprAnd(db, *ppWhere, pEq);
}

/*
** Set the EP_FromJoin property on all terms of the given expression.
** And set the Expr.iRightJoinTable to iTable for every term in the
** expression.
**
** The EP_FromJoin property is used on terms of an expression to tell
** the LEFT OUTER JOIN processing logic that this term is part of the
** join restriction specified in the ON or USING clause and not a part
** of the more general WHERE clause.  These terms are moved over to the
** WHERE clause during join processing but we need to remember that they
** originated in the ON or USING clause.
**
** The Expr.iRightJoinTable tells the WHERE clause processing that the
** expression depends on table iRightJoinTable even if that table is not
** explicitly mentioned in the expression.  That information is needed
** for cases like this:
**
**    SELECT * FROM t1 LEFT JOIN t2 ON t1.a=t2.b AND t1.x=5
**
** The where clause needs to defer the handling of the t1.x=5
** term until after the t2 loop of the join.  In that way, a
** NULL t2 row will be inserted whenever t1.x!=5.  If we do not
** defer the handling of t1.x=5, it will be processed immediately
** after the t1 loop and rows with t1.x!=5 will never appear in
** the output, which is incorrect.
*/
static void setJoinExpr(Expr *p, int iTable){
  while( p ){
    ExprSetProperty(p, EP_FromJoin);
    assert( !ExprHasProperty(p, EP_TokenOnly|EP_Reduced) );
    ExprSetVVAProperty(p, EP_NoReduce);
    p->iRightJoinTable = (i16)iTable;
    setJoinExpr(p->pLeft, iTable);
    p = p->pRight;
  } 
}

/*
** This routine processes the join information for a SELECT statement.
** ON and USING clauses are converted into extra terms of the WHERE clause.
** NATURAL joins also create extra WHERE clause terms.
**
** The terms of a FROM clause are contained in the Select.pSrc structure.
** The left most table is the first entry in Select.pSrc.  The right-most
** table is the last entry.  The join operator is held in the entry to
** the left.  Thus entry 0 contains the join operator for the join between
** entries 0 and 1.  Any ON or USING clauses associated with the join are
** also attached to the left entry.
**
** This routine returns the number of errors encountered.
*/
static int sqliteProcessJoin(Parse *pParse, Select *p){
  SrcList *pSrc;                  /* All tables in the FROM clause */
  int i, j;                       /* Loop counters */
  struct SrcList_item *pLeft;     /* Left table being joined */
  struct SrcList_item *pRight;    /* Right table being joined */

  pSrc = p->pSrc;
  pLeft = &pSrc->a[0];
  pRight = &pLeft[1];
  for(i=0; i<pSrc->nSrc-1; i++, pRight++, pLeft++){
    Table *pLeftTab = pLeft->pTab;
    Table *pRightTab = pRight->pTab;
    int isOuter;

    if( NEVER(pLeftTab==0 || pRightTab==0) ) continue;
    isOuter = (pRight->jointype & JT_OUTER)!=0;

    /* When the NATURAL keyword is present, add WHERE clause terms for
    ** every column that the two tables have in common.
    */
    if( pRight->jointype & JT_NATURAL ){
      if( pRight->pOn || pRight->pUsing ){
        sqlite3ErrorMsg(pParse, "a NATURAL join may not have "
           "an ON or USING clause", 0);
        return 1;
      }
      for(j=0; j<pRightTab->nCol; j++){
        char *zName;   /* Name of column in the right table */
        int iLeft;     /* Matching left table */
        int iLeftCol;  /* Matching column in the left table */

        zName = pRightTab->aCol[j].zName;
        if( tableAndColumnIndex(pSrc, i+1, zName, &iLeft, &iLeftCol) ){
          addWhereTerm(pParse, pSrc, iLeft, iLeftCol, i+1, j,
                       isOuter, &p->pWhere);
        }
      }
    }

    /* Disallow both ON and USING clauses in the same join
    */
    if( pRight->pOn && pRight->pUsing ){
      sqlite3ErrorMsg(pParse, "cannot have both ON and USING "
        "clauses in the same join");
      return 1;
    }

    /* Add the ON clause to the end of the WHERE clause, connected by
    ** an AND operator.
    */
    if( pRight->pOn ){
      if( isOuter ) setJoinExpr(pRight->pOn, pRight->iCursor);
      p->pWhere = sqlite3ExprAnd(pParse->db, p->pWhere, pRight->pOn);
      pRight->pOn = 0;
    }

    /* Create extra terms on the WHERE clause for each column named
    ** in the USING clause.  Example: If the two tables to be joined are 
    ** A and B and the USING clause names X, Y, and Z, then add this
    ** to the WHERE clause:    A.X=B.X AND A.Y=B.Y AND A.Z=B.Z
    ** Report an error if any column mentioned in the USING clause is
    ** not contained in both tables to be joined.
    */
    if( pRight->pUsing ){
      IdList *pList = pRight->pUsing;
      for(j=0; j<pList->nId; j++){
        char *zName;     /* Name of the term in the USING clause */
        int iLeft;       /* Table on the left with matching column name */
        int iLeftCol;    /* Column number of matching column on the left */
        int iRightCol;   /* Column number of matching column on the right */

        zName = pList->a[j].zName;
        iRightCol = columnIndex(pRightTab, zName);
        if( iRightCol<0
         || !tableAndColumnIndex(pSrc, i+1, zName, &iLeft, &iLeftCol)
        ){
          sqlite3ErrorMsg(pParse, "cannot join using column %s - column "
            "not present in both tables", zName);
          return 1;
        }
        addWhereTerm(pParse, pSrc, iLeft, iLeftCol, i+1, iRightCol,
                     isOuter, &p->pWhere);
      }
    }
  }
  return 0;
}

/* Forward reference */
static KeyInfo *keyInfoFromExprList(
  Parse *pParse,       /* Parsing context */
  ExprList *pList,     /* Form the KeyInfo object from this ExprList */
  int iStart,          /* Begin with this column of pList */
  int nExtra           /* Add this many extra columns to the end */
);

/*
** Generate code that will push the record in registers regData
** through regData+nData-1 onto the sorter.
*/
static void pushOntoSorter(
  Parse *pParse,         /* Parser context */
  SortCtx *pSort,        /* Information about the ORDER BY clause */
  Select *pSelect,       /* The whole SELECT statement */
  int regData,           /* First register holding data to be sorted */
  int nData,             /* Number of elements in the data array */
  int nPrefixReg         /* No. of reg prior to regData available for use */
){
  Vdbe *v = pParse->pVdbe;                         /* Stmt under construction */
  int bSeq = ((pSort->sortFlags & SORTFLAG_UseSorter)==0);
  int nExpr = pSort->pOrderBy->nExpr;              /* No. of ORDER BY terms */
  int nBase = nExpr + bSeq + nData;                /* Fields in sorter record */
  int regBase;                                     /* Regs for sorter record */
  int regRecord = ++pParse->nMem;                  /* Assembled sorter record */
  int nOBSat = pSort->nOBSat;                      /* ORDER BY terms to skip */
  int op;                            /* Opcode to add sorter record to sorter */

  assert( bSeq==0 || bSeq==1 );
  if( nPrefixReg ){
    assert( nPrefixReg==nExpr+bSeq );
    regBase = regData - nExpr - bSeq;
  }else{
    regBase = pParse->nMem + 1;
    pParse->nMem += nBase;
  }
  sqlite3ExprCodeExprList(pParse, pSort->pOrderBy, regBase, SQLITE_ECEL_DUP);
  if( bSeq ){
    sqlite3VdbeAddOp2(v, OP_Sequence, pSort->iECursor, regBase+nExpr);
  }
  if( nPrefixReg==0 ){
    sqlite3ExprCodeMove(pParse, regData, regBase+nExpr+bSeq, nData);
  }

  sqlite3VdbeAddOp3(v, OP_MakeRecord, regBase+nOBSat, nBase-nOBSat, regRecord);
  if( nOBSat>0 ){
    int regPrevKey;   /* The first nOBSat columns of the previous row */
    int addrFirst;    /* Address of the OP_IfNot opcode */
    int addrJmp;      /* Address of the OP_Jump opcode */
    VdbeOp *pOp;      /* Opcode that opens the sorter */
    int nKey;         /* Number of sorting key columns, including OP_Sequence */
    KeyInfo *pKI;     /* Original KeyInfo on the sorter table */

    regPrevKey = pParse->nMem+1;
    pParse->nMem += pSort->nOBSat;
    nKey = nExpr - pSort->nOBSat + bSeq;
    if( bSeq ){
      addrFirst = sqlite3VdbeAddOp1(v, OP_IfNot, regBase+nExpr); 
    }else{
      addrFirst = sqlite3VdbeAddOp1(v, OP_SequenceTest, pSort->iECursor);
    }
    VdbeCoverage(v);
    sqlite3VdbeAddOp3(v, OP_Compare, regPrevKey, regBase, pSort->nOBSat);
    pOp = sqlite3VdbeGetOp(v, pSort->addrSortIndex);
    if( pParse->db->mallocFailed ) return;
    pOp->p2 = nKey + nData;
    pKI = pOp->p4.pKeyInfo;
    memset(pKI->aSortOrder, 0, pKI->nField); /* Makes OP_Jump below testable */
    sqlite3VdbeChangeP4(v, -1, (char*)pKI, P4_KEYINFO);
    pOp->p4.pKeyInfo = keyInfoFromExprList(pParse, pSort->pOrderBy, nOBSat, 1);
    addrJmp = sqlite3VdbeCurrentAddr(v);
    sqlite3VdbeAddOp3(v, OP_Jump, addrJmp+1, 0, addrJmp+1); VdbeCoverage(v);
    pSort->labelBkOut = sqlite3VdbeMakeLabel(v);
    pSort->regReturn = ++pParse->nMem;
    sqlite3VdbeAddOp2(v, OP_Gosub, pSort->regReturn, pSort->labelBkOut);
    sqlite3VdbeAddOp1(v, OP_ResetSorter, pSort->iECursor);
    sqlite3VdbeJumpHere(v, addrFirst);
    sqlite3ExprCodeMove(pParse, regBase, regPrevKey, pSort->nOBSat);
    sqlite3VdbeJumpHere(v, addrJmp);
  }
  if( pSort->sortFlags & SORTFLAG_UseSorter ){
    op = OP_SorterInsert;
  }else{
    op = OP_IdxInsert;
  }
  sqlite3VdbeAddOp2(v, op, pSort->iECursor, regRecord);
  if( pSelect->iLimit ){
    int addr1, addr2;
    int iLimit;
    if( pSelect->iOffset ){
      iLimit = pSelect->iOffset+1;
    }else{
      iLimit = pSelect->iLimit;
    }
    addr1 = sqlite3VdbeAddOp1(v, OP_IfZero, iLimit); VdbeCoverage(v);
    sqlite3VdbeAddOp2(v, OP_AddImm, iLimit, -1);
    addr2 = sqlite3VdbeAddOp0(v, OP_Goto);
    sqlite3VdbeJumpHere(v, addr1);
    sqlite3VdbeAddOp1(v, OP_Last, pSort->iECursor);
    sqlite3VdbeAddOp1(v, OP_Delete, pSort->iECursor);
    sqlite3VdbeJumpHere(v, addr2);
  }
}

/*
** Add code to implement the OFFSET
*/
static void codeOffset(
  Vdbe *v,          /* Generate code into this VM */
  int iOffset,      /* Register holding the offset counter */
  int iContinue     /* Jump here to skip the current record */
){
  if( iOffset>0 ){
    int addr;
    addr = sqlite3VdbeAddOp3(v, OP_IfNeg, iOffset, 0, -1); VdbeCoverage(v);
    sqlite3VdbeAddOp2(v, OP_Goto, 0, iContinue);
    VdbeComment((v, "skip OFFSET records"));
    sqlite3VdbeJumpHere(v, addr);
  }
}

/*
** Add code that will check to make sure the N registers starting at iMem
** form a distinct entry.  iTab is a sorting index that holds previously
** seen combinations of the N values.  A new entry is made in iTab
** if the current N values are new.
**
** A jump to addrRepeat is made and the N+1 values are popped from the
** stack if the top N elements are not distinct.
*/
static void codeDistinct(
  Parse *pParse,     /* Parsing and code generating context */
  int iTab,          /* A sorting index used to test for distinctness */
  int addrRepeat,    /* Jump to here if not distinct */
  int N,             /* Number of elements */
  int iMem           /* First element */
){
  Vdbe *v;
  int r1;

  v = pParse->pVdbe;
  r1 = sqlite3GetTempReg(pParse);
  sqlite3VdbeAddOp4Int(v, OP_Found, iTab, addrRepeat, iMem, N); VdbeCoverage(v);
  sqlite3VdbeAddOp3(v, OP_MakeRecord, iMem, N, r1);
  sqlite3VdbeAddOp2(v, OP_IdxInsert, iTab, r1);
  sqlite3ReleaseTempReg(pParse, r1);
}

#ifndef SQLITE_OMIT_SUBQUERY
/*
** Generate an error message when a SELECT is used within a subexpression
** (example:  "a IN (SELECT * FROM table)") but it has more than 1 result
** column.  We do this in a subroutine because the error used to occur
** in multiple places.  (The error only occurs in one place now, but we
** retain the subroutine to minimize code disruption.)
*/
static int checkForMultiColumnSelectError(
  Parse *pParse,       /* Parse context. */
  SelectDest *pDest,   /* Destination of SELECT results */
  int nExpr            /* Number of result columns returned by SELECT */
){
  int eDest = pDest->eDest;
  if( nExpr>1 && (eDest==SRT_Mem || eDest==SRT_Set) ){
    sqlite3ErrorMsg(pParse, "only a single result allowed for "
       "a SELECT that is part of an expression");
    return 1;
  }else{
    return 0;
  }
}
#endif

/*
** This routine generates the code for the inside of the inner loop
** of a SELECT.
**
** If srcTab is negative, then the pEList expressions
** are evaluated in order to get the data for this row.  If srcTab is
** zero or more, then data is pulled from srcTab and pEList is used only 
** to get number columns and the datatype for each column.
*/
static void selectInnerLoop(
  Parse *pParse,          /* The parser context */
  Select *p,              /* The complete select statement being coded */
  ExprList *pEList,       /* List of values being extracted */
  int srcTab,             /* Pull data from this table */
  SortCtx *pSort,         /* If not NULL, info on how to process ORDER BY */
  DistinctCtx *pDistinct, /* If not NULL, info on how to process DISTINCT */
  SelectDest *pDest,      /* How to dispose of the results */
  int iContinue,          /* Jump here to continue with next row */
  int iBreak              /* Jump here to break out of the inner loop */
){
  Vdbe *v = pParse->pVdbe;
  int i;
  int hasDistinct;        /* True if the DISTINCT keyword is present */
  int regResult;              /* Start of memory holding result set */
  int eDest = pDest->eDest;   /* How to dispose of results */
  int iParm = pDest->iSDParm; /* First argument to disposal method */
  int nResultCol;             /* Number of result columns */
  int nPrefixReg = 0;         /* Number of extra registers before regResult */

  assert( v );
  assert( pEList!=0 );
  hasDistinct = pDistinct ? pDistinct->eTnctType : WHERE_DISTINCT_NOOP;
  if( pSort && pSort->pOrderBy==0 ) pSort = 0;
  if( pSort==0 && !hasDistinct ){
    assert( iContinue!=0 );
    codeOffset(v, p->iOffset, iContinue);
  }

  /* Pull the requested columns.
  */
  nResultCol = pEList->nExpr;

  if( pDest->iSdst==0 ){
    if( pSort ){
      nPrefixReg = pSort->pOrderBy->nExpr;
      if( !(pSort->sortFlags & SORTFLAG_UseSorter) ) nPrefixReg++;
      pParse->nMem += nPrefixReg;
    }
    pDest->iSdst = pParse->nMem+1;
    pParse->nMem += nResultCol;
  }else if( pDest->iSdst+nResultCol > pParse->nMem ){
    /* This is an error condition that can result, for example, when a SELECT
    ** on the right-hand side of an INSERT contains more result columns than
    ** there are columns in the table on the left.  The error will be caught
    ** and reported later.  But we need to make sure enough memory is allocated
    ** to avoid other spurious errors in the meantime. */
    pParse->nMem += nResultCol;
  }
  pDest->nSdst = nResultCol;
  regResult = pDest->iSdst;
  if( srcTab>=0 ){
    for(i=0; i<nResultCol; i++){
      sqlite3VdbeAddOp3(v, OP_Column, srcTab, i, regResult+i);
      VdbeComment((v, "%s", pEList->a[i].zName));
    }
  }else if( eDest!=SRT_Exists ){
    /* If the destination is an EXISTS(...) expression, the actual
    ** values returned by the SELECT are not required.
    */
    sqlite3ExprCodeExprList(pParse, pEList, regResult,
                  (eDest==SRT_Output||eDest==SRT_Coroutine)?SQLITE_ECEL_DUP:0);
  }

  /* If the DISTINCT keyword was present on the SELECT statement
  ** and this row has been seen before, then do not make this row
  ** part of the result.
  */
  if( hasDistinct ){
    switch( pDistinct->eTnctType ){
      case WHERE_DISTINCT_ORDERED: {
        VdbeOp *pOp;            /* No longer required OpenEphemeral instr. */
        int iJump;              /* Jump destination */
        int regPrev;            /* Previous row content */

        /* Allocate space for the previous row */
        regPrev = pParse->nMem+1;
        pParse->nMem += nResultCol;

        /* Change the OP_OpenEphemeral coded earlier to an OP_Null
        ** sets the MEM_Cleared bit on the first register of the
        ** previous value.  This will cause the OP_Ne below to always
        ** fail on the first iteration of the loop even if the first
        ** row is all NULLs.
        */
        sqlite3VdbeChangeToNoop(v, pDistinct->addrTnct);
        pOp = sqlite3VdbeGetOp(v, pDistinct->addrTnct);
        pOp->opcode = OP_Null;
        pOp->p1 = 1;
        pOp->p2 = regPrev;

        iJump = sqlite3VdbeCurrentAddr(v) + nResultCol;
        for(i=0; i<nResultCol; i++){
          CollSeq *pColl = sqlite3ExprCollSeq(pParse, pEList->a[i].pExpr);
          if( i<nResultCol-1 ){
            sqlite3VdbeAddOp3(v, OP_Ne, regResult+i, iJump, regPrev+i);
            VdbeCoverage(v);
          }else{
            sqlite3VdbeAddOp3(v, OP_Eq, regResult+i, iContinue, regPrev+i);
            VdbeCoverage(v);
           }
          sqlite3VdbeChangeP4(v, -1, (const char *)pColl, P4_COLLSEQ);
          sqlite3VdbeChangeP5(v, SQLITE_NULLEQ);
        }
        assert( sqlite3VdbeCurrentAddr(v)==iJump || pParse->db->mallocFailed );
        sqlite3VdbeAddOp3(v, OP_Copy, regResult, regPrev, nResultCol-1);
        break;
      }

      case WHERE_DISTINCT_UNIQUE: {
        sqlite3VdbeChangeToNoop(v, pDistinct->addrTnct);
        break;
      }

      default: {
        assert( pDistinct->eTnctType==WHERE_DISTINCT_UNORDERED );
        codeDistinct(pParse, pDistinct->tabTnct, iContinue, nResultCol, regResult);
        break;
      }
    }
    if( pSort==0 ){
      codeOffset(v, p->iOffset, iContinue);
    }
  }

  switch( eDest ){
    /* In this mode, write each query result to the key of the temporary
    ** table iParm.
    */
#ifndef SQLITE_OMIT_COMPOUND_SELECT
    case SRT_Union: {
      int r1;
      r1 = sqlite3GetTempReg(pParse);
      sqlite3VdbeAddOp3(v, OP_MakeRecord, regResult, nResultCol, r1);
      sqlite3VdbeAddOp2(v, OP_IdxInsert, iParm, r1);
      sqlite3ReleaseTempReg(pParse, r1);
      break;
    }

    /* Construct a record from the query result, but instead of
    ** saving that record, use it as a key to delete elements from
    ** the temporary table iParm.
    */
    case SRT_Except: {
      sqlite3VdbeAddOp3(v, OP_IdxDelete, iParm, regResult, nResultCol);
      break;
    }
#endif /* SQLITE_OMIT_COMPOUND_SELECT */

    /* Store the result as data using a unique key.
    */
    case SRT_Fifo:
    case SRT_DistFifo:
    case SRT_Table:
    case SRT_EphemTab: {
      int r1 = sqlite3GetTempRange(pParse, nPrefixReg+1);
      testcase( eDest==SRT_Table );
      testcase( eDest==SRT_EphemTab );
      sqlite3VdbeAddOp3(v, OP_MakeRecord, regResult, nResultCol, r1+nPrefixReg);
#ifndef SQLITE_OMIT_CTE
      if( eDest==SRT_DistFifo ){
        /* If the destination is DistFifo, then cursor (iParm+1) is open
        ** on an ephemeral index. If the current row is already present
        ** in the index, do not write it to the output. If not, add the
        ** current row to the index and proceed with writing it to the
        ** output table as well.  */
        int addr = sqlite3VdbeCurrentAddr(v) + 4;
        sqlite3VdbeAddOp4Int(v, OP_Found, iParm+1, addr, r1, 0); VdbeCoverage(v);
        sqlite3VdbeAddOp2(v, OP_IdxInsert, iParm+1, r1);
        assert( pSort==0 );
      }
#endif
      if( pSort ){
        pushOntoSorter(pParse, pSort, p, r1+nPrefixReg, 1, nPrefixReg);
      }else{
        int r2 = sqlite3GetTempReg(pParse);
        sqlite3VdbeAddOp2(v, OP_NewRowid, iParm, r2);
        sqlite3VdbeAddOp3(v, OP_Insert, iParm, r1, r2);
        sqlite3VdbeChangeP5(v, OPFLAG_APPEND);
        sqlite3ReleaseTempReg(pParse, r2);
      }
      sqlite3ReleaseTempRange(pParse, r1, nPrefixReg+1);
      break;
    }

#ifndef SQLITE_OMIT_SUBQUERY
    /* If we are creating a set for an "expr IN (SELECT ...)" construct,
    ** then there should be a single item on the stack.  Write this
    ** item into the set table with bogus data.
    */
    case SRT_Set: {
      assert( nResultCol==1 );
      pDest->affSdst =
                  sqlite3CompareAffinity(pEList->a[0].pExpr, pDest->affSdst);
      if( pSort ){
        /* At first glance you would think we could optimize out the
        ** ORDER BY in this case since the order of entries in the set
        ** does not matter.  But there might be a LIMIT clause, in which
        ** case the order does matter */
        pushOntoSorter(pParse, pSort, p, regResult, 1, nPrefixReg);
      }else{
        int r1 = sqlite3GetTempReg(pParse);
        sqlite3VdbeAddOp4(v, OP_MakeRecord, regResult,1,r1, &pDest->affSdst, 1);
        sqlite3ExprCacheAffinityChange(pParse, regResult, 1);
        sqlite3VdbeAddOp2(v, OP_IdxInsert, iParm, r1);
        sqlite3ReleaseTempReg(pParse, r1);
      }
      break;
    }

    /* If any row exist in the result set, record that fact and abort.
    */
    case SRT_Exists: {
      sqlite3VdbeAddOp2(v, OP_Integer, 1, iParm);
      /* The LIMIT clause will terminate the loop for us */
      break;
    }

    /* If this is a scalar select that is part of an expression, then
    ** store the results in the appropriate memory cell and break out
    ** of the scan loop.
    */
    case SRT_Mem: {
      assert( nResultCol==1 );
      if( pSort ){
        pushOntoSorter(pParse, pSort, p, regResult, 1, nPrefixReg);
      }else{
        assert( regResult==iParm );
        /* The LIMIT clause will jump out of the loop for us */
      }
      break;
    }
#endif /* #ifndef SQLITE_OMIT_SUBQUERY */

    case SRT_Coroutine:       /* Send data to a co-routine */
    case SRT_Output: {        /* Return the results */
      testcase( eDest==SRT_Coroutine );
      testcase( eDest==SRT_Output );
      if( pSort ){
        pushOntoSorter(pParse, pSort, p, regResult, nResultCol, nPrefixReg);
      }else if( eDest==SRT_Coroutine ){
        sqlite3VdbeAddOp1(v, OP_Yield, pDest->iSDParm);
      }else{
        sqlite3VdbeAddOp2(v, OP_ResultRow, regResult, nResultCol);
        sqlite3ExprCacheAffinityChange(pParse, regResult, nResultCol);
      }
      break;
    }

#ifndef SQLITE_OMIT_CTE
    /* Write the results into a priority queue that is order according to
    ** pDest->pOrderBy (in pSO).  pDest->iSDParm (in iParm) is the cursor for an
    ** index with pSO->nExpr+2 columns.  Build a key using pSO for the first
    ** pSO->nExpr columns, then make sure all keys are unique by adding a
    ** final OP_Sequence column.  The last column is the record as a blob.
    */
    case SRT_DistQueue:
    case SRT_Queue: {
      int nKey;
      int r1, r2, r3;
      int addrTest = 0;
      ExprList *pSO;
      pSO = pDest->pOrderBy;
      assert( pSO );
      nKey = pSO->nExpr;
      r1 = sqlite3GetTempReg(pParse);
      r2 = sqlite3GetTempRange(pParse, nKey+2);
      r3 = r2+nKey+1;
      if( eDest==SRT_DistQueue ){
        /* If the destination is DistQueue, then cursor (iParm+1) is open
        ** on a second ephemeral index that holds all values every previously
        ** added to the queue. */
        addrTest = sqlite3VdbeAddOp4Int(v, OP_Found, iParm+1, 0, 
                                        regResult, nResultCol);
        VdbeCoverage(v);
      }
      sqlite3VdbeAddOp3(v, OP_MakeRecord, regResult, nResultCol, r3);
      if( eDest==SRT_DistQueue ){
        sqlite3VdbeAddOp2(v, OP_IdxInsert, iParm+1, r3);
        sqlite3VdbeChangeP5(v, OPFLAG_USESEEKRESULT);
      }
      for(i=0; i<nKey; i++){
        sqlite3VdbeAddOp2(v, OP_SCopy,
                          regResult + pSO->a[i].u.x.iOrderByCol - 1,
                          r2+i);
      }
      sqlite3VdbeAddOp2(v, OP_Sequence, iParm, r2+nKey);
      sqlite3VdbeAddOp3(v, OP_MakeRecord, r2, nKey+2, r1);
      sqlite3VdbeAddOp2(v, OP_IdxInsert, iParm, r1);
      if( addrTest ) sqlite3VdbeJumpHere(v, addrTest);
      sqlite3ReleaseTempReg(pParse, r1);
      sqlite3ReleaseTempRange(pParse, r2, nKey+2);
      break;
    }
#endif /* SQLITE_OMIT_CTE */



#if !defined(SQLITE_OMIT_TRIGGER)
    /* Discard the results.  This is used for SELECT statements inside
    ** the body of a TRIGGER.  The purpose of such selects is to call
    ** user-defined functions that have side effects.  We do not care
    ** about the actual results of the select.
    */
    default: {
      assert( eDest==SRT_Discard );
      break;
    }
#endif
  }

  /* Jump to the end of the loop if the LIMIT is reached.  Except, if
  ** there is a sorter, in which case the sorter has already limited
  ** the output for us.
  */
  if( pSort==0 && p->iLimit ){
    sqlite3VdbeAddOp3(v, OP_IfZero, p->iLimit, iBreak, -1); VdbeCoverage(v);
  }
}

/*
** Allocate a KeyInfo object sufficient for an index of N key columns and
** X extra columns.
*/
KeyInfo *sqlite3KeyInfoAlloc(sqlite3 *db, int N, int X){
  KeyInfo *p = sqlite3DbMallocZero(0, 
                   sizeof(KeyInfo) + (N+X)*(sizeof(CollSeq*)+1));
  if( p ){
    p->aSortOrder = (u8*)&p->aColl[N+X];
    p->nField = (u16)N;
    p->nXField = (u16)X;
    p->enc = ENC(db);
    p->db = db;
    p->nRef = 1;
  }else{
    db->mallocFailed = 1;
  }
  return p;
}

/*
** Deallocate a KeyInfo object
*/
void sqlite3KeyInfoUnref(KeyInfo *p){
  if( p ){
    assert( p->nRef>0 );
    p->nRef--;
    if( p->nRef==0 ) sqlite3DbFree(0, p);
  }
}

/*
** Make a new pointer to a KeyInfo object
*/
KeyInfo *sqlite3KeyInfoRef(KeyInfo *p){
  if( p ){
    assert( p->nRef>0 );
    p->nRef++;
  }
  return p;
}

#ifdef SQLITE_DEBUG
/*
** Return TRUE if a KeyInfo object can be change.  The KeyInfo object
** can only be changed if this is just a single reference to the object.
**
** This routine is used only inside of assert() statements.
*/
int sqlite3KeyInfoIsWriteable(KeyInfo *p){ return p->nRef==1; }
#endif /* SQLITE_DEBUG */

/*
** Given an expression list, generate a KeyInfo structure that records
** the collating sequence for each expression in that expression list.
**
** If the ExprList is an ORDER BY or GROUP BY clause then the resulting
** KeyInfo structure is appropriate for initializing a virtual index to
** implement that clause.  If the ExprList is the result set of a SELECT
** then the KeyInfo structure is appropriate for initializing a virtual
** index to implement a DISTINCT test.
**
** Space to hold the KeyInfo structure is obtained from malloc.  The calling
** function is responsible for seeing that this structure is eventually
** freed.
*/
static KeyInfo *keyInfoFromExprList(
  Parse *pParse,       /* Parsing context */
  ExprList *pList,     /* Form the KeyInfo object from this ExprList */
  int iStart,          /* Begin with this column of pList */
  int nExtra           /* Add this many extra columns to the end */
){
  int nExpr;
  KeyInfo *pInfo;
  struct ExprList_item *pItem;
  sqlite3 *db = pParse->db;
  int i;

  nExpr = pList->nExpr;
  pInfo = sqlite3KeyInfoAlloc(db, nExpr+nExtra-iStart, 1);
  if( pInfo ){
    assert( sqlite3KeyInfoIsWriteable(pInfo) );
    for(i=iStart, pItem=pList->a+iStart; i<nExpr; i++, pItem++){
      CollSeq *pColl;
      pColl = sqlite3ExprCollSeq(pParse, pItem->pExpr);
      if( !pColl ) pColl = db->pDfltColl;
      pInfo->aColl[i-iStart] = pColl;
      pInfo->aSortOrder[i-iStart] = pItem->sortOrder;
    }
  }
  return pInfo;
}

#ifndef SQLITE_OMIT_COMPOUND_SELECT
/*
** Name of the connection operator, used for error messages.
*/
static const char *selectOpName(int id){
  char *z;
  switch( id ){
    case TK_ALL:       z = "UNION ALL";   break;
    case TK_INTERSECT: z = "INTERSECT";   break;
    case TK_EXCEPT:    z = "EXCEPT";      break;
    default:           z = "UNION";       break;
  }
  return z;
}
#endif /* SQLITE_OMIT_COMPOUND_SELECT */

#ifndef SQLITE_OMIT_EXPLAIN
/*
** Unless an "EXPLAIN QUERY PLAN" command is being processed, this function
** is a no-op. Otherwise, it adds a single row of output to the EQP result,
** where the caption is of the form:
**
**   "USE TEMP B-TREE FOR xxx"
**
** where xxx is one of "DISTINCT", "ORDER BY" or "GROUP BY". Exactly which
** is determined by the zUsage argument.
*/
static void explainTempTable(Parse *pParse, const char *zUsage){
  if( pParse->explain==2 ){
    Vdbe *v = pParse->pVdbe;
    char *zMsg = sqlite3MPrintf(pParse->db, "USE TEMP B-TREE FOR %s", zUsage);
    sqlite3VdbeAddOp4(v, OP_Explain, pParse->iSelectId, 0, 0, zMsg, P4_DYNAMIC);
  }
}

/*
** Assign expression b to lvalue a. A second, no-op, version of this macro
** is provided when SQLITE_OMIT_EXPLAIN is defined. This allows the code
** in sqlite3Select() to assign values to structure member variables that
** only exist if SQLITE_OMIT_EXPLAIN is not defined without polluting the
** code with #ifndef directives.
*/
# define explainSetInteger(a, b) a = b

#else
/* No-op versions of the explainXXX() functions and macros. */
# define explainTempTable(y,z)
# define explainSetInteger(y,z)
#endif

#if !defined(SQLITE_OMIT_EXPLAIN) && !defined(SQLITE_OMIT_COMPOUND_SELECT)
/*
** Unless an "EXPLAIN QUERY PLAN" command is being processed, this function
** is a no-op. Otherwise, it adds a single row of output to the EQP result,
** where the caption is of one of the two forms:
**
**   "COMPOSITE SUBQUERIES iSub1 and iSub2 (op)"
**   "COMPOSITE SUBQUERIES iSub1 and iSub2 USING TEMP B-TREE (op)"
**
** where iSub1 and iSub2 are the integers passed as the corresponding
** function parameters, and op is the text representation of the parameter
** of the same name. The parameter "op" must be one of TK_UNION, TK_EXCEPT,
** TK_INTERSECT or TK_ALL. The first form is used if argument bUseTmp is 
** false, or the second form if it is true.
*/
static void explainComposite(
  Parse *pParse,                  /* Parse context */
  int op,                         /* One of TK_UNION, TK_EXCEPT etc. */
  int iSub1,                      /* Subquery id 1 */
  int iSub2,                      /* Subquery id 2 */
  int bUseTmp                     /* True if a temp table was used */
){
  assert( op==TK_UNION || op==TK_EXCEPT || op==TK_INTERSECT || op==TK_ALL );
  if( pParse->explain==2 ){
    Vdbe *v = pParse->pVdbe;
    char *zMsg = sqlite3MPrintf(
        pParse->db, "COMPOUND SUBQUERIES %d AND %d %s(%s)", iSub1, iSub2,
        bUseTmp?"USING TEMP B-TREE ":"", selectOpName(op)
    );
    sqlite3VdbeAddOp4(v, OP_Explain, pParse->iSelectId, 0, 0, zMsg, P4_DYNAMIC);
  }
}
#else
/* No-op versions of the explainXXX() functions and macros. */
# define explainComposite(v,w,x,y,z)
#endif

/*
** If the inner loop was generated using a non-null pOrderBy argument,
** then the results were placed in a sorter.  After the loop is terminated
** we need to run the sorter and output the results.  The following
** routine generates the code needed to do that.
*/
static void generateSortTail(
  Parse *pParse,    /* Parsing context */
  Select *p,        /* The SELECT statement */
  SortCtx *pSort,   /* Information on the ORDER BY clause */
  int nColumn,      /* Number of columns of data */
  SelectDest *pDest /* Write the sorted results here */
){
  Vdbe *v = pParse->pVdbe;                     /* The prepared statement */
  int addrBreak = sqlite3VdbeMakeLabel(v);     /* Jump here to exit loop */
  int addrContinue = sqlite3VdbeMakeLabel(v);  /* Jump here for next cycle */
  int addr;
  int addrOnce = 0;
  int iTab;
  ExprList *pOrderBy = pSort->pOrderBy;
  int eDest = pDest->eDest;
  int iParm = pDest->iSDParm;
  int regRow;
  int regRowid;
  int nKey;
  int iSortTab;                   /* Sorter cursor to read from */
  int nSortData;                  /* Trailing values to read from sorter */
  u8 p5;                          /* p5 parameter for 1st OP_Column */
  int i;
  int bSeq;                       /* True if sorter record includes seq. no. */
#ifdef SQLITE_ENABLE_EXPLAIN_COMMENTS
  struct ExprList_item *aOutEx = p->pEList->a;
#endif

  if( pSort->labelBkOut ){
    sqlite3VdbeAddOp2(v, OP_Gosub, pSort->regReturn, pSort->labelBkOut);
    sqlite3VdbeAddOp2(v, OP_Goto, 0, addrBreak);
    sqlite3VdbeResolveLabel(v, pSort->labelBkOut);
  }
  iTab = pSort->iECursor;
  if( eDest==SRT_Output || eDest==SRT_Coroutine ){
    regRowid = 0;
    regRow = pDest->iSdst;
    nSortData = nColumn;
  }else{
    regRowid = sqlite3GetTempReg(pParse);
    regRow = sqlite3GetTempReg(pParse);
    nSortData = 1;
  }
  nKey = pOrderBy->nExpr - pSort->nOBSat;
  if( pSort->sortFlags & SORTFLAG_UseSorter ){
    int regSortOut = ++pParse->nMem;
    iSortTab = pParse->nTab++;
    if( pSort->labelBkOut ){
      addrOnce = sqlite3CodeOnce(pParse); VdbeCoverage(v);
    }
    sqlite3VdbeAddOp3(v, OP_OpenPseudo, iSortTab, regSortOut, nKey+1+nSortData);
    if( addrOnce ) sqlite3VdbeJumpHere(v, addrOnce);
    addr = 1 + sqlite3VdbeAddOp2(v, OP_SorterSort, iTab, addrBreak);
    VdbeCoverage(v);
    codeOffset(v, p->iOffset, addrContinue);
    sqlite3VdbeAddOp2(v, OP_SorterData, iTab, regSortOut);
    p5 = OPFLAG_CLEARCACHE;
    bSeq = 0;
  }else{
    addr = 1 + sqlite3VdbeAddOp2(v, OP_Sort, iTab, addrBreak); VdbeCoverage(v);
    codeOffset(v, p->iOffset, addrContinue);
    iSortTab = iTab;
    p5 = 0;
    bSeq = 1;
  }
  for(i=0; i<nSortData; i++){
    sqlite3VdbeAddOp3(v, OP_Column, iSortTab, nKey+bSeq+i, regRow+i);
    if( i==0 ) sqlite3VdbeChangeP5(v, p5);
    VdbeComment((v, "%s", aOutEx[i].zName ? aOutEx[i].zName : aOutEx[i].zSpan));
  }
  switch( eDest ){
    case SRT_Table:
    case SRT_EphemTab: {
      testcase( eDest==SRT_Table );
      testcase( eDest==SRT_EphemTab );
      sqlite3VdbeAddOp2(v, OP_NewRowid, iParm, regRowid);
      sqlite3VdbeAddOp3(v, OP_Insert, iParm, regRow, regRowid);
      sqlite3VdbeChangeP5(v, OPFLAG_APPEND);
      break;
    }
#ifndef SQLITE_OMIT_SUBQUERY
    case SRT_Set: {
      assert( nColumn==1 );
      sqlite3VdbeAddOp4(v, OP_MakeRecord, regRow, 1, regRowid,
                        &pDest->affSdst, 1);
      sqlite3ExprCacheAffinityChange(pParse, regRow, 1);
      sqlite3VdbeAddOp2(v, OP_IdxInsert, iParm, regRowid);
      break;
    }
    case SRT_Mem: {
      assert( nColumn==1 );
      sqlite3ExprCodeMove(pParse, regRow, iParm, 1);
      /* The LIMIT clause will terminate the loop for us */
      break;
    }
#endif
    default: {
      assert( eDest==SRT_Output || eDest==SRT_Coroutine ); 
      testcase( eDest==SRT_Output );
      testcase( eDest==SRT_Coroutine );
      if( eDest==SRT_Output ){
        sqlite3VdbeAddOp2(v, OP_ResultRow, pDest->iSdst, nColumn);
        sqlite3ExprCacheAffinityChange(pParse, pDest->iSdst, nColumn);
      }else{
        sqlite3VdbeAddOp1(v, OP_Yield, pDest->iSDParm);
      }
      break;
    }
  }
  if( regRowid ){
    sqlite3ReleaseTempReg(pParse, regRow);
    sqlite3ReleaseTempReg(pParse, regRowid);
  }
  /* The bottom of the loop
  */
  sqlite3VdbeResolveLabel(v, addrContinue);
  if( pSort->sortFlags & SORTFLAG_UseSorter ){
    sqlite3VdbeAddOp2(v, OP_SorterNext, iTab, addr); VdbeCoverage(v);
  }else{
    sqlite3VdbeAddOp2(v, OP_Next, iTab, addr); VdbeCoverage(v);
  }
  if( pSort->regReturn ) sqlite3VdbeAddOp1(v, OP_Return, pSort->regReturn);
  sqlite3VdbeResolveLabel(v, addrBreak);
}

/*
** Return a pointer to a string containing the 'declaration type' of the
** expression pExpr. The string may be treated as static by the caller.
**
** Also try to estimate the size of the returned value and return that
** result in *pEstWidth.
**
** The declaration type is the exact datatype definition extracted from the
** original CREATE TABLE statement if the expression is a column. The
** declaration type for a ROWID field is INTEGER. Exactly when an expression
** is considered a column can be complex in the presence of subqueries. The
** result-set expression in all of the following SELECT statements is 
** considered a column by this function.
**
**   SELECT col FROM tbl;
**   SELECT (SELECT col FROM tbl;
**   SELECT (SELECT col FROM tbl);
**   SELECT abc FROM (SELECT col AS abc FROM tbl);
** 
** The declaration type for any expression other than a column is NULL.
**
** This routine has either 3 or 6 parameters depending on whether or not
** the SQLITE_ENABLE_COLUMN_METADATA compile-time option is used.
*/
#ifdef SQLITE_ENABLE_COLUMN_METADATA
# define columnType(A,B,C,D,E,F) columnTypeImpl(A,B,C,D,E,F)
static const char *columnTypeImpl(
  NameContext *pNC, 
  Expr *pExpr,
  const char **pzOrigDb,
  const char **pzOrigTab,
  const char **pzOrigCol,
  u8 *pEstWidth
){
  char const *zOrigDb = 0;
  char const *zOrigTab = 0;
  char const *zOrigCol = 0;
#else /* if !defined(SQLITE_ENABLE_COLUMN_METADATA) */
# define columnType(A,B,C,D,E,F) columnTypeImpl(A,B,F)
static const char *columnTypeImpl(
  NameContext *pNC, 
  Expr *pExpr,
  u8 *pEstWidth
){
#endif /* !defined(SQLITE_ENABLE_COLUMN_METADATA) */
  char const *zType = 0;
  int j;
  u8 estWidth = 1;

  if( NEVER(pExpr==0) || pNC->pSrcList==0 ) return 0;
  switch( pExpr->op ){
    case TK_AGG_COLUMN:
    case TK_COLUMN: {
      /* The expression is a column. Locate the table the column is being
      ** extracted from in NameContext.pSrcList. This table may be real
      ** database table or a subquery.
      */
      Table *pTab = 0;            /* Table structure column is extracted from */
      Select *pS = 0;             /* Select the column is extracted from */
      int iCol = pExpr->iColumn;  /* Index of column in pTab */
      testcase( pExpr->op==TK_AGG_COLUMN );
      testcase( pExpr->op==TK_COLUMN );
      while( pNC && !pTab ){
        SrcList *pTabList = pNC->pSrcList;
        for(j=0;j<pTabList->nSrc && pTabList->a[j].iCursor!=pExpr->iTable;j++);
        if( j<pTabList->nSrc ){
          pTab = pTabList->a[j].pTab;
          pS = pTabList->a[j].pSelect;
        }else{
          pNC = pNC->pNext;
        }
      }

      if( pTab==0 ){
        /* At one time, code such as "SELECT new.x" within a trigger would
        ** cause this condition to run.  Since then, we have restructured how
        ** trigger code is generated and so this condition is no longer 
        ** possible. However, it can still be true for statements like
        ** the following:
        **
        **   CREATE TABLE t1(col INTEGER);
        **   SELECT (SELECT t1.col) FROM FROM t1;
        **
        ** when columnType() is called on the expression "t1.col" in the 
        ** sub-select. In this case, set the column type to NULL, even
        ** though it should really be "INTEGER".
        **
        ** This is not a problem, as the column type of "t1.col" is never
        ** used. When columnType() is called on the expression 
        ** "(SELECT t1.col)", the correct type is returned (see the TK_SELECT
        ** branch below.  */
        break;
      }

      assert( pTab && pExpr->pTab==pTab );
      if( pS ){
        /* The "table" is actually a sub-select or a view in the FROM clause
        ** of the SELECT statement. Return the declaration type and origin
        ** data for the result-set column of the sub-select.
        */
        if( iCol>=0 && ALWAYS(iCol<pS->pEList->nExpr) ){
          /* If iCol is less than zero, then the expression requests the
          ** rowid of the sub-select or view. This expression is legal (see 
          ** test case misc2.2.2) - it always evaluates to NULL.
          */
          NameContext sNC;
          Expr *p = pS->pEList->a[iCol].pExpr;
          sNC.pSrcList = pS->pSrc;
          sNC.pNext = pNC;
          sNC.pParse = pNC->pParse;
          zType = columnType(&sNC, p,&zOrigDb,&zOrigTab,&zOrigCol, &estWidth); 
        }
      }else if( pTab->pSchema ){
        /* A real table */
        assert( !pS );
        if( iCol<0 ) iCol = pTab->iPKey;
        assert( iCol==-1 || (iCol>=0 && iCol<pTab->nCol) );
#ifdef SQLITE_ENABLE_COLUMN_METADATA
        if( iCol<0 ){
          zType = "INTEGER";
          zOrigCol = "rowid";
        }else{
          zType = pTab->aCol[iCol].zType;
          zOrigCol = pTab->aCol[iCol].zName;
          estWidth = pTab->aCol[iCol].szEst;
        }
        zOrigTab = pTab->zName;
        if( pNC->pParse ){
          int iDb = sqlite3SchemaToIndex(pNC->pParse->db, pTab->pSchema);
          zOrigDb = pNC->pParse->db->aDb[iDb].zName;
        }
#else
        if( iCol<0 ){
          zType = "INTEGER";
        }else{
          zType = pTab->aCol[iCol].zType;
          estWidth = pTab->aCol[iCol].szEst;
        }
#endif
      }
      break;
    }
#ifndef SQLITE_OMIT_SUBQUERY
    case TK_SELECT: {
      /* The expression is a sub-select. Return the declaration type and
      ** origin info for the single column in the result set of the SELECT
      ** statement.
      */
      NameContext sNC;
      Select *pS = pExpr->x.pSelect;
      Expr *p = pS->pEList->a[0].pExpr;
      assert( ExprHasProperty(pExpr, EP_xIsSelect) );
      sNC.pSrcList = pS->pSrc;
      sNC.pNext = pNC;
      sNC.pParse = pNC->pParse;
      zType = columnType(&sNC, p, &zOrigDb, &zOrigTab, &zOrigCol, &estWidth); 
      break;
    }
#endif
  }

#ifdef SQLITE_ENABLE_COLUMN_METADATA  
  if( pzOrigDb ){
    assert( pzOrigTab && pzOrigCol );
    *pzOrigDb = zOrigDb;
    *pzOrigTab = zOrigTab;
    *pzOrigCol = zOrigCol;
  }
#endif
  if( pEstWidth ) *pEstWidth = estWidth;
  return zType;
}

/*
** Generate code that will tell the VDBE the declaration types of columns
** in the result set.
*/
static void generateColumnTypes(
  Parse *pParse,      /* Parser context */
  SrcList *pTabList,  /* List of tables */
  ExprList *pEList    /* Expressions defining the result set */
){
#ifndef SQLITE_OMIT_DECLTYPE
  Vdbe *v = pParse->pVdbe;
  int i;
  NameContext sNC;
  sNC.pSrcList = pTabList;
  sNC.pParse = pParse;
  for(i=0; i<pEList->nExpr; i++){
    Expr *p = pEList->a[i].pExpr;
    const char *zType;
#ifdef SQLITE_ENABLE_COLUMN_METADATA
    const char *zOrigDb = 0;
    const char *zOrigTab = 0;
    const char *zOrigCol = 0;
    zType = columnType(&sNC, p, &zOrigDb, &zOrigTab, &zOrigCol, 0);

    /* The vdbe must make its own copy of the column-type and other 
    ** column specific strings, in case the schema is reset before this
    ** virtual machine is deleted.
    */
    sqlite3VdbeSetColName(v, i, COLNAME_DATABASE, zOrigDb, SQLITE_TRANSIENT);
    sqlite3VdbeSetColName(v, i, COLNAME_TABLE, zOrigTab, SQLITE_TRANSIENT);
    sqlite3VdbeSetColName(v, i, COLNAME_COLUMN, zOrigCol, SQLITE_TRANSIENT);
#else
    zType = columnType(&sNC, p, 0, 0, 0, 0);
#endif
    sqlite3VdbeSetColName(v, i, COLNAME_DECLTYPE, zType, SQLITE_TRANSIENT);
  }
#endif /* !defined(SQLITE_OMIT_DECLTYPE) */
}

/*
** Generate code that will tell the VDBE the names of columns
** in the result set.  This information is used to provide the
** azCol[] values in the callback.
*/
static void generateColumnNames(
  Parse *pParse,      /* Parser context */
  SrcList *pTabList,  /* List of tables */
  ExprList *pEList    /* Expressions defining the result set */
){
  Vdbe *v = pParse->pVdbe;
  int i, j;
  sqlite3 *db = pParse->db;
  int fullNames, shortNames;

#ifndef SQLITE_OMIT_EXPLAIN
  /* If this is an EXPLAIN, skip this step */
  if( pParse->explain ){
    return;
  }
#endif

  if( pParse->colNamesSet || NEVER(v==0) || db->mallocFailed ) return;
  pParse->colNamesSet = 1;
  fullNames = (db->flags & SQLITE_FullColNames)!=0;
  shortNames = (db->flags & SQLITE_ShortColNames)!=0;
  sqlite3VdbeSetNumCols(v, pEList->nExpr);
  for(i=0; i<pEList->nExpr; i++){
    Expr *p;
    p = pEList->a[i].pExpr;
    if( NEVER(p==0) ) continue;
    if( pEList->a[i].zName ){
      char *zName = pEList->a[i].zName;
      sqlite3VdbeSetColName(v, i, COLNAME_NAME, zName, SQLITE_TRANSIENT);
    }else if( (p->op==TK_COLUMN || p->op==TK_AGG_COLUMN) && pTabList ){
      Table *pTab;
      char *zCol;
      int iCol = p->iColumn;
      for(j=0; ALWAYS(j<pTabList->nSrc); j++){
        if( pTabList->a[j].iCursor==p->iTable ) break;
      }
      assert( j<pTabList->nSrc );
      pTab = pTabList->a[j].pTab;
      if( iCol<0 ) iCol = pTab->iPKey;
      assert( iCol==-1 || (iCol>=0 && iCol<pTab->nCol) );
      if( iCol<0 ){
        zCol = "rowid";
      }else{
        zCol = pTab->aCol[iCol].zName;
      }
      if( !shortNames && !fullNames ){
        sqlite3VdbeSetColName(v, i, COLNAME_NAME, 
            sqlite3DbStrDup(db, pEList->a[i].zSpan), SQLITE_DYNAMIC);
      }else if( fullNames ){
        char *zName = 0;
        zName = sqlite3MPrintf(db, "%s.%s", pTab->zName, zCol);
        sqlite3VdbeSetColName(v, i, COLNAME_NAME, zName, SQLITE_DYNAMIC);
      }else{
        sqlite3VdbeSetColName(v, i, COLNAME_NAME, zCol, SQLITE_TRANSIENT);
      }
    }else{
      const char *z = pEList->a[i].zSpan;
      z = z==0 ? sqlite3MPrintf(db, "column%d", i+1) : sqlite3DbStrDup(db, z);
      sqlite3VdbeSetColName(v, i, COLNAME_NAME, z, SQLITE_DYNAMIC);
    }
  }
  generateColumnTypes(pParse, pTabList, pEList);
}

/*
** Given an expression list (which is really the list of expressions
** that form the result set of a SELECT statement) compute appropriate
** column names for a table that would hold the expression list.
**
** All column names will be unique.
**
** Only the column names are computed.  Column.zType, Column.zColl,
** and other fields of Column are zeroed.
**
** Return SQLITE_OK on success.  If a memory allocation error occurs,
** store NULL in *paCol and 0 in *pnCol and return SQLITE_NOMEM.
*/
static int selectColumnsFromExprList(
  Parse *pParse,          /* Parsing context */
  ExprList *pEList,       /* Expr list from which to derive column names */
  i16 *pnCol,             /* Write the number of columns here */
  Column **paCol          /* Write the new column list here */
){
  sqlite3 *db = pParse->db;   /* Database connection */
  int i, j;                   /* Loop counters */
  int cnt;                    /* Index added to make the name unique */
  Column *aCol, *pCol;        /* For looping over result columns */
  int nCol;                   /* Number of columns in the result set */
  Expr *p;                    /* Expression for a single result column */
  char *zName;                /* Column name */
  int nName;                  /* Size of name in zName[] */

  if( pEList ){
    nCol = pEList->nExpr;
    aCol = sqlite3DbMallocZero(db, sizeof(aCol[0])*nCol);
    testcase( aCol==0 );
  }else{
    nCol = 0;
    aCol = 0;
  }
  *pnCol = nCol;
  *paCol = aCol;

  for(i=0, pCol=aCol; i<nCol; i++, pCol++){
    /* Get an appropriate name for the column
    */
    p = sqlite3ExprSkipCollate(pEList->a[i].pExpr);
    if( (zName = pEList->a[i].zName)!=0 ){
      /* If the column contains an "AS <name>" phrase, use <name> as the name */
      zName = sqlite3DbStrDup(db, zName);
    }else{
      Expr *pColExpr = p;  /* The expression that is the result column name */
      Table *pTab;         /* Table associated with this expression */
      while( pColExpr->op==TK_DOT ){
        pColExpr = pColExpr->pRight;
        assert( pColExpr!=0 );
      }
      if( pColExpr->op==TK_COLUMN && ALWAYS(pColExpr->pTab!=0) ){
        /* For columns use the column name name */
        int iCol = pColExpr->iColumn;
        pTab = pColExpr->pTab;
        if( iCol<0 ) iCol = pTab->iPKey;
        zName = sqlite3MPrintf(db, "%s",
                 iCol>=0 ? pTab->aCol[iCol].zName : "rowid");
      }else if( pColExpr->op==TK_ID ){
        assert( !ExprHasProperty(pColExpr, EP_IntValue) );
        zName = sqlite3MPrintf(db, "%s", pColExpr->u.zToken);
      }else{
        /* Use the original text of the column expression as its name */
        zName = sqlite3MPrintf(db, "%s", pEList->a[i].zSpan);
      }
    }
    if( db->mallocFailed ){
      sqlite3DbFree(db, zName);
      break;
    }

    /* Make sure the column name is unique.  If the name is not unique,
    ** append an integer to the name so that it becomes unique.
    */
    nName = sqlite3Strlen30(zName);
    for(j=cnt=0; j<i; j++){
      if( sqlite3StrICmp(aCol[j].zName, zName)==0 ){
        char *zNewName;
        int k;
        for(k=nName-1; k>1 && sqlite3Isdigit(zName[k]); k--){}
        if( k>=0 && zName[k]==':' ) nName = k;
        zName[nName] = 0;
        zNewName = sqlite3MPrintf(db, "%s:%d", zName, ++cnt);
        sqlite3DbFree(db, zName);
        zName = zNewName;
        j = -1;
        if( zName==0 ) break;
      }
    }
    pCol->zName = zName;
  }
  if( db->mallocFailed ){
    for(j=0; j<i; j++){
      sqlite3DbFree(db, aCol[j].zName);
    }
    sqlite3DbFree(db, aCol);
    *paCol = 0;
    *pnCol = 0;
    return SQLITE_NOMEM;
  }
  return SQLITE_OK;
}

/*
** Add type and collation information to a column list based on
** a SELECT statement.
** 
** The column list presumably came from selectColumnNamesFromExprList().
** The column list has only names, not types or collations.  This
** routine goes through and adds the types and collations.
**
** This routine requires that all identifiers in the SELECT
** statement be resolved.
*/
static void selectAddColumnTypeAndCollation(
  Parse *pParse,        /* Parsing contexts */
  Table *pTab,          /* Add column type information to this table */
  Select *pSelect       /* SELECT used to determine types and collations */
){
  sqlite3 *db = pParse->db;
  NameContext sNC;
  Column *pCol;
  CollSeq *pColl;
  int i;
  Expr *p;
  struct ExprList_item *a;
  u64 szAll = 0;

  assert( pSelect!=0 );
  assert( (pSelect->selFlags & SF_Resolved)!=0 );
  assert( pTab->nCol==pSelect->pEList->nExpr || db->mallocFailed );
  if( db->mallocFailed ) return;
  memset(&sNC, 0, sizeof(sNC));
  sNC.pSrcList = pSelect->pSrc;
  a = pSelect->pEList->a;
  for(i=0, pCol=pTab->aCol; i<pTab->nCol; i++, pCol++){
    p = a[i].pExpr;
    pCol->zType = sqlite3DbStrDup(db, columnType(&sNC, p,0,0,0, &pCol->szEst));
    szAll += pCol->szEst;
    pCol->affinity = sqlite3ExprAffinity(p);
    if( pCol->affinity==0 ) pCol->affinity = SQLITE_AFF_NONE;
    pColl = sqlite3ExprCollSeq(pParse, p);
    if( pColl ){
      pCol->zColl = sqlite3DbStrDup(db, pColl->zName);
    }
  }
  pTab->szTabRow = sqlite3LogEst(szAll*4);
}

/*
** Given a SELECT statement, generate a Table structure that describes
** the result set of that SELECT.
*/
Table *sqlite3ResultSetOfSelect(Parse *pParse, Select *pSelect){
  Table *pTab;
  sqlite3 *db = pParse->db;
  int savedFlags;

  savedFlags = db->flags;
  db->flags &= ~SQLITE_FullColNames;
  db->flags |= SQLITE_ShortColNames;
  sqlite3SelectPrep(pParse, pSelect, 0);
  if( pParse->nErr ) return 0;
  while( pSelect->pPrior ) pSelect = pSelect->pPrior;
  db->flags = savedFlags;
  pTab = sqlite3DbMallocZero(db, sizeof(Table) );
  if( pTab==0 ){
    return 0;
  }
  /* The sqlite3ResultSetOfSelect() is only used n contexts where lookaside
  ** is disabled */
  assert( db->lookaside.bEnabled==0 );
  pTab->nRef = 1;
  pTab->zName = 0;
  pTab->nRowLogEst = 200; assert( 200==sqlite3LogEst(1048576) );
  selectColumnsFromExprList(pParse, pSelect->pEList, &pTab->nCol, &pTab->aCol);
  selectAddColumnTypeAndCollation(pParse, pTab, pSelect);
  pTab->iPKey = -1;
  if( db->mallocFailed ){
    sqlite3DeleteTable(db, pTab);
    return 0;
  }
  return pTab;
}

/*
** Get a VDBE for the given parser context.  Create a new one if necessary.
** If an error occurs, return NULL and leave a message in pParse.
*/
Vdbe *sqlite3GetVdbe(Parse *pParse){
  Vdbe *v = pParse->pVdbe;
  if( v==0 ){
    v = pParse->pVdbe = sqlite3VdbeCreate(pParse);
    if( v ) sqlite3VdbeAddOp0(v, OP_Init);
    if( pParse->pToplevel==0
     && OptimizationEnabled(pParse->db,SQLITE_FactorOutConst)
    ){
      pParse->okConstFactor = 1;
    }

  }
  return v;
}


/*
** Compute the iLimit and iOffset fields of the SELECT based on the
** pLimit and pOffset expressions.  pLimit and pOffset hold the expressions
** that appear in the original SQL statement after the LIMIT and OFFSET
** keywords.  Or NULL if those keywords are omitted. iLimit and iOffset 
** are the integer memory register numbers for counters used to compute 
** the limit and offset.  If there is no limit and/or offset, then 
** iLimit and iOffset are negative.
**
** This routine changes the values of iLimit and iOffset only if
** a limit or offset is defined by pLimit and pOffset.  iLimit and
** iOffset should have been preset to appropriate default values (zero)
** prior to calling this routine.
**
** The iOffset register (if it exists) is initialized to the value
** of the OFFSET.  The iLimit register is initialized to LIMIT.  Register
** iOffset+1 is initialized to LIMIT+OFFSET.
**
** Only if pLimit!=0 or pOffset!=0 do the limit registers get
** redefined.  The UNION ALL operator uses this property to force
** the reuse of the same limit and offset registers across multiple
** SELECT statements.
*/
static void computeLimitRegisters(Parse *pParse, Select *p, int iBreak){
  Vdbe *v = 0;
  int iLimit = 0;
  int iOffset;
  int addr1, n;
  if( p->iLimit ) return;

  /* 
  ** "LIMIT -1" always shows all rows.  There is some
  ** controversy about what the correct behavior should be.
  ** The current implementation interprets "LIMIT 0" to mean
  ** no rows.
  */
  sqlite3ExprCacheClear(pParse);
  assert( p->pOffset==0 || p->pLimit!=0 );
  if( p->pLimit ){
    p->iLimit = iLimit = ++pParse->nMem;
    v = sqlite3GetVdbe(pParse);
    assert( v!=0 );
    if( sqlite3ExprIsInteger(p->pLimit, &n) ){
      sqlite3VdbeAddOp2(v, OP_Integer, n, iLimit);
      VdbeComment((v, "LIMIT counter"));
      if( n==0 ){
        sqlite3VdbeAddOp2(v, OP_Goto, 0, iBreak);
      }else if( n>=0 && p->nSelectRow>(u64)n ){
        p->nSelectRow = n;
      }
    }else{
      sqlite3ExprCode(pParse, p->pLimit, iLimit);
      sqlite3VdbeAddOp1(v, OP_MustBeInt, iLimit); VdbeCoverage(v);
      VdbeComment((v, "LIMIT counter"));
      sqlite3VdbeAddOp2(v, OP_IfZero, iLimit, iBreak); VdbeCoverage(v);
    }
    if( p->pOffset ){
      p->iOffset = iOffset = ++pParse->nMem;
      pParse->nMem++;   /* Allocate an extra register for limit+offset */
      sqlite3ExprCode(pParse, p->pOffset, iOffset);
      sqlite3VdbeAddOp1(v, OP_MustBeInt, iOffset); VdbeCoverage(v);
      VdbeComment((v, "OFFSET counter"));
      addr1 = sqlite3VdbeAddOp1(v, OP_IfPos, iOffset); VdbeCoverage(v);
      sqlite3VdbeAddOp2(v, OP_Integer, 0, iOffset);
      sqlite3VdbeJumpHere(v, addr1);
      sqlite3VdbeAddOp3(v, OP_Add, iLimit, iOffset, iOffset+1);
      VdbeComment((v, "LIMIT+OFFSET"));
      addr1 = sqlite3VdbeAddOp1(v, OP_IfPos, iLimit); VdbeCoverage(v);
      sqlite3VdbeAddOp2(v, OP_Integer, -1, iOffset+1);
      sqlite3VdbeJumpHere(v, addr1);
    }
  }
}

#ifndef SQLITE_OMIT_COMPOUND_SELECT
/*
** Return the appropriate collating sequence for the iCol-th column of
** the result set for the compound-select statement "p".  Return NULL if
** the column has no default collating sequence.
**
** The collating sequence for the compound select is taken from the
** left-most term of the select that has a collating sequence.
*/
static CollSeq *multiSelectCollSeq(Parse *pParse, Select *p, int iCol){
  CollSeq *pRet;
  if( p->pPrior ){
    pRet = multiSelectCollSeq(pParse, p->pPrior, iCol);
  }else{
    pRet = 0;
  }
  assert( iCol>=0 );
  if( pRet==0 && iCol<p->pEList->nExpr ){
    pRet = sqlite3ExprCollSeq(pParse, p->pEList->a[iCol].pExpr);
  }
  return pRet;
}

/*
** The select statement passed as the second parameter is a compound SELECT
** with an ORDER BY clause. This function allocates and returns a KeyInfo
** structure suitable for implementing the ORDER BY.
**
** Space to hold the KeyInfo structure is obtained from malloc. The calling
** function is responsible for ensuring that this structure is eventually
** freed.
*/
static KeyInfo *multiSelectOrderByKeyInfo(Parse *pParse, Select *p, int nExtra){
  ExprList *pOrderBy = p->pOrderBy;
  int nOrderBy = p->pOrderBy->nExpr;
  sqlite3 *db = pParse->db;
  KeyInfo *pRet = sqlite3KeyInfoAlloc(db, nOrderBy+nExtra, 1);
  if( pRet ){
    int i;
    for(i=0; i<nOrderBy; i++){
      struct ExprList_item *pItem = &pOrderBy->a[i];
      Expr *pTerm = pItem->pExpr;
      CollSeq *pColl;

      if( pTerm->flags & EP_Collate ){
        pColl = sqlite3ExprCollSeq(pParse, pTerm);
      }else{
        pColl = multiSelectCollSeq(pParse, p, pItem->u.x.iOrderByCol-1);
        if( pColl==0 ) pColl = db->pDfltColl;
        pOrderBy->a[i].pExpr =
          sqlite3ExprAddCollateString(pParse, pTerm, pColl->zName);
      }
      assert( sqlite3KeyInfoIsWriteable(pRet) );
      pRet->aColl[i] = pColl;
      pRet->aSortOrder[i] = pOrderBy->a[i].sortOrder;
    }
  }

  return pRet;
}

#ifndef SQLITE_OMIT_CTE
/*
** This routine generates VDBE code to compute the content of a WITH RECURSIVE
** query of the form:
**
**   <recursive-table> AS (<setup-query> UNION [ALL] <recursive-query>)
**                         \___________/             \_______________/
**                           p->pPrior                      p
**
**
** There is exactly one reference to the recursive-table in the FROM clause
** of recursive-query, marked with the SrcList->a[].isRecursive flag.
**
** The setup-query runs once to generate an initial set of rows that go
** into a Queue table.  Rows are extracted from the Queue table one by
** one.  Each row extracted from Queue is output to pDest.  Then the single
** extracted row (now in the iCurrent table) becomes the content of the
** recursive-table for a recursive-query run.  The output of the recursive-query
** is added back into the Queue table.  Then another row is extracted from Queue
** and the iteration continues until the Queue table is empty.
**
** If the compound query operator is UNION then no duplicate rows are ever
** inserted into the Queue table.  The iDistinct table keeps a copy of all rows
** that have ever been inserted into Queue and causes duplicates to be
** discarded.  If the operator is UNION ALL, then duplicates are allowed.
** 
** If the query has an ORDER BY, then entries in the Queue table are kept in
** ORDER BY order and the first entry is extracted for each cycle.  Without
** an ORDER BY, the Queue table is just a FIFO.
**
** If a LIMIT clause is provided, then the iteration stops after LIMIT rows
** have been output to pDest.  A LIMIT of zero means to output no rows and a
** negative LIMIT means to output all rows.  If there is also an OFFSET clause
** with a positive value, then the first OFFSET outputs are discarded rather
** than being sent to pDest.  The LIMIT count does not begin until after OFFSET
** rows have been skipped.
*/
static void generateWithRecursiveQuery(
  Parse *pParse,        /* Parsing context */
  Select *p,            /* The recursive SELECT to be coded */
  SelectDest *pDest     /* What to do with query results */
){
  SrcList *pSrc = p->pSrc;      /* The FROM clause of the recursive query */
  int nCol = p->pEList->nExpr;  /* Number of columns in the recursive table */
  Vdbe *v = pParse->pVdbe;      /* The prepared statement under construction */
  Select *pSetup = p->pPrior;   /* The setup query */
  int addrTop;                  /* Top of the loop */
  int addrCont, addrBreak;      /* CONTINUE and BREAK addresses */
  int iCurrent = 0;             /* The Current table */
  int regCurrent;               /* Register holding Current table */
  int iQueue;                   /* The Queue table */
  int iDistinct = 0;            /* To ensure unique results if UNION */
  int eDest = SRT_Fifo;         /* How to write to Queue */
  SelectDest destQueue;         /* SelectDest targetting the Queue table */
  int i;                        /* Loop counter */
  int rc;                       /* Result code */
  ExprList *pOrderBy;           /* The ORDER BY clause */
  Expr *pLimit, *pOffset;       /* Saved LIMIT and OFFSET */
  int regLimit, regOffset;      /* Registers used by LIMIT and OFFSET */

  /* Obtain authorization to do a recursive query */
  if( sqlite3AuthCheck(pParse, SQLITE_RECURSIVE, 0, 0, 0) ) return;

  /* Process the LIMIT and OFFSET clauses, if they exist */
  addrBreak = sqlite3VdbeMakeLabel(v);
  computeLimitRegisters(pParse, p, addrBreak);
  pLimit = p->pLimit;
  pOffset = p->pOffset;
  regLimit = p->iLimit;
  regOffset = p->iOffset;
  p->pLimit = p->pOffset = 0;
  p->iLimit = p->iOffset = 0;
  pOrderBy = p->pOrderBy;

  /* Locate the cursor number of the Current table */
  for(i=0; ALWAYS(i<pSrc->nSrc); i++){
    if( pSrc->a[i].isRecursive ){
      iCurrent = pSrc->a[i].iCursor;
      break;
    }
  }

  /* Allocate cursors numbers for Queue and Distinct.  The cursor number for
  ** the Distinct table must be exactly one greater than Queue in order
  ** for the SRT_DistFifo and SRT_DistQueue destinations to work. */
  iQueue = pParse->nTab++;
  if( p->op==TK_UNION ){
    eDest = pOrderBy ? SRT_DistQueue : SRT_DistFifo;
    iDistinct = pParse->nTab++;
  }else{
    eDest = pOrderBy ? SRT_Queue : SRT_Fifo;
  }
  sqlite3SelectDestInit(&destQueue, eDest, iQueue);

  /* Allocate cursors for Current, Queue, and Distinct. */
  regCurrent = ++pParse->nMem;
  sqlite3VdbeAddOp3(v, OP_OpenPseudo, iCurrent, regCurrent, nCol);
  if( pOrderBy ){
    KeyInfo *pKeyInfo = multiSelectOrderByKeyInfo(pParse, p, 1);
    sqlite3VdbeAddOp4(v, OP_OpenEphemeral, iQueue, pOrderBy->nExpr+2, 0,
                      (char*)pKeyInfo, P4_KEYINFO);
    destQueue.pOrderBy = pOrderBy;
  }else{
    sqlite3VdbeAddOp2(v, OP_OpenEphemeral, iQueue, nCol);
  }
  VdbeComment((v, "Queue table"));
  if( iDistinct ){
    p->addrOpenEphm[0] = sqlite3VdbeAddOp2(v, OP_OpenEphemeral, iDistinct, 0);
    p->selFlags |= SF_UsesEphemeral;
  }

  /* Detach the ORDER BY clause from the compound SELECT */
  p->pOrderBy = 0;

  /* Store the results of the setup-query in Queue. */
  pSetup->pNext = 0;
  rc = sqlite3Select(pParse, pSetup, &destQueue);
  pSetup->pNext = p;
  if( rc ) goto end_of_recursive_query;

  /* Find the next row in the Queue and output that row */
  addrTop = sqlite3VdbeAddOp2(v, OP_Rewind, iQueue, addrBreak); VdbeCoverage(v);

  /* Transfer the next row in Queue over to Current */
  sqlite3VdbeAddOp1(v, OP_NullRow, iCurrent); /* To reset column cache */
  if( pOrderBy ){
    sqlite3VdbeAddOp3(v, OP_Column, iQueue, pOrderBy->nExpr+1, regCurrent);
  }else{
    sqlite3VdbeAddOp2(v, OP_RowData, iQueue, regCurrent);
  }
  sqlite3VdbeAddOp1(v, OP_Delete, iQueue);

  /* Output the single row in Current */
  addrCont = sqlite3VdbeMakeLabel(v);
  codeOffset(v, regOffset, addrCont);
  selectInnerLoop(pParse, p, p->pEList, iCurrent,
      0, 0, pDest, addrCont, addrBreak);
  if( regLimit ){
    sqlite3VdbeAddOp3(v, OP_IfZero, regLimit, addrBreak, -1);
    VdbeCoverage(v);
  }
  sqlite3VdbeResolveLabel(v, addrCont);

  /* Execute the recursive SELECT taking the single row in Current as
  ** the value for the recursive-table. Store the results in the Queue.
  */
  p->pPrior = 0;
  sqlite3Select(pParse, p, &destQueue);
  assert( p->pPrior==0 );
  p->pPrior = pSetup;

  /* Keep running the loop until the Queue is empty */
  sqlite3VdbeAddOp2(v, OP_Goto, 0, addrTop);
  sqlite3VdbeResolveLabel(v, addrBreak);

end_of_recursive_query:
  sqlite3ExprListDelete(pParse->db, p->pOrderBy);
  p->pOrderBy = pOrderBy;
  p->pLimit = pLimit;
  p->pOffset = pOffset;
  return;
}
#endif /* SQLITE_OMIT_CTE */

/* Forward references */
static int multiSelectOrderBy(
  Parse *pParse,        /* Parsing context */
  Select *p,            /* The right-most of SELECTs to be coded */
  SelectDest *pDest     /* What to do with query results */
);


/*
** This routine is called to process a compound query form from
** two or more separate queries using UNION, UNION ALL, EXCEPT, or
** INTERSECT
**
** "p" points to the right-most of the two queries.  the query on the
** left is p->pPrior.  The left query could also be a compound query
** in which case this routine will be called recursively. 
**
** The results of the total query are to be written into a destination
** of type eDest with parameter iParm.
**
** Example 1:  Consider a three-way compound SQL statement.
**
**     SELECT a FROM t1 UNION SELECT b FROM t2 UNION SELECT c FROM t3
**
** This statement is parsed up as follows:
**
**     SELECT c FROM t3
**      |
**      `----->  SELECT b FROM t2
**                |
**                `------>  SELECT a FROM t1
**
** The arrows in the diagram above represent the Select.pPrior pointer.
** So if this routine is called with p equal to the t3 query, then
** pPrior will be the t2 query.  p->op will be TK_UNION in this case.
**
** Notice that because of the way SQLite parses compound SELECTs, the
** individual selects always group from left to right.
*/
static int multiSelect(
  Parse *pParse,        /* Parsing context */
  Select *p,            /* The right-most of SELECTs to be coded */
  SelectDest *pDest     /* What to do with query results */
){
  int rc = SQLITE_OK;   /* Success code from a subroutine */
  Select *pPrior;       /* Another SELECT immediately to our left */
  Vdbe *v;              /* Generate code to this VDBE */
  SelectDest dest;      /* Alternative data destination */
  Select *pDelete = 0;  /* Chain of simple selects to delete */
  sqlite3 *db;          /* Database connection */
#ifndef SQLITE_OMIT_EXPLAIN
  int iSub1 = 0;        /* EQP id of left-hand query */
  int iSub2 = 0;        /* EQP id of right-hand query */
#endif

  /* Make sure there is no ORDER BY or LIMIT clause on prior SELECTs.  Only
  ** the last (right-most) SELECT in the series may have an ORDER BY or LIMIT.
  */
  assert( p && p->pPrior );  /* Calling function guarantees this much */
  assert( (p->selFlags & SF_Recursive)==0 || p->op==TK_ALL || p->op==TK_UNION );
  db = pParse->db;
  pPrior = p->pPrior;
  dest = *pDest;
  if( pPrior->pOrderBy ){
    sqlite3ErrorMsg(pParse,"ORDER BY clause should come after %s not before",
      selectOpName(p->op));
    rc = 1;
    goto multi_select_end;
  }
  if( pPrior->pLimit ){
    sqlite3ErrorMsg(pParse,"LIMIT clause should come after %s not before",
      selectOpName(p->op));
    rc = 1;
    goto multi_select_end;
  }

  v = sqlite3GetVdbe(pParse);
  assert( v!=0 );  /* The VDBE already created by calling function */

  /* Create the destination temporary table if necessary
  */
  if( dest.eDest==SRT_EphemTab ){
    assert( p->pEList );
    sqlite3VdbeAddOp2(v, OP_OpenEphemeral, dest.iSDParm, p->pEList->nExpr);
    sqlite3VdbeChangeP5(v, BTREE_UNORDERED);
    dest.eDest = SRT_Table;
  }

  /* Make sure all SELECTs in the statement have the same number of elements
  ** in their result sets.
  */
  assert( p->pEList && pPrior->pEList );
  if( p->pEList->nExpr!=pPrior->pEList->nExpr ){
    if( p->selFlags & SF_Values ){
      sqlite3ErrorMsg(pParse, "all VALUES must have the same number of terms");
    }else{
      sqlite3ErrorMsg(pParse, "SELECTs to the left and right of %s"
        " do not have the same number of result columns", selectOpName(p->op));
    }
    rc = 1;
    goto multi_select_end;
  }

#ifndef SQLITE_OMIT_CTE
  if( p->selFlags & SF_Recursive ){
    generateWithRecursiveQuery(pParse, p, &dest);
  }else
#endif

  /* Compound SELECTs that have an ORDER BY clause are handled separately.
  */
  if( p->pOrderBy ){
    return multiSelectOrderBy(pParse, p, pDest);
  }else

  /* Generate code for the left and right SELECT statements.
  */
  switch( p->op ){
    case TK_ALL: {
      int addr = 0;
      int nLimit;
      assert( !pPrior->pLimit );
      pPrior->iLimit = p->iLimit;
      pPrior->iOffset = p->iOffset;
      pPrior->pLimit = p->pLimit;
      pPrior->pOffset = p->pOffset;
      explainSetInteger(iSub1, pParse->iNextSelectId);
      rc = sqlite3Select(pParse, pPrior, &dest);
      p->pLimit = 0;
      p->pOffset = 0;
      if( rc ){
        goto multi_select_end;
      }
      p->pPrior = 0;
      p->iLimit = pPrior->iLimit;
      p->iOffset = pPrior->iOffset;
      if( p->iLimit ){
        addr = sqlite3VdbeAddOp1(v, OP_IfZero, p->iLimit); VdbeCoverage(v);
        VdbeComment((v, "Jump ahead if LIMIT reached"));
      }
      explainSetInteger(iSub2, pParse->iNextSelectId);
      rc = sqlite3Select(pParse, p, &dest);
      testcase( rc!=SQLITE_OK );
      pDelete = p->pPrior;
      p->pPrior = pPrior;
      p->nSelectRow += pPrior->nSelectRow;
      if( pPrior->pLimit
       && sqlite3ExprIsInteger(pPrior->pLimit, &nLimit)
       && nLimit>0 && p->nSelectRow > (u64)nLimit 
      ){
        p->nSelectRow = nLimit;
      }
      if( addr ){
        sqlite3VdbeJumpHere(v, addr);
      }
      break;
    }
    case TK_EXCEPT:
    case TK_UNION: {
      int unionTab;    /* Cursor number of the temporary table holding result */
      u8 op = 0;       /* One of the SRT_ operations to apply to self */
      int priorOp;     /* The SRT_ operation to apply to prior selects */
      Expr *pLimit, *pOffset; /* Saved values of p->nLimit and p->nOffset */
      int addr;
      SelectDest uniondest;

      testcase( p->op==TK_EXCEPT );
      testcase( p->op==TK_UNION );
      priorOp = SRT_Union;
      if( dest.eDest==priorOp ){
        /* We can reuse a temporary table generated by a SELECT to our
        ** right.
        */
        assert( p->pLimit==0 );      /* Not allowed on leftward elements */
        assert( p->pOffset==0 );     /* Not allowed on leftward elements */
        unionTab = dest.iSDParm;
      }else{
        /* We will need to create our own temporary table to hold the
        ** intermediate results.
        */
        unionTab = pParse->nTab++;
        assert( p->pOrderBy==0 );
        addr = sqlite3VdbeAddOp2(v, OP_OpenEphemeral, unionTab, 0);
        assert( p->addrOpenEphm[0] == -1 );
        p->addrOpenEphm[0] = addr;
        findRightmost(p)->selFlags |= SF_UsesEphemeral;
        assert( p->pEList );
      }

      /* Code the SELECT statements to our left
      */
      assert( !pPrior->pOrderBy );
      sqlite3SelectDestInit(&uniondest, priorOp, unionTab);
      explainSetInteger(iSub1, pParse->iNextSelectId);
      rc = sqlite3Select(pParse, pPrior, &uniondest);
      if( rc ){
        goto multi_select_end;
      }

      /* Code the current SELECT statement
      */
      if( p->op==TK_EXCEPT ){
        op = SRT_Except;
      }else{
        assert( p->op==TK_UNION );
        op = SRT_Union;
      }
      p->pPrior = 0;
      pLimit = p->pLimit;
      p->pLimit = 0;
      pOffset = p->pOffset;
      p->pOffset = 0;
      uniondest.eDest = op;
      explainSetInteger(iSub2, pParse->iNextSelectId);
      rc = sqlite3Select(pParse, p, &uniondest);
      testcase( rc!=SQLITE_OK );
      /* Query flattening in sqlite3Select() might refill p->pOrderBy.
      ** Be sure to delete p->pOrderBy, therefore, to avoid a memory leak. */
      sqlite3ExprListDelete(db, p->pOrderBy);
      pDelete = p->pPrior;
      p->pPrior = pPrior;
      p->pOrderBy = 0;
      if( p->op==TK_UNION ) p->nSelectRow += pPrior->nSelectRow;
      sqlite3ExprDelete(db, p->pLimit);
      p->pLimit = pLimit;
      p->pOffset = pOffset;
      p->iLimit = 0;
      p->iOffset = 0;

      /* Convert the data in the temporary table into whatever form
      ** it is that we currently need.
      */
      assert( unionTab==dest.iSDParm || dest.eDest!=priorOp );
      if( dest.eDest!=priorOp ){
        int iCont, iBreak, iStart;
        assert( p->pEList );
        if( dest.eDest==SRT_Output ){
          Select *pFirst = p;
          while( pFirst->pPrior ) pFirst = pFirst->pPrior;
          generateColumnNames(pParse, 0, pFirst->pEList);
        }
        iBreak = sqlite3VdbeMakeLabel(v);
        iCont = sqlite3VdbeMakeLabel(v);
        computeLimitRegisters(pParse, p, iBreak);
        sqlite3VdbeAddOp2(v, OP_Rewind, unionTab, iBreak); VdbeCoverage(v);
        iStart = sqlite3VdbeCurrentAddr(v);
        selectInnerLoop(pParse, p, p->pEList, unionTab,
                        0, 0, &dest, iCont, iBreak);
        sqlite3VdbeResolveLabel(v, iCont);
        sqlite3VdbeAddOp2(v, OP_Next, unionTab, iStart); VdbeCoverage(v);
        sqlite3VdbeResolveLabel(v, iBreak);
        sqlite3VdbeAddOp2(v, OP_Close, unionTab, 0);
      }
      break;
    }
    default: assert( p->op==TK_INTERSECT ); {
      int tab1, tab2;
      int iCont, iBreak, iStart;
      Expr *pLimit, *pOffset;
      int addr;
      SelectDest intersectdest;
      int r1;

      /* INTERSECT is different from the others since it requires
      ** two temporary tables.  Hence it has its own case.  Begin
      ** by allocating the tables we will need.
      */
      tab1 = pParse->nTab++;
      tab2 = pParse->nTab++;
      assert( p->pOrderBy==0 );

      addr = sqlite3VdbeAddOp2(v, OP_OpenEphemeral, tab1, 0);
      assert( p->addrOpenEphm[0] == -1 );
      p->addrOpenEphm[0] = addr;
      findRightmost(p)->selFlags |= SF_UsesEphemeral;
      assert( p->pEList );

      /* Code the SELECTs to our left into temporary table "tab1".
      */
      sqlite3SelectDestInit(&intersectdest, SRT_Union, tab1);
      explainSetInteger(iSub1, pParse->iNextSelectId);
      rc = sqlite3Select(pParse, pPrior, &intersectdest);
      if( rc ){
        goto multi_select_end;
      }

      /* Code the current SELECT into temporary table "tab2"
      */
      addr = sqlite3VdbeAddOp2(v, OP_OpenEphemeral, tab2, 0);
      assert( p->addrOpenEphm[1] == -1 );
      p->addrOpenEphm[1] = addr;
      p->pPrior = 0;
      pLimit = p->pLimit;
      p->pLimit = 0;
      pOffset = p->pOffset;
      p->pOffset = 0;
      intersectdest.iSDParm = tab2;
      explainSetInteger(iSub2, pParse->iNextSelectId);
      rc = sqlite3Select(pParse, p, &intersectdest);
      testcase( rc!=SQLITE_OK );
      pDelete = p->pPrior;
      p->pPrior = pPrior;
      if( p->nSelectRow>pPrior->nSelectRow ) p->nSelectRow = pPrior->nSelectRow;
      sqlite3ExprDelete(db, p->pLimit);
      p->pLimit = pLimit;
      p->pOffset = pOffset;

      /* Generate code to take the intersection of the two temporary
      ** tables.
      */
      assert( p->pEList );
      if( dest.eDest==SRT_Output ){
        Select *pFirst = p;
        while( pFirst->pPrior ) pFirst = pFirst->pPrior;
        generateColumnNames(pParse, 0, pFirst->pEList);
      }
      iBreak = sqlite3VdbeMakeLabel(v);
      iCont = sqlite3VdbeMakeLabel(v);
      computeLimitRegisters(pParse, p, iBreak);
      sqlite3VdbeAddOp2(v, OP_Rewind, tab1, iBreak); VdbeCoverage(v);
      r1 = sqlite3GetTempReg(pParse);
      iStart = sqlite3VdbeAddOp2(v, OP_RowKey, tab1, r1);
      sqlite3VdbeAddOp4Int(v, OP_NotFound, tab2, iCont, r1, 0); VdbeCoverage(v);
      sqlite3ReleaseTempReg(pParse, r1);
      selectInnerLoop(pParse, p, p->pEList, tab1,
                      0, 0, &dest, iCont, iBreak);
      sqlite3VdbeResolveLabel(v, iCont);
      sqlite3VdbeAddOp2(v, OP_Next, tab1, iStart); VdbeCoverage(v);
      sqlite3VdbeResolveLabel(v, iBreak);
      sqlite3VdbeAddOp2(v, OP_Close, tab2, 0);
      sqlite3VdbeAddOp2(v, OP_Close, tab1, 0);
      break;
    }
  }

  explainComposite(pParse, p->op, iSub1, iSub2, p->op!=TK_ALL);

  /* Compute collating sequences used by 
  ** temporary tables needed to implement the compound select.
  ** Attach the KeyInfo structure to all temporary tables.
  **
  ** This section is run by the right-most SELECT statement only.
  ** SELECT statements to the left always skip this part.  The right-most
  ** SELECT might also skip this part if it has no ORDER BY clause and
  ** no temp tables are required.
  */
  if( p->selFlags & SF_UsesEphemeral ){
    int i;                        /* Loop counter */
    KeyInfo *pKeyInfo;            /* Collating sequence for the result set */
    Select *pLoop;                /* For looping through SELECT statements */
    CollSeq **apColl;             /* For looping through pKeyInfo->aColl[] */
    int nCol;                     /* Number of columns in result set */

    assert( p->pNext==0 );
    nCol = p->pEList->nExpr;
    pKeyInfo = sqlite3KeyInfoAlloc(db, nCol, 1);
    if( !pKeyInfo ){
      rc = SQLITE_NOMEM;
      goto multi_select_end;
    }
    for(i=0, apColl=pKeyInfo->aColl; i<nCol; i++, apColl++){
      *apColl = multiSelectCollSeq(pParse, p, i);
      if( 0==*apColl ){
        *apColl = db->pDfltColl;
      }
    }

    for(pLoop=p; pLoop; pLoop=pLoop->pPrior){
      for(i=0; i<2; i++){
        int addr = pLoop->addrOpenEphm[i];
        if( addr<0 ){
          /* If [0] is unused then [1] is also unused.  So we can
          ** always safely abort as soon as the first unused slot is found */
          assert( pLoop->addrOpenEphm[1]<0 );
          break;
        }
        sqlite3VdbeChangeP2(v, addr, nCol);
        sqlite3VdbeChangeP4(v, addr, (char*)sqlite3KeyInfoRef(pKeyInfo),
                            P4_KEYINFO);
        pLoop->addrOpenEphm[i] = -1;
      }
    }
    sqlite3KeyInfoUnref(pKeyInfo);
  }

multi_select_end:
  pDest->iSdst = dest.iSdst;
  pDest->nSdst = dest.nSdst;
  sqlite3SelectDelete(db, pDelete);
  return rc;
}
#endif /* SQLITE_OMIT_COMPOUND_SELECT */

/*
** Code an output subroutine for a coroutine implementation of a
** SELECT statment.
**
** The data to be output is contained in pIn->iSdst.  There are
** pIn->nSdst columns to be output.  pDest is where the output should
** be sent.
**
** regReturn is the number of the register holding the subroutine
** return address.
**
** If regPrev>0 then it is the first register in a vector that
** records the previous output.  mem[regPrev] is a flag that is false
** if there has been no previous output.  If regPrev>0 then code is
** generated to suppress duplicates.  pKeyInfo is used for comparing
** keys.
**
** If the LIMIT found in p->iLimit is reached, jump immediately to
** iBreak.
*/
static int generateOutputSubroutine(
  Parse *pParse,          /* Parsing context */
  Select *p,              /* The SELECT statement */
  SelectDest *pIn,        /* Coroutine supplying data */
  SelectDest *pDest,      /* Where to send the data */
  int regReturn,          /* The return address register */
  int regPrev,            /* Previous result register.  No uniqueness if 0 */
  KeyInfo *pKeyInfo,      /* For comparing with previous entry */
  int iBreak              /* Jump here if we hit the LIMIT */
){
  Vdbe *v = pParse->pVdbe;
  int iContinue;
  int addr;

  addr = sqlite3VdbeCurrentAddr(v);
  iContinue = sqlite3VdbeMakeLabel(v);

  /* Suppress duplicates for UNION, EXCEPT, and INTERSECT 
  */
  if( regPrev ){
    int j1, j2;
    j1 = sqlite3VdbeAddOp1(v, OP_IfNot, regPrev); VdbeCoverage(v);
    j2 = sqlite3VdbeAddOp4(v, OP_Compare, pIn->iSdst, regPrev+1, pIn->nSdst,
                              (char*)sqlite3KeyInfoRef(pKeyInfo), P4_KEYINFO);
    sqlite3VdbeAddOp3(v, OP_Jump, j2+2, iContinue, j2+2); VdbeCoverage(v);
    sqlite3VdbeJumpHere(v, j1);
    sqlite3VdbeAddOp3(v, OP_Copy, pIn->iSdst, regPrev+1, pIn->nSdst-1);
    sqlite3VdbeAddOp2(v, OP_Integer, 1, regPrev);
  }
  if( pParse->db->mallocFailed ) return 0;

  /* Suppress the first OFFSET entries if there is an OFFSET clause
  */
  codeOffset(v, p->iOffset, iContinue);

  switch( pDest->eDest ){
    /* Store the result as data using a unique key.
    */
    case SRT_Table:
    case SRT_EphemTab: {
      int r1 = sqlite3GetTempReg(pParse);
      int r2 = sqlite3GetTempReg(pParse);
      testcase( pDest->eDest==SRT_Table );
      testcase( pDest->eDest==SRT_EphemTab );
      sqlite3VdbeAddOp3(v, OP_MakeRecord, pIn->iSdst, pIn->nSdst, r1);
      sqlite3VdbeAddOp2(v, OP_NewRowid, pDest->iSDParm, r2);
      sqlite3VdbeAddOp3(v, OP_Insert, pDest->iSDParm, r1, r2);
      sqlite3VdbeChangeP5(v, OPFLAG_APPEND);
      sqlite3ReleaseTempReg(pParse, r2);
      sqlite3ReleaseTempReg(pParse, r1);
      break;
    }

#ifndef SQLITE_OMIT_SUBQUERY
    /* If we are creating a set for an "expr IN (SELECT ...)" construct,
    ** then there should be a single item on the stack.  Write this
    ** item into the set table with bogus data.
    */
    case SRT_Set: {
      int r1;
      assert( pIn->nSdst==1 );
      pDest->affSdst = 
         sqlite3CompareAffinity(p->pEList->a[0].pExpr, pDest->affSdst);
      r1 = sqlite3GetTempReg(pParse);
      sqlite3VdbeAddOp4(v, OP_MakeRecord, pIn->iSdst, 1, r1, &pDest->affSdst,1);
      sqlite3ExprCacheAffinityChange(pParse, pIn->iSdst, 1);
      sqlite3VdbeAddOp2(v, OP_IdxInsert, pDest->iSDParm, r1);
      sqlite3ReleaseTempReg(pParse, r1);
      break;
    }

#if 0  /* Never occurs on an ORDER BY query */
    /* If any row exist in the result set, record that fact and abort.
    */
    case SRT_Exists: {
      sqlite3VdbeAddOp2(v, OP_Integer, 1, pDest->iSDParm);
      /* The LIMIT clause will terminate the loop for us */
      break;
    }
#endif

    /* If this is a scalar select that is part of an expression, then
    ** store the results in the appropriate memory cell and break out
    ** of the scan loop.
    */
    case SRT_Mem: {
      assert( pIn->nSdst==1 );
      sqlite3ExprCodeMove(pParse, pIn->iSdst, pDest->iSDParm, 1);
      /* The LIMIT clause will jump out of the loop for us */
      break;
    }
#endif /* #ifndef SQLITE_OMIT_SUBQUERY */

    /* The results are stored in a sequence of registers
    ** starting at pDest->iSdst.  Then the co-routine yields.
    */
    case SRT_Coroutine: {
      if( pDest->iSdst==0 ){
        pDest->iSdst = sqlite3GetTempRange(pParse, pIn->nSdst);
        pDest->nSdst = pIn->nSdst;
      }
      sqlite3ExprCodeMove(pParse, pIn->iSdst, pDest->iSdst, pDest->nSdst);
      sqlite3VdbeAddOp1(v, OP_Yield, pDest->iSDParm);
      break;
    }

    /* If none of the above, then the result destination must be
    ** SRT_Output.  This routine is never called with any other
    ** destination other than the ones handled above or SRT_Output.
    **
    ** For SRT_Output, results are stored in a sequence of registers.  
    ** Then the OP_ResultRow opcode is used to cause sqlite3_step() to
    ** return the next row of result.
    */
    default: {
      assert( pDest->eDest==SRT_Output );
      sqlite3VdbeAddOp2(v, OP_ResultRow, pIn->iSdst, pIn->nSdst);
      sqlite3ExprCacheAffinityChange(pParse, pIn->iSdst, pIn->nSdst);
      break;
    }
  }

  /* Jump to the end of the loop if the LIMIT is reached.
  */
  if( p->iLimit ){
    sqlite3VdbeAddOp3(v, OP_IfZero, p->iLimit, iBreak, -1); VdbeCoverage(v);
  }

  /* Generate the subroutine return
  */
  sqlite3VdbeResolveLabel(v, iContinue);
  sqlite3VdbeAddOp1(v, OP_Return, regReturn);

  return addr;
}

/*
** Alternative compound select code generator for cases when there
** is an ORDER BY clause.
**
** We assume a query of the following form:
**
**      <selectA>  <operator>  <selectB>  ORDER BY <orderbylist>
**
** <operator> is one of UNION ALL, UNION, EXCEPT, or INTERSECT.  The idea
** is to code both <selectA> and <selectB> with the ORDER BY clause as
** co-routines.  Then run the co-routines in parallel and merge the results
** into the output.  In addition to the two coroutines (called selectA and
** selectB) there are 7 subroutines:
**
**    outA:    Move the output of the selectA coroutine into the output
**             of the compound query.
**
**    outB:    Move the output of the selectB coroutine into the output
**             of the compound query.  (Only generated for UNION and
**             UNION ALL.  EXCEPT and INSERTSECT never output a row that
**             appears only in B.)
**
**    AltB:    Called when there is data from both coroutines and A<B.
**
**    AeqB:    Called when there is data from both coroutines and A==B.
**
**    AgtB:    Called when there is data from both coroutines and A>B.
**
**    EofA:    Called when data is exhausted from selectA.
**
**    EofB:    Called when data is exhausted from selectB.
**
** The implementation of the latter five subroutines depend on which 
** <operator> is used:
**
**
**             UNION ALL         UNION            EXCEPT          INTERSECT
**          -------------  -----------------  --------------  -----------------
**   AltB:   outA, nextA      outA, nextA       outA, nextA         nextA
**
**   AeqB:   outA, nextA         nextA             nextA         outA, nextA
**
**   AgtB:   outB, nextB      outB, nextB          nextB            nextB
**
**   EofA:   outB, nextB      outB, nextB          halt             halt
**
**   EofB:   outA, nextA      outA, nextA       outA, nextA         halt
**
** In the AltB, AeqB, and AgtB subroutines, an EOF on A following nextA
** causes an immediate jump to EofA and an EOF on B following nextB causes
** an immediate jump to EofB.  Within EofA and EofB, and EOF on entry or
** following nextX causes a jump to the end of the select processing.
**
** Duplicate removal in the UNION, EXCEPT, and INTERSECT cases is handled
** within the output subroutine.  The regPrev register set holds the previously
** output value.  A comparison is made against this value and the output
** is skipped if the next results would be the same as the previous.
**
** The implementation plan is to implement the two coroutines and seven
** subroutines first, then put the control logic at the bottom.  Like this:
**
**          goto Init
**     coA: coroutine for left query (A)
**     coB: coroutine for right query (B)
**    outA: output one row of A
**    outB: output one row of B (UNION and UNION ALL only)
**    EofA: ...
**    EofB: ...
**    AltB: ...
**    AeqB: ...
**    AgtB: ...
**    Init: initialize coroutine registers
**          yield coA
**          if eof(A) goto EofA
**          yield coB
**          if eof(B) goto EofB
**    Cmpr: Compare A, B
**          Jump AltB, AeqB, AgtB
**     End: ...
**
** We call AltB, AeqB, AgtB, EofA, and EofB "subroutines" but they are not
** actually called using Gosub and they do not Return.  EofA and EofB loop
** until all data is exhausted then jump to the "end" labe.  AltB, AeqB,
** and AgtB jump to either L2 or to one of EofA or EofB.
*/
#ifndef SQLITE_OMIT_COMPOUND_SELECT
static int multiSelectOrderBy(
  Parse *pParse,        /* Parsing context */
  Select *p,            /* The right-most of SELECTs to be coded */
  SelectDest *pDest     /* What to do with query results */
){
  int i, j;             /* Loop counters */
  Select *pPrior;       /* Another SELECT immediately to our left */
  Vdbe *v;              /* Generate code to this VDBE */
  SelectDest destA;     /* Destination for coroutine A */
  SelectDest destB;     /* Destination for coroutine B */
  int regAddrA;         /* Address register for select-A coroutine */
  int regAddrB;         /* Address register for select-B coroutine */
  int addrSelectA;      /* Address of the select-A coroutine */
  int addrSelectB;      /* Address of the select-B coroutine */
  int regOutA;          /* Address register for the output-A subroutine */
  int regOutB;          /* Address register for the output-B subroutine */
  int addrOutA;         /* Address of the output-A subroutine */
  int addrOutB = 0;     /* Address of the output-B subroutine */
  int addrEofA;         /* Address of the select-A-exhausted subroutine */
  int addrEofA_noB;     /* Alternate addrEofA if B is uninitialized */
  int addrEofB;         /* Address of the select-B-exhausted subroutine */
  int addrAltB;         /* Address of the A<B subroutine */
  int addrAeqB;         /* Address of the A==B subroutine */
  int addrAgtB;         /* Address of the A>B subroutine */
  int regLimitA;        /* Limit register for select-A */
  int regLimitB;        /* Limit register for select-A */
  int regPrev;          /* A range of registers to hold previous output */
  int savedLimit;       /* Saved value of p->iLimit */
  int savedOffset;      /* Saved value of p->iOffset */
  int labelCmpr;        /* Label for the start of the merge algorithm */
  int labelEnd;         /* Label for the end of the overall SELECT stmt */
  int j1;               /* Jump instructions that get retargetted */
  int op;               /* One of TK_ALL, TK_UNION, TK_EXCEPT, TK_INTERSECT */
  KeyInfo *pKeyDup = 0; /* Comparison information for duplicate removal */
  KeyInfo *pKeyMerge;   /* Comparison information for merging rows */
  sqlite3 *db;          /* Database connection */
  ExprList *pOrderBy;   /* The ORDER BY clause */
  int nOrderBy;         /* Number of terms in the ORDER BY clause */
  int *aPermute;        /* Mapping from ORDER BY terms to result set columns */
#ifndef SQLITE_OMIT_EXPLAIN
  int iSub1;            /* EQP id of left-hand query */
  int iSub2;            /* EQP id of right-hand query */
#endif

  assert( p->pOrderBy!=0 );
  assert( pKeyDup==0 ); /* "Managed" code needs this.  Ticket #3382. */
  db = pParse->db;
  v = pParse->pVdbe;
  assert( v!=0 );       /* Already thrown the error if VDBE alloc failed */
  labelEnd = sqlite3VdbeMakeLabel(v);
  labelCmpr = sqlite3VdbeMakeLabel(v);


  /* Patch up the ORDER BY clause
  */
  op = p->op;  
  pPrior = p->pPrior;
  assert( pPrior->pOrderBy==0 );
  pOrderBy = p->pOrderBy;
  assert( pOrderBy );
  nOrderBy = pOrderBy->nExpr;

  /* For operators other than UNION ALL we have to make sure that
  ** the ORDER BY clause covers every term of the result set.  Add
  ** terms to the ORDER BY clause as necessary.
  */
  if( op!=TK_ALL ){
    for(i=1; db->mallocFailed==0 && i<=p->pEList->nExpr; i++){
      struct ExprList_item *pItem;
      for(j=0, pItem=pOrderBy->a; j<nOrderBy; j++, pItem++){
        assert( pItem->u.x.iOrderByCol>0 );
        if( pItem->u.x.iOrderByCol==i ) break;
      }
      if( j==nOrderBy ){
        Expr *pNew = sqlite3Expr(db, TK_INTEGER, 0);
        if( pNew==0 ) return SQLITE_NOMEM;
        pNew->flags |= EP_IntValue;
        pNew->u.iValue = i;
        pOrderBy = sqlite3ExprListAppend(pParse, pOrderBy, pNew);
        if( pOrderBy ) pOrderBy->a[nOrderBy++].u.x.iOrderByCol = (u16)i;
      }
    }
  }

  /* Compute the comparison permutation and keyinfo that is used with
  ** the permutation used to determine if the next
  ** row of results comes from selectA or selectB.  Also add explicit
  ** collations to the ORDER BY clause terms so that when the subqueries
  ** to the right and the left are evaluated, they use the correct
  ** collation.
  */
  aPermute = sqlite3DbMallocRaw(db, sizeof(int)*nOrderBy);
  if( aPermute ){
    struct ExprList_item *pItem;
    for(i=0, pItem=pOrderBy->a; i<nOrderBy; i++, pItem++){
      assert( pItem->u.x.iOrderByCol>0
          && pItem->u.x.iOrderByCol<=p->pEList->nExpr );
      aPermute[i] = pItem->u.x.iOrderByCol - 1;
    }
    pKeyMerge = multiSelectOrderByKeyInfo(pParse, p, 1);
  }else{
    pKeyMerge = 0;
  }

  /* Reattach the ORDER BY clause to the query.
  */
  p->pOrderBy = pOrderBy;
  pPrior->pOrderBy = sqlite3ExprListDup(pParse->db, pOrderBy, 0);

  /* Allocate a range of temporary registers and the KeyInfo needed
  ** for the logic that removes duplicate result rows when the
  ** operator is UNION, EXCEPT, or INTERSECT (but not UNION ALL).
  */
  if( op==TK_ALL ){
    regPrev = 0;
  }else{
    int nExpr = p->pEList->nExpr;
    assert( nOrderBy>=nExpr || db->mallocFailed );
    regPrev = pParse->nMem+1;
    pParse->nMem += nExpr+1;
    sqlite3VdbeAddOp2(v, OP_Integer, 0, regPrev);
    pKeyDup = sqlite3KeyInfoAlloc(db, nExpr, 1);
    if( pKeyDup ){
      assert( sqlite3KeyInfoIsWriteable(pKeyDup) );
      for(i=0; i<nExpr; i++){
        pKeyDup->aColl[i] = multiSelectCollSeq(pParse, p, i);
        pKeyDup->aSortOrder[i] = 0;
      }
    }
  }
 
  /* Separate the left and the right query from one another
  */
  p->pPrior = 0;
  pPrior->pNext = 0;
  sqlite3ResolveOrderGroupBy(pParse, p, p->pOrderBy, "ORDER");
  if( pPrior->pPrior==0 ){
    sqlite3ResolveOrderGroupBy(pParse, pPrior, pPrior->pOrderBy, "ORDER");
  }

  /* Compute the limit registers */
  computeLimitRegisters(pParse, p, labelEnd);
  if( p->iLimit && op==TK_ALL ){
    regLimitA = ++pParse->nMem;
    regLimitB = ++pParse->nMem;
    sqlite3VdbeAddOp2(v, OP_Copy, p->iOffset ? p->iOffset+1 : p->iLimit,
                                  regLimitA);
    sqlite3VdbeAddOp2(v, OP_Copy, regLimitA, regLimitB);
  }else{
    regLimitA = regLimitB = 0;
  }
  sqlite3ExprDelete(db, p->pLimit);
  p->pLimit = 0;
  sqlite3ExprDelete(db, p->pOffset);
  p->pOffset = 0;

  regAddrA = ++pParse->nMem;
  regAddrB = ++pParse->nMem;
  regOutA = ++pParse->nMem;
  regOutB = ++pParse->nMem;
  sqlite3SelectDestInit(&destA, SRT_Coroutine, regAddrA);
  sqlite3SelectDestInit(&destB, SRT_Coroutine, regAddrB);

  /* Generate a coroutine to evaluate the SELECT statement to the
  ** left of the compound operator - the "A" select.
  */
  addrSelectA = sqlite3VdbeCurrentAddr(v) + 1;
  j1 = sqlite3VdbeAddOp3(v, OP_InitCoroutine, regAddrA, 0, addrSelectA);
  VdbeComment((v, "left SELECT"));
  pPrior->iLimit = regLimitA;
  explainSetInteger(iSub1, pParse->iNextSelectId);
  sqlite3Select(pParse, pPrior, &destA);
  sqlite3VdbeAddOp1(v, OP_EndCoroutine, regAddrA);
  sqlite3VdbeJumpHere(v, j1);

  /* Generate a coroutine to evaluate the SELECT statement on 
  ** the right - the "B" select
  */
  addrSelectB = sqlite3VdbeCurrentAddr(v) + 1;
  j1 = sqlite3VdbeAddOp3(v, OP_InitCoroutine, regAddrB, 0, addrSelectB);
  VdbeComment((v, "right SELECT"));
  savedLimit = p->iLimit;
  savedOffset = p->iOffset;
  p->iLimit = regLimitB;
  p->iOffset = 0;  
  explainSetInteger(iSub2, pParse->iNextSelectId);
  sqlite3Select(pParse, p, &destB);
  p->iLimit = savedLimit;
  p->iOffset = savedOffset;
  sqlite3VdbeAddOp1(v, OP_EndCoroutine, regAddrB);

  /* Generate a subroutine that outputs the current row of the A
  ** select as the next output row of the compound select.
  */
  VdbeNoopComment((v, "Output routine for A"));
  addrOutA = generateOutputSubroutine(pParse,
                 p, &destA, pDest, regOutA,
                 regPrev, pKeyDup, labelEnd);
  
  /* Generate a subroutine that outputs the current row of the B
  ** select as the next output row of the compound select.
  */
  if( op==TK_ALL || op==TK_UNION ){
    VdbeNoopComment((v, "Output routine for B"));
    addrOutB = generateOutputSubroutine(pParse,
                 p, &destB, pDest, regOutB,
                 regPrev, pKeyDup, labelEnd);
  }
  sqlite3KeyInfoUnref(pKeyDup);

  /* Generate a subroutine to run when the results from select A
  ** are exhausted and only data in select B remains.
  */
  if( op==TK_EXCEPT || op==TK_INTERSECT ){
    addrEofA_noB = addrEofA = labelEnd;
  }else{  
    VdbeNoopComment((v, "eof-A subroutine"));
    addrEofA = sqlite3VdbeAddOp2(v, OP_Gosub, regOutB, addrOutB);
    addrEofA_noB = sqlite3VdbeAddOp2(v, OP_Yield, regAddrB, labelEnd);
                                     VdbeCoverage(v);
    sqlite3VdbeAddOp2(v, OP_Goto, 0, addrEofA);
    p->nSelectRow += pPrior->nSelectRow;
  }

  /* Generate a subroutine to run when the results from select B
  ** are exhausted and only data in select A remains.
  */
  if( op==TK_INTERSECT ){
    addrEofB = addrEofA;
    if( p->nSelectRow > pPrior->nSelectRow ) p->nSelectRow = pPrior->nSelectRow;
  }else{  
    VdbeNoopComment((v, "eof-B subroutine"));
    addrEofB = sqlite3VdbeAddOp2(v, OP_Gosub, regOutA, addrOutA);
    sqlite3VdbeAddOp2(v, OP_Yield, regAddrA, labelEnd); VdbeCoverage(v);
    sqlite3VdbeAddOp2(v, OP_Goto, 0, addrEofB);
  }

  /* Generate code to handle the case of A<B
  */
  VdbeNoopComment((v, "A-lt-B subroutine"));
  addrAltB = sqlite3VdbeAddOp2(v, OP_Gosub, regOutA, addrOutA);
  sqlite3VdbeAddOp2(v, OP_Yield, regAddrA, addrEofA); VdbeCoverage(v);
  sqlite3VdbeAddOp2(v, OP_Goto, 0, labelCmpr);

  /* Generate code to handle the case of A==B
  */
  if( op==TK_ALL ){
    addrAeqB = addrAltB;
  }else if( op==TK_INTERSECT ){
    addrAeqB = addrAltB;
    addrAltB++;
  }else{
    VdbeNoopComment((v, "A-eq-B subroutine"));
    addrAeqB =
    sqlite3VdbeAddOp2(v, OP_Yield, regAddrA, addrEofA); VdbeCoverage(v);
    sqlite3VdbeAddOp2(v, OP_Goto, 0, labelCmpr);
  }

  /* Generate code to handle the case of A>B
  */
  VdbeNoopComment((v, "A-gt-B subroutine"));
  addrAgtB = sqlite3VdbeCurrentAddr(v);
  if( op==TK_ALL || op==TK_UNION ){
    sqlite3VdbeAddOp2(v, OP_Gosub, regOutB, addrOutB);
  }
  sqlite3VdbeAddOp2(v, OP_Yield, regAddrB, addrEofB); VdbeCoverage(v);
  sqlite3VdbeAddOp2(v, OP_Goto, 0, labelCmpr);

  /* This code runs once to initialize everything.
  */
  sqlite3VdbeJumpHere(v, j1);
  sqlite3VdbeAddOp2(v, OP_Yield, regAddrA, addrEofA_noB); VdbeCoverage(v);
  sqlite3VdbeAddOp2(v, OP_Yield, regAddrB, addrEofB); VdbeCoverage(v);

  /* Implement the main merge loop
  */
  sqlite3VdbeResolveLabel(v, labelCmpr);
  sqlite3VdbeAddOp4(v, OP_Permutation, 0, 0, 0, (char*)aPermute, P4_INTARRAY);
  sqlite3VdbeAddOp4(v, OP_Compare, destA.iSdst, destB.iSdst, nOrderBy,
                         (char*)pKeyMerge, P4_KEYINFO);
  sqlite3VdbeChangeP5(v, OPFLAG_PERMUTE);
  sqlite3VdbeAddOp3(v, OP_Jump, addrAltB, addrAeqB, addrAgtB); VdbeCoverage(v);

  /* Jump to the this point in order to terminate the query.
  */
  sqlite3VdbeResolveLabel(v, labelEnd);

  /* Set the number of output columns
  */
  if( pDest->eDest==SRT_Output ){
    Select *pFirst = pPrior;
    while( pFirst->pPrior ) pFirst = pFirst->pPrior;
    generateColumnNames(pParse, 0, pFirst->pEList);
  }

  /* Reassembly the compound query so that it will be freed correctly
  ** by the calling function */
  if( p->pPrior ){
    sqlite3SelectDelete(db, p->pPrior);
  }
  p->pPrior = pPrior;
  pPrior->pNext = p;

  /*** TBD:  Insert subroutine calls to close cursors on incomplete
  **** subqueries ****/
  explainComposite(pParse, p->op, iSub1, iSub2, 0);
  return SQLITE_OK;
}
#endif

#if !defined(SQLITE_OMIT_SUBQUERY) || !defined(SQLITE_OMIT_VIEW)
/* Forward Declarations */
static void substExprList(sqlite3*, ExprList*, int, ExprList*);
static void substSelect(sqlite3*, Select *, int, ExprList *);

/*
** Scan through the expression pExpr.  Replace every reference to
** a column in table number iTable with a copy of the iColumn-th
** entry in pEList.  (But leave references to the ROWID column 
** unchanged.)
**
** This routine is part of the flattening procedure.  A subquery
** whose result set is defined by pEList appears as entry in the
** FROM clause of a SELECT such that the VDBE cursor assigned to that
** FORM clause entry is iTable.  This routine make the necessary 
** changes to pExpr so that it refers directly to the source table
** of the subquery rather the result set of the subquery.
*/
static Expr *substExpr(
  sqlite3 *db,        /* Report malloc errors to this connection */
  Expr *pExpr,        /* Expr in which substitution occurs */
  int iTable,         /* Table to be substituted */
  ExprList *pEList    /* Substitute expressions */
){
  if( pExpr==0 ) return 0;
  if( pExpr->op==TK_COLUMN && pExpr->iTable==iTable ){
    if( pExpr->iColumn<0 ){
      pExpr->op = TK_NULL;
    }else{
      Expr *pNew;
      assert( pEList!=0 && pExpr->iColumn<pEList->nExpr );
      assert( pExpr->pLeft==0 && pExpr->pRight==0 );
      pNew = sqlite3ExprDup(db, pEList->a[pExpr->iColumn].pExpr, 0);
      sqlite3ExprDelete(db, pExpr);
      pExpr = pNew;
    }
  }else{
    pExpr->pLeft = substExpr(db, pExpr->pLeft, iTable, pEList);
    pExpr->pRight = substExpr(db, pExpr->pRight, iTable, pEList);
    if( ExprHasProperty(pExpr, EP_xIsSelect) ){
      substSelect(db, pExpr->x.pSelect, iTable, pEList);
    }else{
      substExprList(db, pExpr->x.pList, iTable, pEList);
    }
  }
  return pExpr;
}
static void substExprList(
  sqlite3 *db,         /* Report malloc errors here */
  ExprList *pList,     /* List to scan and in which to make substitutes */
  int iTable,          /* Table to be substituted */
  ExprList *pEList     /* Substitute values */
){
  int i;
  if( pList==0 ) return;
  for(i=0; i<pList->nExpr; i++){
    pList->a[i].pExpr = substExpr(db, pList->a[i].pExpr, iTable, pEList);
  }
}
static void substSelect(
  sqlite3 *db,         /* Report malloc errors here */
  Select *p,           /* SELECT statement in which to make substitutions */
  int iTable,          /* Table to be replaced */
  ExprList *pEList     /* Substitute values */
){
  SrcList *pSrc;
  struct SrcList_item *pItem;
  int i;
  if( !p ) return;
  substExprList(db, p->pEList, iTable, pEList);
  substExprList(db, p->pGroupBy, iTable, pEList);
  substExprList(db, p->pOrderBy, iTable, pEList);
  p->pHaving = substExpr(db, p->pHaving, iTable, pEList);
  p->pWhere = substExpr(db, p->pWhere, iTable, pEList);
  substSelect(db, p->pPrior, iTable, pEList);
  pSrc = p->pSrc;
  assert( pSrc );  /* Even for (SELECT 1) we have: pSrc!=0 but pSrc->nSrc==0 */
  if( ALWAYS(pSrc) ){
    for(i=pSrc->nSrc, pItem=pSrc->a; i>0; i--, pItem++){
      substSelect(db, pItem->pSelect, iTable, pEList);
    }
  }
}
#endif /* !defined(SQLITE_OMIT_SUBQUERY) || !defined(SQLITE_OMIT_VIEW) */

#if !defined(SQLITE_OMIT_SUBQUERY) || !defined(SQLITE_OMIT_VIEW)
/*
** This routine attempts to flatten subqueries as a performance optimization.
** This routine returns 1 if it makes changes and 0 if no flattening occurs.
**
** To understand the concept of flattening, consider the following
** query:
**
**     SELECT a FROM (SELECT x+y AS a FROM t1 WHERE z<100) WHERE a>5
**
** The default way of implementing this query is to execute the
** subquery first and store the results in a temporary table, then
** run the outer query on that temporary table.  This requires two
** passes over the data.  Furthermore, because the temporary table
** has no indices, the WHERE clause on the outer query cannot be
** optimized.
**
** This routine attempts to rewrite queries such as the above into
** a single flat select, like this:
**
**     SELECT x+y AS a FROM t1 WHERE z<100 AND a>5
**
** The code generated for this simplification gives the same result
** but only has to scan the data once.  And because indices might 
** exist on the table t1, a complete scan of the data might be
** avoided.
**
** Flattening is only attempted if all of the following are true:
**
**   (1)  The subquery and the outer query do not both use aggregates.
**
**   (2)  The subquery is not an aggregate or the outer query is not a join.
**
**   (3)  The subquery is not the right operand of a left outer join
**        (Originally ticket #306.  Strengthened by ticket #3300)
**
**   (4)  The subquery is not DISTINCT.
**
**  (**)  At one point restrictions (4) and (5) defined a subset of DISTINCT
**        sub-queries that were excluded from this optimization. Restriction 
**        (4) has since been expanded to exclude all DISTINCT subqueries.
**
**   (6)  The subquery does not use aggregates or the outer query is not
**        DISTINCT.
**
**   (7)  The subquery has a FROM clause.  TODO:  For subqueries without
**        A FROM clause, consider adding a FROM close with the special
**        table sqlite_once that consists of a single row containing a
**        single NULL.
**
**   (8)  The subquery does not use LIMIT or the outer query is not a join.
**
**   (9)  The subquery does not use LIMIT or the outer query does not use
**        aggregates.
**
**  (**)  Restriction (10) was removed from the code on 2005-02-05 but we
**        accidently carried the comment forward until 2014-09-15.  Original
**        text: "The subquery does not use aggregates or the outer query does not
**        use LIMIT."
**
**  (11)  The subquery and the outer query do not both have ORDER BY clauses.
**
**  (**)  Not implemented.  Subsumed into restriction (3).  Was previously
**        a separate restriction deriving from ticket #350.
**
**  (13)  The subquery and outer query do not both use LIMIT.
**
**  (14)  The subquery does not use OFFSET.
**
**  (15)  The outer query is not part of a compound select or the
**        subquery does not have a LIMIT clause.
**        (See ticket #2339 and ticket [02a8e81d44]).
**
**  (16)  The outer query is not an aggregate or the subquery does
**        not contain ORDER BY.  (Ticket #2942)  This used to not matter
**        until we introduced the group_concat() function.  
**
**  (17)  The sub-query is not a compound select, or it is a UNION ALL 
**        compound clause made up entirely of non-aggregate queries, and 
**        the parent query:
**
**          * is not itself part of a compound select,
**          * is not an aggregate or DISTINCT query, and
**          * is not a join
**
**        The parent and sub-query may contain WHERE clauses. Subject to
**        rules (11), (13) and (14), they may also contain ORDER BY,
**        LIMIT and OFFSET clauses.  The subquery cannot use any compound
**        operator other than UNION ALL because all the other compound
**        operators have an implied DISTINCT which is disallowed by
**        restriction (4).
**
**        Also, each component of the sub-query must return the same number
**        of result columns. This is actually a requirement for any compound
**        SELECT statement, but all the code here does is make sure that no
**        such (illegal) sub-query is flattened. The caller will detect the
**        syntax error and return a detailed message.
**
**  (18)  If the sub-query is a compound select, then all terms of the
**        ORDER by clause of the parent must be simple references to 
**        columns of the sub-query.
**
**  (19)  The subquery does not use LIMIT or the outer query does not
**        have a WHERE clause.
**
**  (20)  If the sub-query is a compound select, then it must not use
**        an ORDER BY clause.  Ticket #3773.  We could relax this constraint
**        somewhat by saying that the terms of the ORDER BY clause must
**        appear as unmodified result columns in the outer query.  But we
**        have other optimizations in mind to deal with that case.
**
**  (21)  The subquery does not use LIMIT or the outer query is not
**        DISTINCT.  (See ticket [752e1646fc]).
**
**  (22)  The subquery is not a recursive CTE.
**
**  (23)  The parent is not a recursive CTE, or the sub-query is not a
**        compound query. This restriction is because transforming the
**        parent to a compound query confuses the code that handles
**        recursive queries in multiSelect().
**
**  (24)  The subquery is not an aggregate that uses the built-in min() or 
**        or max() functions.  (Without this restriction, a query like:
**        "SELECT x FROM (SELECT max(y), x FROM t1)" would not necessarily
**        return the value X for which Y was maximal.)
**
**
** In this routine, the "p" parameter is a pointer to the outer query.
** The subquery is p->pSrc->a[iFrom].  isAgg is true if the outer query
** uses aggregates and subqueryIsAgg is true if the subquery uses aggregates.
**
** If flattening is not attempted, this routine is a no-op and returns 0.
** If flattening is attempted this routine returns 1.
**
** All of the expression analysis must occur on both the outer query and
** the subquery before this routine runs.
*/
static int flattenSubquery(
  Parse *pParse,       /* Parsing context */
  Select *p,           /* The parent or outer SELECT statement */
  int iFrom,           /* Index in p->pSrc->a[] of the inner subquery */
  int isAgg,           /* True if outer SELECT uses aggregate functions */
  int subqueryIsAgg    /* True if the subquery uses aggregate functions */
){
  const char *zSavedAuthContext = pParse->zAuthContext;
  Select *pParent;
  Select *pSub;       /* The inner query or "subquery" */
  Select *pSub1;      /* Pointer to the rightmost select in sub-query */
  SrcList *pSrc;      /* The FROM clause of the outer query */
  SrcList *pSubSrc;   /* The FROM clause of the subquery */
  ExprList *pList;    /* The result set of the outer query */
  int iParent;        /* VDBE cursor number of the pSub result set temp table */
  int i;              /* Loop counter */
  Expr *pWhere;                    /* The WHERE clause */
  struct SrcList_item *pSubitem;   /* The subquery */
  sqlite3 *db = pParse->db;

  /* Check to see if flattening is permitted.  Return 0 if not.
  */
  assert( p!=0 );
  assert( p->pPrior==0 );  /* Unable to flatten compound queries */
  if( OptimizationDisabled(db, SQLITE_QueryFlattener) ) return 0;
  pSrc = p->pSrc;
  assert( pSrc && iFrom>=0 && iFrom<pSrc->nSrc );
  pSubitem = &pSrc->a[iFrom];
  iParent = pSubitem->iCursor;
  pSub = pSubitem->pSelect;
  assert( pSub!=0 );
  if( isAgg && subqueryIsAgg ) return 0;                 /* Restriction (1)  */
  if( subqueryIsAgg && pSrc->nSrc>1 ) return 0;          /* Restriction (2)  */
  pSubSrc = pSub->pSrc;
  assert( pSubSrc );
  /* Prior to version 3.1.2, when LIMIT and OFFSET had to be simple constants,
  ** not arbitrary expressions, we allowed some combining of LIMIT and OFFSET
  ** because they could be computed at compile-time.  But when LIMIT and OFFSET
  ** became arbitrary expressions, we were forced to add restrictions (13)
  ** and (14). */
  if( pSub->pLimit && p->pLimit ) return 0;              /* Restriction (13) */
  if( pSub->pOffset ) return 0;                          /* Restriction (14) */
  if( (p->selFlags & SF_Compound)!=0 && pSub->pLimit ){
    return 0;                                            /* Restriction (15) */
  }
  if( pSubSrc->nSrc==0 ) return 0;                       /* Restriction (7)  */
  if( pSub->selFlags & SF_Distinct ) return 0;           /* Restriction (5)  */
  if( pSub->pLimit && (pSrc->nSrc>1 || isAgg) ){
     return 0;         /* Restrictions (8)(9) */
  }
  if( (p->selFlags & SF_Distinct)!=0 && subqueryIsAgg ){
     return 0;         /* Restriction (6)  */
  }
  if( p->pOrderBy && pSub->pOrderBy ){
     return 0;                                           /* Restriction (11) */
  }
  if( isAgg && pSub->pOrderBy ) return 0;                /* Restriction (16) */
  if( pSub->pLimit && p->pWhere ) return 0;              /* Restriction (19) */
  if( pSub->pLimit && (p->selFlags & SF_Distinct)!=0 ){
     return 0;         /* Restriction (21) */
  }
  testcase( pSub->selFlags & SF_Recursive );
  testcase( pSub->selFlags & SF_MinMaxAgg );
  if( pSub->selFlags & (SF_Recursive|SF_MinMaxAgg) ){
    return 0; /* Restrictions (22) and (24) */
  }
  if( (p->selFlags & SF_Recursive) && pSub->pPrior ){
    return 0; /* Restriction (23) */
  }

  /* OBSOLETE COMMENT 1:
  ** Restriction 3:  If the subquery is a join, make sure the subquery is 
  ** not used as the right operand of an outer join.  Examples of why this
  ** is not allowed:
  **
  **         t1 LEFT OUTER JOIN (t2 JOIN t3)
  **
  ** If we flatten the above, we would get
  **
  **         (t1 LEFT OUTER JOIN t2) JOIN t3
  **
  ** which is not at all the same thing.
  **
  ** OBSOLETE COMMENT 2:
  ** Restriction 12:  If the subquery is the right operand of a left outer
  ** join, make sure the subquery has no WHERE clause.
  ** An examples of why this is not allowed:
  **
  **         t1 LEFT OUTER JOIN (SELECT * FROM t2 WHERE t2.x>0)
  **
  ** If we flatten the above, we would get
  **
  **         (t1 LEFT OUTER JOIN t2) WHERE t2.x>0
  **
  ** But the t2.x>0 test will always fail on a NULL row of t2, which
  ** effectively converts the OUTER JOIN into an INNER JOIN.
  **
  ** THIS OVERRIDES OBSOLETE COMMENTS 1 AND 2 ABOVE:
  ** Ticket #3300 shows that flattening the right term of a LEFT JOIN
  ** is fraught with danger.  Best to avoid the whole thing.  If the
  ** subquery is the right term of a LEFT JOIN, then do not flatten.
  */
  if( (pSubitem->jointype & JT_OUTER)!=0 ){
    return 0;
  }

  /* Restriction 17: If the sub-query is a compound SELECT, then it must
  ** use only the UNION ALL operator. And none of the simple select queries
  ** that make up the compound SELECT are allowed to be aggregate or distinct
  ** queries.
  */
  if( pSub->pPrior ){
    if( pSub->pOrderBy ){
      return 0;  /* Restriction 20 */
    }
    if( isAgg || (p->selFlags & SF_Distinct)!=0 || pSrc->nSrc!=1 ){
      return 0;
    }
    for(pSub1=pSub; pSub1; pSub1=pSub1->pPrior){
      testcase( (pSub1->selFlags & (SF_Distinct|SF_Aggregate))==SF_Distinct );
      testcase( (pSub1->selFlags & (SF_Distinct|SF_Aggregate))==SF_Aggregate );
      assert( pSub->pSrc!=0 );
      if( (pSub1->selFlags & (SF_Distinct|SF_Aggregate))!=0
       || (pSub1->pPrior && pSub1->op!=TK_ALL) 
       || pSub1->pSrc->nSrc<1
       || pSub->pEList->nExpr!=pSub1->pEList->nExpr
      ){
        return 0;
      }
      testcase( pSub1->pSrc->nSrc>1 );
    }

    /* Restriction 18. */
    if( p->pOrderBy ){
      int ii;
      for(ii=0; ii<p->pOrderBy->nExpr; ii++){
        if( p->pOrderBy->a[ii].u.x.iOrderByCol==0 ) return 0;
      }
    }
  }

  /***** If we reach this point, flattening is permitted. *****/
  SELECTTRACE(1,pParse,p,("flatten %s.%p from term %d\n",
                   pSub->zSelName, pSub, iFrom));

  /* Authorize the subquery */
  pParse->zAuthContext = pSubitem->zName;
  TESTONLY(i =) sqlite3AuthCheck(pParse, SQLITE_SELECT, 0, 0, 0);
  testcase( i==SQLITE_DENY );
  pParse->zAuthContext = zSavedAuthContext;

  /* If the sub-query is a compound SELECT statement, then (by restrictions
  ** 17 and 18 above) it must be a UNION ALL and the parent query must 
  ** be of the form:
  **
  **     SELECT <expr-list> FROM (<sub-query>) <where-clause> 
  **
  ** followed by any ORDER BY, LIMIT and/or OFFSET clauses. This block
  ** creates N-1 copies of the parent query without any ORDER BY, LIMIT or 
  ** OFFSET clauses and joins them to the left-hand-side of the original
  ** using UNION ALL operators. In this case N is the number of simple
  ** select statements in the compound sub-query.
  **
  ** Example:
  **
  **     SELECT a+1 FROM (
  **        SELECT x FROM tab
  **        UNION ALL
  **        SELECT y FROM tab
  **        UNION ALL
  **        SELECT abs(z*2) FROM tab2
  **     ) WHERE a!=5 ORDER BY 1
  **
  ** Transformed into:
  **
  **     SELECT x+1 FROM tab WHERE x+1!=5
  **     UNION ALL
  **     SELECT y+1 FROM tab WHERE y+1!=5
  **     UNION ALL
  **     SELECT abs(z*2)+1 FROM tab2 WHERE abs(z*2)+1!=5
  **     ORDER BY 1
  **
  ** We call this the "compound-subquery flattening".
  */
  for(pSub=pSub->pPrior; pSub; pSub=pSub->pPrior){
    Select *pNew;
    ExprList *pOrderBy = p->pOrderBy;
    Expr *pLimit = p->pLimit;
    Expr *pOffset = p->pOffset;
    Select *pPrior = p->pPrior;
    p->pOrderBy = 0;
    p->pSrc = 0;
    p->pPrior = 0;
    p->pLimit = 0;
    p->pOffset = 0;
    pNew = sqlite3SelectDup(db, p, 0);
    sqlite3SelectSetName(pNew, pSub->zSelName);
    p->pOffset = pOffset;
    p->pLimit = pLimit;
    p->pOrderBy = pOrderBy;
    p->pSrc = pSrc;
    p->op = TK_ALL;
    if( pNew==0 ){
      p->pPrior = pPrior;
    }else{
      pNew->pPrior = pPrior;
      if( pPrior ) pPrior->pNext = pNew;
      pNew->pNext = p;
      p->pPrior = pNew;
      SELECTTRACE(2,pParse,p,
         ("compound-subquery flattener creates %s.%p as peer\n",
         pNew->zSelName, pNew));
    }
    if( db->mallocFailed ) return 1;
  }

  /* Begin flattening the iFrom-th entry of the FROM clause 
  ** in the outer query.
  */
  pSub = pSub1 = pSubitem->pSelect;

  /* Delete the transient table structure associated with the
  ** subquery
  */
  sqlite3DbFree(db, pSubitem->zDatabase);
  sqlite3DbFree(db, pSubitem->zName);
  sqlite3DbFree(db, pSubitem->zAlias);
  pSubitem->zDatabase = 0;
  pSubitem->zName = 0;
  pSubitem->zAlias = 0;
  pSubitem->pSelect = 0;

  /* Defer deleting the Table object associated with the
  ** subquery until code generation is
  ** complete, since there may still exist Expr.pTab entries that
  ** refer to the subquery even after flattening.  Ticket #3346.
  **
  ** pSubitem->pTab is always non-NULL by test restrictions and tests above.
  */
  if( ALWAYS(pSubitem->pTab!=0) ){
    Table *pTabToDel = pSubitem->pTab;
    if( pTabToDel->nRef==1 ){
      Parse *pToplevel = sqlite3ParseToplevel(pParse);
      pTabToDel->pNextZombie = pToplevel->pZombieTab;
      pToplevel->pZombieTab = pTabToDel;
    }else{
      pTabToDel->nRef--;
    }
    pSubitem->pTab = 0;
  }

  /* The following loop runs once for each term in a compound-subquery
  ** flattening (as described above).  If we are doing a different kind
  ** of flattening - a flattening other than a compound-subquery flattening -
  ** then this loop only runs once.
  **
  ** This loop moves all of the FROM elements of the subquery into the
  ** the FROM clause of the outer query.  Before doing this, remember
  ** the cursor number for the original outer query FROM element in
  ** iParent.  The iParent cursor will never be used.  Subsequent code
  ** will scan expressions looking for iParent references and replace
  ** those references with expressions that resolve to the subquery FROM
  ** elements we are now copying in.
  */
  for(pParent=p; pParent; pParent=pParent->pPrior, pSub=pSub->pPrior){
    int nSubSrc;
    u8 jointype = 0;
    pSubSrc = pSub->pSrc;     /* FROM clause of subquery */
    nSubSrc = pSubSrc->nSrc;  /* Number of terms in subquery FROM clause */
    pSrc = pParent->pSrc;     /* FROM clause of the outer query */

    if( pSrc ){
      assert( pParent==p );  /* First time through the loop */
      jointype = pSubitem->jointype;
    }else{
      assert( pParent!=p );  /* 2nd and subsequent times through the loop */
      pSrc = pParent->pSrc = sqlite3SrcListAppend(db, 0, 0, 0);
      if( pSrc==0 ){
        assert( db->mallocFailed );
        break;
      }
    }

    /* The subquery uses a single slot of the FROM clause of the outer
    ** query.  If the subquery has more than one element in its FROM clause,
    ** then expand the outer query to make space for it to hold all elements
    ** of the subquery.
    **
    ** Example:
    **
    **    SELECT * FROM tabA, (SELECT * FROM sub1, sub2), tabB;
    **
    ** The outer query has 3 slots in its FROM clause.  One slot of the
    ** outer query (the middle slot) is used by the subquery.  The next
    ** block of code will expand the out query to 4 slots.  The middle
    ** slot is expanded to two slots in order to make space for the
    ** two elements in the FROM clause of the subquery.
    */
    if( nSubSrc>1 ){
      pParent->pSrc = pSrc = sqlite3SrcListEnlarge(db, pSrc, nSubSrc-1,iFrom+1);
      if( db->mallocFailed ){
        break;
      }
    }

    /* Transfer the FROM clause terms from the subquery into the
    ** outer query.
    */
    for(i=0; i<nSubSrc; i++){
      sqlite3IdListDelete(db, pSrc->a[i+iFrom].pUsing);
      pSrc->a[i+iFrom] = pSubSrc->a[i];
      memset(&pSubSrc->a[i], 0, sizeof(pSubSrc->a[i]));
    }
    pSrc->a[iFrom].jointype = jointype;
  
    /* Now begin substituting subquery result set expressions for 
    ** references to the iParent in the outer query.
    ** 
    ** Example:
    **
    **   SELECT a+5, b*10 FROM (SELECT x*3 AS a, y+10 AS b FROM t1) WHERE a>b;
    **   \                     \_____________ subquery __________/          /
    **    \_____________________ outer query ______________________________/
    **
    ** We look at every expression in the outer query and every place we see
    ** "a" we substitute "x*3" and every place we see "b" we substitute "y+10".
    */
    pList = pParent->pEList;
    for(i=0; i<pList->nExpr; i++){
      if( pList->a[i].zName==0 ){
        char *zName = sqlite3DbStrDup(db, pList->a[i].zSpan);
        sqlite3Dequote(zName);
        pList->a[i].zName = zName;
      }
    }
    substExprList(db, pParent->pEList, iParent, pSub->pEList);
    if( isAgg ){
      substExprList(db, pParent->pGroupBy, iParent, pSub->pEList);
      pParent->pHaving = substExpr(db, pParent->pHaving, iParent, pSub->pEList);
    }
    if( pSub->pOrderBy ){
      /* At this point, any non-zero iOrderByCol values indicate that the
      ** ORDER BY column expression is identical to the iOrderByCol'th
      ** expression returned by SELECT statement pSub. Since these values
      ** do not necessarily correspond to columns in SELECT statement pParent,
      ** zero them before transfering the ORDER BY clause.
      **
      ** Not doing this may cause an error if a subsequent call to this
      ** function attempts to flatten a compound sub-query into pParent
      ** (the only way this can happen is if the compound sub-query is
      ** currently part of pSub->pSrc). See ticket [d11a6e908f].  */
      ExprList *pOrderBy = pSub->pOrderBy;
      for(i=0; i<pOrderBy->nExpr; i++){
        pOrderBy->a[i].u.x.iOrderByCol = 0;
      }
      assert( pParent->pOrderBy==0 );
      assert( pSub->pPrior==0 );
      pParent->pOrderBy = pOrderBy;
      pSub->pOrderBy = 0;
    }else if( pParent->pOrderBy ){
      substExprList(db, pParent->pOrderBy, iParent, pSub->pEList);
    }
    if( pSub->pWhere ){
      pWhere = sqlite3ExprDup(db, pSub->pWhere, 0);
    }else{
      pWhere = 0;
    }
    if( subqueryIsAgg ){
      assert( pParent->pHaving==0 );
      pParent->pHaving = pParent->pWhere;
      pParent->pWhere = pWhere;
      pParent->pHaving = substExpr(db, pParent->pHaving, iParent, pSub->pEList);
      pParent->pHaving = sqlite3ExprAnd(db, pParent->pHaving, 
                                  sqlite3ExprDup(db, pSub->pHaving, 0));
      assert( pParent->pGroupBy==0 );
      pParent->pGroupBy = sqlite3ExprListDup(db, pSub->pGroupBy, 0);
    }else{
      pParent->pWhere = substExpr(db, pParent->pWhere, iParent, pSub->pEList);
      pParent->pWhere = sqlite3ExprAnd(db, pParent->pWhere, pWhere);
    }
  
    /* The flattened query is distinct if either the inner or the
    ** outer query is distinct. 
    */
    pParent->selFlags |= pSub->selFlags & SF_Distinct;
  
    /*
    ** SELECT ... FROM (SELECT ... LIMIT a OFFSET b) LIMIT x OFFSET y;
    **
    ** One is tempted to try to add a and b to combine the limits.  But this
    ** does not work if either limit is negative.
    */
    if( pSub->pLimit ){
      pParent->pLimit = pSub->pLimit;
      pSub->pLimit = 0;
    }
  }

  /* Finially, delete what is left of the subquery and return
  ** success.
  */
  sqlite3SelectDelete(db, pSub1);

#if SELECTTRACE_ENABLED
  if( sqlite3SelectTrace & 0x100 ){
    sqlite3DebugPrintf("After flattening:\n");
    sqlite3TreeViewSelect(0, p, 0);
  }
#endif

  return 1;
}
#endif /* !defined(SQLITE_OMIT_SUBQUERY) || !defined(SQLITE_OMIT_VIEW) */

/*
** Based on the contents of the AggInfo structure indicated by the first
** argument, this function checks if the following are true:
**
**    * the query contains just a single aggregate function,
**    * the aggregate function is either min() or max(), and
**    * the argument to the aggregate function is a column value.
**
** If all of the above are true, then WHERE_ORDERBY_MIN or WHERE_ORDERBY_MAX
** is returned as appropriate. Also, *ppMinMax is set to point to the 
** list of arguments passed to the aggregate before returning.
**
** Or, if the conditions above are not met, *ppMinMax is set to 0 and
** WHERE_ORDERBY_NORMAL is returned.
*/
static u8 minMaxQuery(AggInfo *pAggInfo, ExprList **ppMinMax){
  int eRet = WHERE_ORDERBY_NORMAL;          /* Return value */

  *ppMinMax = 0;
  if( pAggInfo->nFunc==1 ){
    Expr *pExpr = pAggInfo->aFunc[0].pExpr; /* Aggregate function */
    ExprList *pEList = pExpr->x.pList;      /* Arguments to agg function */

    assert( pExpr->op==TK_AGG_FUNCTION );
    if( pEList && pEList->nExpr==1 && pEList->a[0].pExpr->op==TK_AGG_COLUMN ){
      const char *zFunc = pExpr->u.zToken;
      if( sqlite3StrICmp(zFunc, "min")==0 ){
        eRet = WHERE_ORDERBY_MIN;
        *ppMinMax = pEList;
      }else if( sqlite3StrICmp(zFunc, "max")==0 ){
        eRet = WHERE_ORDERBY_MAX;
        *ppMinMax = pEList;
      }
    }
  }

  assert( *ppMinMax==0 || (*ppMinMax)->nExpr==1 );
  return eRet;
}

/*
** The select statement passed as the first argument is an aggregate query.
** The second argument is the associated aggregate-info object. This 
** function tests if the SELECT is of the form:
**
**   SELECT count(*) FROM <tbl>
**
** where table is a database table, not a sub-select or view. If the query
** does match this pattern, then a pointer to the Table object representing
** <tbl> is returned. Otherwise, 0 is returned.
*/
static Table *isSimpleCount(Select *p, AggInfo *pAggInfo){
  Table *pTab;
  Expr *pExpr;

  assert( !p->pGroupBy );

  if( p->pWhere || p->pEList->nExpr!=1 
   || p->pSrc->nSrc!=1 || p->pSrc->a[0].pSelect
  ){
    return 0;
  }
  pTab = p->pSrc->a[0].pTab;
  pExpr = p->pEList->a[0].pExpr;
  assert( pTab && !pTab->pSelect && pExpr );

  if( IsVirtual(pTab) ) return 0;
  if( pExpr->op!=TK_AGG_FUNCTION ) return 0;
  if( NEVER(pAggInfo->nFunc==0) ) return 0;
  if( (pAggInfo->aFunc[0].pFunc->funcFlags&SQLITE_FUNC_COUNT)==0 ) return 0;
  if( pExpr->flags&EP_Distinct ) return 0;

  return pTab;
}

/*
** If the source-list item passed as an argument was augmented with an
** INDEXED BY clause, then try to locate the specified index. If there
** was such a clause and the named index cannot be found, return 
** SQLITE_ERROR and leave an error in pParse. Otherwise, populate 
** pFrom->pIndex and return SQLITE_OK.
*/
int sqlite3IndexedByLookup(Parse *pParse, struct SrcList_item *pFrom){
  if( pFrom->pTab && pFrom->zIndex ){
    Table *pTab = pFrom->pTab;
    char *zIndex = pFrom->zIndex;
    Index *pIdx;
    for(pIdx=pTab->pIndex; 
        pIdx && sqlite3StrICmp(pIdx->zName, zIndex); 
        pIdx=pIdx->pNext
    );
    if( !pIdx ){
      sqlite3ErrorMsg(pParse, "no such index: %s", zIndex, 0);
      pParse->checkSchema = 1;
      return SQLITE_ERROR;
    }
    pFrom->pIndex = pIdx;
  }
  return SQLITE_OK;
}
/*
** Detect compound SELECT statements that use an ORDER BY clause with 
** an alternative collating sequence.
**
**    SELECT ... FROM t1 EXCEPT SELECT ... FROM t2 ORDER BY .. COLLATE ...
**
** These are rewritten as a subquery:
**
**    SELECT * FROM (SELECT ... FROM t1 EXCEPT SELECT ... FROM t2)
**     ORDER BY ... COLLATE ...
**
** This transformation is necessary because the multiSelectOrderBy() routine
** above that generates the code for a compound SELECT with an ORDER BY clause
** uses a merge algorithm that requires the same collating sequence on the
** result columns as on the ORDER BY clause.  See ticket
** http://www.sqlite.org/src/info/6709574d2a
**
** This transformation is only needed for EXCEPT, INTERSECT, and UNION.
** The UNION ALL operator works fine with multiSelectOrderBy() even when
** there are COLLATE terms in the ORDER BY.
*/
static int convertCompoundSelectToSubquery(Walker *pWalker, Select *p){
  int i;
  Select *pNew;
  Select *pX;
  sqlite3 *db;
  struct ExprList_item *a;
  SrcList *pNewSrc;
  Parse *pParse;
  Token dummy;

  if( p->pPrior==0 ) return WRC_Continue;
  if( p->pOrderBy==0 ) return WRC_Continue;
  for(pX=p; pX && (pX->op==TK_ALL || pX->op==TK_SELECT); pX=pX->pPrior){}
  if( pX==0 ) return WRC_Continue;
  a = p->pOrderBy->a;
  for(i=p->pOrderBy->nExpr-1; i>=0; i--){
    if( a[i].pExpr->flags & EP_Collate ) break;
  }
  if( i<0 ) return WRC_Continue;

  /* If we reach this point, that means the transformation is required. */

  pParse = pWalker->pParse;
  db = pParse->db;
  pNew = sqlite3DbMallocZero(db, sizeof(*pNew) );
  if( pNew==0 ) return WRC_Abort;
  memset(&dummy, 0, sizeof(dummy));
  pNewSrc = sqlite3SrcListAppendFromTerm(pParse,0,0,0,&dummy,pNew,0,0);
  if( pNewSrc==0 ) return WRC_Abort;
  *pNew = *p;
  p->pSrc = pNewSrc;
  p->pEList = sqlite3ExprListAppend(pParse, 0, sqlite3Expr(db, TK_ALL, 0));
  p->op = TK_SELECT;
  p->pWhere = 0;
  pNew->pGroupBy = 0;
  pNew->pHaving = 0;
  pNew->pOrderBy = 0;
  p->pPrior = 0;
  p->pNext = 0;
  p->selFlags &= ~SF_Compound;
  assert( pNew->pPrior!=0 );
  pNew->pPrior->pNext = pNew;
  pNew->pLimit = 0;
  pNew->pOffset = 0;
  return WRC_Continue;
}

#ifndef SQLITE_OMIT_CTE
/*
** Argument pWith (which may be NULL) points to a linked list of nested 
** WITH contexts, from inner to outermost. If the table identified by 
** FROM clause element pItem is really a common-table-expression (CTE) 
** then return a pointer to the CTE definition for that table. Otherwise
** return NULL.
**
** If a non-NULL value is returned, set *ppContext to point to the With
** object that the returned CTE belongs to.
*/
static struct Cte *searchWith(
  With *pWith,                    /* Current outermost WITH clause */
  struct SrcList_item *pItem,     /* FROM clause element to resolve */
  With **ppContext                /* OUT: WITH clause return value belongs to */
){
  const char *zName;
  if( pItem->zDatabase==0 && (zName = pItem->zName)!=0 ){
    With *p;
    for(p=pWith; p; p=p->pOuter){
      int i;
      for(i=0; i<p->nCte; i++){
        if( sqlite3StrICmp(zName, p->a[i].zName)==0 ){
          *ppContext = p;
          return &p->a[i];
        }
      }
    }
  }
  return 0;
}

/* The code generator maintains a stack of active WITH clauses
** with the inner-most WITH clause being at the top of the stack.
**
** This routine pushes the WITH clause passed as the second argument
** onto the top of the stack. If argument bFree is true, then this
** WITH clause will never be popped from the stack. In this case it
** should be freed along with the Parse object. In other cases, when
** bFree==0, the With object will be freed along with the SELECT 
** statement with which it is associated.
*/
void sqlite3WithPush(Parse *pParse, With *pWith, u8 bFree){
  assert( bFree==0 || pParse->pWith==0 );
  if( pWith ){
    pWith->pOuter = pParse->pWith;
    pParse->pWith = pWith;
    pParse->bFreeWith = bFree;
  }
}

/*
** This function checks if argument pFrom refers to a CTE declared by 
** a WITH clause on the stack currently maintained by the parser. And,
** if currently processing a CTE expression, if it is a recursive
** reference to the current CTE.
**
** If pFrom falls into either of the two categories above, pFrom->pTab
** and other fields are populated accordingly. The caller should check
** (pFrom->pTab!=0) to determine whether or not a successful match
** was found.
**
** Whether or not a match is found, SQLITE_OK is returned if no error
** occurs. If an error does occur, an error message is stored in the
** parser and some error code other than SQLITE_OK returned.
*/
static int withExpand(
  Walker *pWalker, 
  struct SrcList_item *pFrom
){
  Parse *pParse = pWalker->pParse;
  sqlite3 *db = pParse->db;
  struct Cte *pCte;               /* Matched CTE (or NULL if no match) */
  With *pWith;                    /* WITH clause that pCte belongs to */

  assert( pFrom->pTab==0 );

  pCte = searchWith(pParse->pWith, pFrom, &pWith);
  if( pCte ){
    Table *pTab;
    ExprList *pEList;
    Select *pSel;
    Select *pLeft;                /* Left-most SELECT statement */
    int bMayRecursive;            /* True if compound joined by UNION [ALL] */
    With *pSavedWith;             /* Initial value of pParse->pWith */

    /* If pCte->zErr is non-NULL at this point, then this is an illegal
    ** recursive reference to CTE pCte. Leave an error in pParse and return
    ** early. If pCte->zErr is NULL, then this is not a recursive reference.
    ** In this case, proceed.  */
    if( pCte->zErr ){
      sqlite3ErrorMsg(pParse, pCte->zErr, pCte->zName);
      return SQLITE_ERROR;
    }

    assert( pFrom->pTab==0 );
    pFrom->pTab = pTab = sqlite3DbMallocZero(db, sizeof(Table));
    if( pTab==0 ) return WRC_Abort;
    pTab->nRef = 1;
    pTab->zName = sqlite3DbStrDup(db, pCte->zName);
    pTab->iPKey = -1;
    pTab->nRowLogEst = 200; assert( 200==sqlite3LogEst(1048576) );
    pTab->tabFlags |= TF_Ephemeral;
    pFrom->pSelect = sqlite3SelectDup(db, pCte->pSelect, 0);
    if( db->mallocFailed ) return SQLITE_NOMEM;
    assert( pFrom->pSelect );

    /* Check if this is a recursive CTE. */
    pSel = pFrom->pSelect;
    bMayRecursive = ( pSel->op==TK_ALL || pSel->op==TK_UNION );
    if( bMayRecursive ){
      int i;
      SrcList *pSrc = pFrom->pSelect->pSrc;
      for(i=0; i<pSrc->nSrc; i++){
        struct SrcList_item *pItem = &pSrc->a[i];
        if( pItem->zDatabase==0 
         && pItem->zName!=0 
         && 0==sqlite3StrICmp(pItem->zName, pCte->zName)
          ){
          pItem->pTab = pTab;
          pItem->isRecursive = 1;
          pTab->nRef++;
          pSel->selFlags |= SF_Recursive;
        }
      }
    }

    /* Only one recursive reference is permitted. */ 
    if( pTab->nRef>2 ){
      sqlite3ErrorMsg(
          pParse, "multiple references to recursive table: %s", pCte->zName
      );
      return SQLITE_ERROR;
    }
    assert( pTab->nRef==1 || ((pSel->selFlags&SF_Recursive) && pTab->nRef==2 ));

    pCte->zErr = "circular reference: %s";
    pSavedWith = pParse->pWith;
    pParse->pWith = pWith;
    sqlite3WalkSelect(pWalker, bMayRecursive ? pSel->pPrior : pSel);

    for(pLeft=pSel; pLeft->pPrior; pLeft=pLeft->pPrior);
    pEList = pLeft->pEList;
    if( pCte->pCols ){
      if( pEList->nExpr!=pCte->pCols->nExpr ){
        sqlite3ErrorMsg(pParse, "table %s has %d values for %d columns",
            pCte->zName, pEList->nExpr, pCte->pCols->nExpr
        );
        pParse->pWith = pSavedWith;
        return SQLITE_ERROR;
      }
      pEList = pCte->pCols;
    }

    selectColumnsFromExprList(pParse, pEList, &pTab->nCol, &pTab->aCol);
    if( bMayRecursive ){
      if( pSel->selFlags & SF_Recursive ){
        pCte->zErr = "multiple recursive references: %s";
      }else{
        pCte->zErr = "recursive reference in a subquery: %s";
      }
      sqlite3WalkSelect(pWalker, pSel);
    }
    pCte->zErr = 0;
    pParse->pWith = pSavedWith;
  }

  return SQLITE_OK;
}
#endif

#ifndef SQLITE_OMIT_CTE
/*
** If the SELECT passed as the second argument has an associated WITH 
** clause, pop it from the stack stored as part of the Parse object.
**
** This function is used as the xSelectCallback2() callback by
** sqlite3SelectExpand() when walking a SELECT tree to resolve table
** names and other FROM clause elements. 
*/
static void selectPopWith(Walker *pWalker, Select *p){
  Parse *pParse = pWalker->pParse;
  With *pWith = findRightmost(p)->pWith;
  if( pWith!=0 ){
    assert( pParse->pWith==pWith );
    pParse->pWith = pWith->pOuter;
  }
}
#else
#define selectPopWith 0
#endif

/*
** This routine is a Walker callback for "expanding" a SELECT statement.
** "Expanding" means to do the following:
**
**    (1)  Make sure VDBE cursor numbers have been assigned to every
**         element of the FROM clause.
**
**    (2)  Fill in the pTabList->a[].pTab fields in the SrcList that 
**         defines FROM clause.  When views appear in the FROM clause,
**         fill pTabList->a[].pSelect with a copy of the SELECT statement
**         that implements the view.  A copy is made of the view's SELECT
**         statement so that we can freely modify or delete that statement
**         without worrying about messing up the persistent representation
**         of the view.
**
**    (3)  Add terms to the WHERE clause to accommodate the NATURAL keyword
**         on joins and the ON and USING clause of joins.
**
**    (4)  Scan the list of columns in the result set (pEList) looking
**         for instances of the "*" operator or the TABLE.* operator.
**         If found, expand each "*" to be every column in every table
**         and TABLE.* to be every column in TABLE.
**
*/
static int selectExpander(Walker *pWalker, Select *p){
  Parse *pParse = pWalker->pParse;
  int i, j, k;
  SrcList *pTabList;
  ExprList *pEList;
  struct SrcList_item *pFrom;
  sqlite3 *db = pParse->db;
  Expr *pE, *pRight, *pExpr;
  u16 selFlags = p->selFlags;

  p->selFlags |= SF_Expanded;
  if( db->mallocFailed  ){
    return WRC_Abort;
  }
  if( NEVER(p->pSrc==0) || (selFlags & SF_Expanded)!=0 ){
    return WRC_Prune;
  }
  pTabList = p->pSrc;
  pEList = p->pEList;
  sqlite3WithPush(pParse, findRightmost(p)->pWith, 0);

  /* Make sure cursor numbers have been assigned to all entries in
  ** the FROM clause of the SELECT statement.
  */
  sqlite3SrcListAssignCursors(pParse, pTabList);

  /* Look up every table named in the FROM clause of the select.  If
  ** an entry of the FROM clause is a subquery instead of a table or view,
  ** then create a transient table structure to describe the subquery.
  */
  for(i=0, pFrom=pTabList->a; i<pTabList->nSrc; i++, pFrom++){
    Table *pTab;
    assert( pFrom->isRecursive==0 || pFrom->pTab );
    if( pFrom->isRecursive ) continue;
    if( pFrom->pTab!=0 ){
      /* This statement has already been prepared.  There is no need
      ** to go further. */
      assert( i==0 );
#ifndef SQLITE_OMIT_CTE
      selectPopWith(pWalker, p);
#endif
      return WRC_Prune;
    }
#ifndef SQLITE_OMIT_CTE
    if( withExpand(pWalker, pFrom) ) return WRC_Abort;
    if( pFrom->pTab ) {} else
#endif
    if( pFrom->zName==0 ){
#ifndef SQLITE_OMIT_SUBQUERY
      Select *pSel = pFrom->pSelect;
      /* A sub-query in the FROM clause of a SELECT */
      assert( pSel!=0 );
      assert( pFrom->pTab==0 );
      sqlite3WalkSelect(pWalker, pSel);
      pFrom->pTab = pTab = sqlite3DbMallocZero(db, sizeof(Table));
      if( pTab==0 ) return WRC_Abort;
      pTab->nRef = 1;
      pTab->zName = sqlite3MPrintf(db, "sqlite_sq_%p", (void*)pTab);
      while( pSel->pPrior ){ pSel = pSel->pPrior; }
      selectColumnsFromExprList(pParse, pSel->pEList, &pTab->nCol, &pTab->aCol);
      pTab->iPKey = -1;
      pTab->nRowLogEst = 200; assert( 200==sqlite3LogEst(1048576) );
      pTab->tabFlags |= TF_Ephemeral;
#endif
    }else{
      /* An ordinary table or view name in the FROM clause */
      assert( pFrom->pTab==0 );
      pFrom->pTab = pTab = sqlite3LocateTableItem(pParse, 0, pFrom);
      if( pTab==0 ) return WRC_Abort;
      if( pTab->nRef==0xffff ){
        sqlite3ErrorMsg(pParse, "too many references to \"%s\": max 65535",
           pTab->zName);
        pFrom->pTab = 0;
        return WRC_Abort;
      }
      pTab->nRef++;
#if !defined(SQLITE_OMIT_VIEW) || !defined (SQLITE_OMIT_VIRTUALTABLE)
      if( pTab->pSelect || IsVirtual(pTab) ){
        /* We reach here if the named table is a really a view */
        if( sqlite3ViewGetColumnNames(pParse, pTab) ) return WRC_Abort;
        assert( pFrom->pSelect==0 );
        pFrom->pSelect = sqlite3SelectDup(db, pTab->pSelect, 0);
        sqlite3SelectSetName(pFrom->pSelect, pTab->zName);
        sqlite3WalkSelect(pWalker, pFrom->pSelect);
      }
#endif
    }

    /* Locate the index named by the INDEXED BY clause, if any. */
    if( sqlite3IndexedByLookup(pParse, pFrom) ){
      return WRC_Abort;
    }
  }

  /* Process NATURAL keywords, and ON and USING clauses of joins.
  */
  if( db->mallocFailed || sqliteProcessJoin(pParse, p) ){
    return WRC_Abort;
  }

  /* For every "*" that occurs in the column list, insert the names of
  ** all columns in all tables.  And for every TABLE.* insert the names
  ** of all columns in TABLE.  The parser inserted a special expression
  ** with the TK_ALL operator for each "*" that it found in the column list.
  ** The following code just has to locate the TK_ALL expressions and expand
  ** each one to the list of all columns in all tables.
  **
  ** The first loop just checks to see if there are any "*" operators
  ** that need expanding.
  */
  for(k=0; k<pEList->nExpr; k++){
    pE = pEList->a[k].pExpr;
    if( pE->op==TK_ALL ) break;
    assert( pE->op!=TK_DOT || pE->pRight!=0 );
    assert( pE->op!=TK_DOT || (pE->pLeft!=0 && pE->pLeft->op==TK_ID) );
    if( pE->op==TK_DOT && pE->pRight->op==TK_ALL ) break;
  }
  if( k<pEList->nExpr ){
    /*
    ** If we get here it means the result set contains one or more "*"
    ** operators that need to be expanded.  Loop through each expression
    ** in the result set and expand them one by one.
    */
    struct ExprList_item *a = pEList->a;
    ExprList *pNew = 0;
    int flags = pParse->db->flags;
    int longNames = (flags & SQLITE_FullColNames)!=0
                      && (flags & SQLITE_ShortColNames)==0;

    /* When processing FROM-clause subqueries, it is always the case
    ** that full_column_names=OFF and short_column_names=ON.  The
    ** sqlite3ResultSetOfSelect() routine makes it so. */
    assert( (p->selFlags & SF_NestedFrom)==0
          || ((flags & SQLITE_FullColNames)==0 &&
              (flags & SQLITE_ShortColNames)!=0) );

    for(k=0; k<pEList->nExpr; k++){
      pE = a[k].pExpr;
      pRight = pE->pRight;
      assert( pE->op!=TK_DOT || pRight!=0 );
      if( pE->op!=TK_ALL && (pE->op!=TK_DOT || pRight->op!=TK_ALL) ){
        /* This particular expression does not need to be expanded.
        */
        pNew = sqlite3ExprListAppend(pParse, pNew, a[k].pExpr);
        if( pNew ){
          pNew->a[pNew->nExpr-1].zName = a[k].zName;
          pNew->a[pNew->nExpr-1].zSpan = a[k].zSpan;
          a[k].zName = 0;
          a[k].zSpan = 0;
        }
        a[k].pExpr = 0;
      }else{
        /* This expression is a "*" or a "TABLE.*" and needs to be
        ** expanded. */
        int tableSeen = 0;      /* Set to 1 when TABLE matches */
        char *zTName = 0;       /* text of name of TABLE */
        if( pE->op==TK_DOT ){
          assert( pE->pLeft!=0 );
          assert( !ExprHasProperty(pE->pLeft, EP_IntValue) );
          zTName = pE->pLeft->u.zToken;
        }
        for(i=0, pFrom=pTabList->a; i<pTabList->nSrc; i++, pFrom++){
          Table *pTab = pFrom->pTab;
          Select *pSub = pFrom->pSelect;
          char *zTabName = pFrom->zAlias;
          const char *zSchemaName = 0;
          int iDb;
          if( zTabName==0 ){
            zTabName = pTab->zName;
          }
          if( db->mallocFailed ) break;
          if( pSub==0 || (pSub->selFlags & SF_NestedFrom)==0 ){
            pSub = 0;
            if( zTName && sqlite3StrICmp(zTName, zTabName)!=0 ){
              continue;
            }
            iDb = sqlite3SchemaToIndex(db, pTab->pSchema);
            zSchemaName = iDb>=0 ? db->aDb[iDb].zName : "*";
          }
          for(j=0; j<pTab->nCol; j++){
            char *zName = pTab->aCol[j].zName;
            char *zColname;  /* The computed column name */
            char *zToFree;   /* Malloced string that needs to be freed */
            Token sColname;  /* Computed column name as a token */

            assert( zName );
            if( zTName && pSub
             && sqlite3MatchSpanName(pSub->pEList->a[j].zSpan, 0, zTName, 0)==0
            ){
              continue;
            }

            /* If a column is marked as 'hidden' (currently only possible
            ** for virtual tables), do not include it in the expanded
            ** result-set list.
            */
            if( IsHiddenColumn(&pTab->aCol[j]) ){
              assert(IsVirtual(pTab));
              continue;
            }
            tableSeen = 1;

            if( i>0 && zTName==0 ){
              if( (pFrom->jointype & JT_NATURAL)!=0
                && tableAndColumnIndex(pTabList, i, zName, 0, 0)
              ){
                /* In a NATURAL join, omit the join columns from the 
                ** table to the right of the join */
                continue;
              }
              if( sqlite3IdListIndex(pFrom->pUsing, zName)>=0 ){
                /* In a join with a USING clause, omit columns in the
                ** using clause from the table on the right. */
                continue;
              }
            }
            pRight = sqlite3Expr(db, TK_ID, zName);
            zColname = zName;
            zToFree = 0;
            if( longNames || pTabList->nSrc>1 ){
              Expr *pLeft;
              pLeft = sqlite3Expr(db, TK_ID, zTabName);
              pExpr = sqlite3PExpr(pParse, TK_DOT, pLeft, pRight, 0);
              if( zSchemaName ){
                pLeft = sqlite3Expr(db, TK_ID, zSchemaName);
                pExpr = sqlite3PExpr(pParse, TK_DOT, pLeft, pExpr, 0);
              }
              if( longNames ){
                zColname = sqlite3MPrintf(db, "%s.%s", zTabName, zName);
                zToFree = zColname;
              }
            }else{
              pExpr = pRight;
            }
            pNew = sqlite3ExprListAppend(pParse, pNew, pExpr);
            sColname.z = zColname;
            sColname.n = sqlite3Strlen30(zColname);
            sqlite3ExprListSetName(pParse, pNew, &sColname, 0);
            if( pNew && (p->selFlags & SF_NestedFrom)!=0 ){
              struct ExprList_item *pX = &pNew->a[pNew->nExpr-1];
              if( pSub ){
                pX->zSpan = sqlite3DbStrDup(db, pSub->pEList->a[j].zSpan);
                testcase( pX->zSpan==0 );
              }else{
                pX->zSpan = sqlite3MPrintf(db, "%s.%s.%s",
                                           zSchemaName, zTabName, zColname);
                testcase( pX->zSpan==0 );
              }
              pX->bSpanIsTab = 1;
            }
            sqlite3DbFree(db, zToFree);
          }
        }
        if( !tableSeen ){
          if( zTName ){
            sqlite3ErrorMsg(pParse, "no such table: %s", zTName);
          }else{
            sqlite3ErrorMsg(pParse, "no tables specified");
          }
        }
      }
    }
    sqlite3ExprListDelete(db, pEList);
    p->pEList = pNew;
  }
#if SQLITE_MAX_COLUMN
  if( p->pEList && p->pEList->nExpr>db->aLimit[SQLITE_LIMIT_COLUMN] ){
    sqlite3ErrorMsg(pParse, "too many columns in result set");
  }
#endif
  return WRC_Continue;
}

/*
** No-op routine for the parse-tree walker.
**
** When this routine is the Walker.xExprCallback then expression trees
** are walked without any actions being taken at each node.  Presumably,
** when this routine is used for Walker.xExprCallback then 
** Walker.xSelectCallback is set to do something useful for every 
** subquery in the parser tree.
*/
static int exprWalkNoop(Walker *NotUsed, Expr *NotUsed2){
  UNUSED_PARAMETER2(NotUsed, NotUsed2);
  return WRC_Continue;
}

/*
** This routine "expands" a SELECT statement and all of its subqueries.
** For additional information on what it means to "expand" a SELECT
** statement, see the comment on the selectExpand worker callback above.
**
** Expanding a SELECT statement is the first step in processing a
** SELECT statement.  The SELECT statement must be expanded before
** name resolution is performed.
**
** If anything goes wrong, an error message is written into pParse.
** The calling function can detect the problem by looking at pParse->nErr
** and/or pParse->db->mallocFailed.
*/
static void sqlite3SelectExpand(Parse *pParse, Select *pSelect){
  Walker w;
  memset(&w, 0, sizeof(w));
  w.xExprCallback = exprWalkNoop;
  w.pParse = pParse;
  if( pParse->hasCompound ){
    w.xSelectCallback = convertCompoundSelectToSubquery;
    sqlite3WalkSelect(&w, pSelect);
  }
  w.xSelectCallback = selectExpander;
  w.xSelectCallback2 = selectPopWith;
  sqlite3WalkSelect(&w, pSelect);
}


#ifndef SQLITE_OMIT_SUBQUERY
/*
** This is a Walker.xSelectCallback callback for the sqlite3SelectTypeInfo()
** interface.
**
** For each FROM-clause subquery, add Column.zType and Column.zColl
** information to the Table structure that represents the result set
** of that subquery.
**
** The Table structure that represents the result set was constructed
** by selectExpander() but the type and collation information was omitted
** at that point because identifiers had not yet been resolved.  This
** routine is called after identifier resolution.
*/
static void selectAddSubqueryTypeInfo(Walker *pWalker, Select *p){
  Parse *pParse;
  int i;
  SrcList *pTabList;
  struct SrcList_item *pFrom;

  assert( p->selFlags & SF_Resolved );
  if( (p->selFlags & SF_HasTypeInfo)==0 ){
    p->selFlags |= SF_HasTypeInfo;
    pParse = pWalker->pParse;
    pTabList = p->pSrc;
    for(i=0, pFrom=pTabList->a; i<pTabList->nSrc; i++, pFrom++){
      Table *pTab = pFrom->pTab;
      if( ALWAYS(pTab!=0) && (pTab->tabFlags & TF_Ephemeral)!=0 ){
        /* A sub-query in the FROM clause of a SELECT */
        Select *pSel = pFrom->pSelect;
        if( pSel ){
          while( pSel->pPrior ) pSel = pSel->pPrior;
          selectAddColumnTypeAndCollation(pParse, pTab, pSel);
        }
      }
    }
  }
}
#endif


/*
** This routine adds datatype and collating sequence information to
** the Table structures of all FROM-clause subqueries in a
** SELECT statement.
**
** Use this routine after name resolution.
*/
static void sqlite3SelectAddTypeInfo(Parse *pParse, Select *pSelect){
#ifndef SQLITE_OMIT_SUBQUERY
  Walker w;
  memset(&w, 0, sizeof(w));
  w.xSelectCallback2 = selectAddSubqueryTypeInfo;
  w.xExprCallback = exprWalkNoop;
  w.pParse = pParse;
  sqlite3WalkSelect(&w, pSelect);
#endif
}


/*
** This routine sets up a SELECT statement for processing.  The
** following is accomplished:
**
**     *  VDBE Cursor numbers are assigned to all FROM-clause terms.
**     *  Ephemeral Table objects are created for all FROM-clause subqueries.
**     *  ON and USING clauses are shifted into WHERE statements
**     *  Wildcards "*" and "TABLE.*" in result sets are expanded.
**     *  Identifiers in expression are matched to tables.
**
** This routine acts recursively on all subqueries within the SELECT.
*/
void sqlite3SelectPrep(
  Parse *pParse,         /* The parser context */
  Select *p,             /* The SELECT statement being coded. */
  NameContext *pOuterNC  /* Name context for container */
){
  sqlite3 *db;
  if( NEVER(p==0) ) return;
  db = pParse->db;
  if( db->mallocFailed ) return;
  if( p->selFlags & SF_HasTypeInfo ) return;
  sqlite3SelectExpand(pParse, p);
  if( pParse->nErr || db->mallocFailed ) return;
  sqlite3ResolveSelectNames(pParse, p, pOuterNC);
  if( pParse->nErr || db->mallocFailed ) return;
  sqlite3SelectAddTypeInfo(pParse, p);
}

/*
** Reset the aggregate accumulator.
**
** The aggregate accumulator is a set of memory cells that hold
** intermediate results while calculating an aggregate.  This
** routine generates code that stores NULLs in all of those memory
** cells.
*/
static void resetAccumulator(Parse *pParse, AggInfo *pAggInfo){
  Vdbe *v = pParse->pVdbe;
  int i;
  struct AggInfo_func *pFunc;
  int nReg = pAggInfo->nFunc + pAggInfo->nColumn;
  if( nReg==0 ) return;
#ifdef SQLITE_DEBUG
  /* Verify that all AggInfo registers are within the range specified by
  ** AggInfo.mnReg..AggInfo.mxReg */
  assert( nReg==pAggInfo->mxReg-pAggInfo->mnReg+1 );
  for(i=0; i<pAggInfo->nColumn; i++){
    assert( pAggInfo->aCol[i].iMem>=pAggInfo->mnReg
         && pAggInfo->aCol[i].iMem<=pAggInfo->mxReg );
  }
  for(i=0; i<pAggInfo->nFunc; i++){
    assert( pAggInfo->aFunc[i].iMem>=pAggInfo->mnReg
         && pAggInfo->aFunc[i].iMem<=pAggInfo->mxReg );
  }
#endif
  sqlite3VdbeAddOp3(v, OP_Null, 0, pAggInfo->mnReg, pAggInfo->mxReg);
  for(pFunc=pAggInfo->aFunc, i=0; i<pAggInfo->nFunc; i++, pFunc++){
    if( pFunc->iDistinct>=0 ){
      Expr *pE = pFunc->pExpr;
      assert( !ExprHasProperty(pE, EP_xIsSelect) );
      if( pE->x.pList==0 || pE->x.pList->nExpr!=1 ){
        sqlite3ErrorMsg(pParse, "DISTINCT aggregates must have exactly one "
           "argument");
        pFunc->iDistinct = -1;
      }else{
        KeyInfo *pKeyInfo = keyInfoFromExprList(pParse, pE->x.pList, 0, 0);
        sqlite3VdbeAddOp4(v, OP_OpenEphemeral, pFunc->iDistinct, 0, 0,
                          (char*)pKeyInfo, P4_KEYINFO);
      }
    }
  }
}

/*
** Invoke the OP_AggFinalize opcode for every aggregate function
** in the AggInfo structure.
*/
static void finalizeAggFunctions(Parse *pParse, AggInfo *pAggInfo){
  Vdbe *v = pParse->pVdbe;
  int i;
  struct AggInfo_func *pF;
  for(i=0, pF=pAggInfo->aFunc; i<pAggInfo->nFunc; i++, pF++){
    ExprList *pList = pF->pExpr->x.pList;
    assert( !ExprHasProperty(pF->pExpr, EP_xIsSelect) );
    sqlite3VdbeAddOp4(v, OP_AggFinal, pF->iMem, pList ? pList->nExpr : 0, 0,
                      (void*)pF->pFunc, P4_FUNCDEF);
  }
}

/*
** Update the accumulator memory cells for an aggregate based on
** the current cursor position.
*/
static void updateAccumulator(Parse *pParse, AggInfo *pAggInfo){
  Vdbe *v = pParse->pVdbe;
  int i;
  int regHit = 0;
  int addrHitTest = 0;
  struct AggInfo_func *pF;
  struct AggInfo_col *pC;

  pAggInfo->directMode = 1;
  for(i=0, pF=pAggInfo->aFunc; i<pAggInfo->nFunc; i++, pF++){
    int nArg;
    int addrNext = 0;
    int regAgg;
    ExprList *pList = pF->pExpr->x.pList;
    assert( !ExprHasProperty(pF->pExpr, EP_xIsSelect) );
    if( pList ){
      nArg = pList->nExpr;
      regAgg = sqlite3GetTempRange(pParse, nArg);
      sqlite3ExprCodeExprList(pParse, pList, regAgg, SQLITE_ECEL_DUP);
    }else{
      nArg = 0;
      regAgg = 0;
    }
    if( pF->iDistinct>=0 ){
      addrNext = sqlite3VdbeMakeLabel(v);
      assert( nArg==1 );
      codeDistinct(pParse, pF->iDistinct, addrNext, 1, regAgg);
    }
    if( pF->pFunc->funcFlags & SQLITE_FUNC_NEEDCOLL ){
      CollSeq *pColl = 0;
      struct ExprList_item *pItem;
      int j;
      assert( pList!=0 );  /* pList!=0 if pF->pFunc has NEEDCOLL */
      for(j=0, pItem=pList->a; !pColl && j<nArg; j++, pItem++){
        pColl = sqlite3ExprCollSeq(pParse, pItem->pExpr);
      }
      if( !pColl ){
        pColl = pParse->db->pDfltColl;
      }
      if( regHit==0 && pAggInfo->nAccumulator ) regHit = ++pParse->nMem;
      sqlite3VdbeAddOp4(v, OP_CollSeq, regHit, 0, 0, (char *)pColl, P4_COLLSEQ);
    }
    sqlite3VdbeAddOp4(v, OP_AggStep, 0, regAgg, pF->iMem,
                      (void*)pF->pFunc, P4_FUNCDEF);
    sqlite3VdbeChangeP5(v, (u8)nArg);
    sqlite3ExprCacheAffinityChange(pParse, regAgg, nArg);
    sqlite3ReleaseTempRange(pParse, regAgg, nArg);
    if( addrNext ){
      sqlite3VdbeResolveLabel(v, addrNext);
      sqlite3ExprCacheClear(pParse);
    }
  }

  /* Before populating the accumulator registers, clear the column cache.
  ** Otherwise, if any of the required column values are already present 
  ** in registers, sqlite3ExprCode() may use OP_SCopy to copy the value
  ** to pC->iMem. But by the time the value is used, the original register
  ** may have been used, invalidating the underlying buffer holding the
  ** text or blob value. See ticket [883034dcb5].
  **
  ** Another solution would be to change the OP_SCopy used to copy cached
  ** values to an OP_Copy.
  */
  if( regHit ){
    addrHitTest = sqlite3VdbeAddOp1(v, OP_If, regHit); VdbeCoverage(v);
  }
  sqlite3ExprCacheClear(pParse);
  for(i=0, pC=pAggInfo->aCol; i<pAggInfo->nAccumulator; i++, pC++){
    sqlite3ExprCode(pParse, pC->pExpr, pC->iMem);
  }
  pAggInfo->directMode = 0;
  sqlite3ExprCacheClear(pParse);
  if( addrHitTest ){
    sqlite3VdbeJumpHere(v, addrHitTest);
  }
}

/*
** Add a single OP_Explain instruction to the VDBE to explain a simple
** count(*) query ("SELECT count(*) FROM pTab").
*/
#ifndef SQLITE_OMIT_EXPLAIN
static void explainSimpleCount(
  Parse *pParse,                  /* Parse context */
  Table *pTab,                    /* Table being queried */
  Index *pIdx                     /* Index used to optimize scan, or NULL */
){
  if( pParse->explain==2 ){
    int bCover = (pIdx!=0 && (HasRowid(pTab) || !IsPrimaryKeyIndex(pIdx)));
    char *zEqp = sqlite3MPrintf(pParse->db, "SCAN TABLE %s%s%s",
        pTab->zName,
        bCover ? " USING COVERING INDEX " : "",
        bCover ? pIdx->zName : ""
    );
    sqlite3VdbeAddOp4(
        pParse->pVdbe, OP_Explain, pParse->iSelectId, 0, 0, zEqp, P4_DYNAMIC
    );
  }
}
#else
# define explainSimpleCount(a,b,c)
#endif

/*
** Generate code for the SELECT statement given in the p argument.  
**
** The results are returned according to the SelectDest structure.
** See comments in sqliteInt.h for further information.
**
** This routine returns the number of errors.  If any errors are
** encountered, then an appropriate error message is left in
** pParse->zErrMsg.
**
** This routine does NOT free the Select structure passed in.  The
** calling function needs to do that.
*/
int sqlite3Select(
  Parse *pParse,         /* The parser context */
  Select *p,             /* The SELECT statement being coded. */
  SelectDest *pDest      /* What to do with the query results */
){
  int i, j;              /* Loop counters */
  WhereInfo *pWInfo;     /* Return from sqlite3WhereBegin() */
  Vdbe *v;               /* The virtual machine under construction */
  int isAgg;             /* True for select lists like "count(*)" */
  ExprList *pEList;      /* List of columns to extract. */
  SrcList *pTabList;     /* List of tables to select from */
  Expr *pWhere;          /* The WHERE clause.  May be NULL */
  ExprList *pGroupBy;    /* The GROUP BY clause.  May be NULL */
  Expr *pHaving;         /* The HAVING clause.  May be NULL */
  int rc = 1;            /* Value to return from this function */
  DistinctCtx sDistinct; /* Info on how to code the DISTINCT keyword */
  SortCtx sSort;         /* Info on how to code the ORDER BY clause */
  AggInfo sAggInfo;      /* Information used by aggregate queries */
  int iEnd;              /* Address of the end of the query */
  sqlite3 *db;           /* The database connection */

#ifndef SQLITE_OMIT_EXPLAIN
  int iRestoreSelectId = pParse->iSelectId;
  pParse->iSelectId = pParse->iNextSelectId++;
#endif

  db = pParse->db;
  if( p==0 || db->mallocFailed || pParse->nErr ){
    return 1;
  }
  if( sqlite3AuthCheck(pParse, SQLITE_SELECT, 0, 0, 0) ) return 1;
  memset(&sAggInfo, 0, sizeof(sAggInfo));
#if SELECTTRACE_ENABLED
  pParse->nSelectIndent++;
  SELECTTRACE(1,pParse,p, ("begin processing:\n"));
  if( sqlite3SelectTrace & 0x100 ){
    sqlite3TreeViewSelect(0, p, 0);
  }
#endif

  assert( p->pOrderBy==0 || pDest->eDest!=SRT_DistFifo );
  assert( p->pOrderBy==0 || pDest->eDest!=SRT_Fifo );
  assert( p->pOrderBy==0 || pDest->eDest!=SRT_DistQueue );
  assert( p->pOrderBy==0 || pDest->eDest!=SRT_Queue );
  if( IgnorableOrderby(pDest) ){
    assert(pDest->eDest==SRT_Exists || pDest->eDest==SRT_Union || 
           pDest->eDest==SRT_Except || pDest->eDest==SRT_Discard ||
           pDest->eDest==SRT_Queue  || pDest->eDest==SRT_DistFifo ||
           pDest->eDest==SRT_DistQueue || pDest->eDest==SRT_Fifo);
    /* If ORDER BY makes no difference in the output then neither does
    ** DISTINCT so it can be removed too. */
    sqlite3ExprListDelete(db, p->pOrderBy);
    p->pOrderBy = 0;
    p->selFlags &= ~SF_Distinct;
  }
  sqlite3SelectPrep(pParse, p, 0);
  memset(&sSort, 0, sizeof(sSort));
  sSort.pOrderBy = p->pOrderBy;
  pTabList = p->pSrc;
  pEList = p->pEList;
  if( pParse->nErr || db->mallocFailed ){
    goto select_end;
  }
  isAgg = (p->selFlags & SF_Aggregate)!=0;
  assert( pEList!=0 );

  /* Begin generating code.
  */
  v = sqlite3GetVdbe(pParse);
  if( v==0 ) goto select_end;

  /* If writing to memory or generating a set
  ** only a single column may be output.
  */
#ifndef SQLITE_OMIT_SUBQUERY
  if( checkForMultiColumnSelectError(pParse, pDest, pEList->nExpr) ){
    goto select_end;
  }
#endif

  /* Generate code for all sub-queries in the FROM clause
  */
#if !defined(SQLITE_OMIT_SUBQUERY) || !defined(SQLITE_OMIT_VIEW)
  for(i=0; !p->pPrior && i<pTabList->nSrc; i++){
    struct SrcList_item *pItem = &pTabList->a[i];
    SelectDest dest;
    Select *pSub = pItem->pSelect;
    int isAggSub;

    if( pSub==0 ) continue;

    /* Sometimes the code for a subquery will be generated more than
    ** once, if the subquery is part of the WHERE clause in a LEFT JOIN,
    ** for example.  In that case, do not regenerate the code to manifest
    ** a view or the co-routine to implement a view.  The first instance
    ** is sufficient, though the subroutine to manifest the view does need
    ** to be invoked again. */
    if( pItem->addrFillSub ){
      if( pItem->viaCoroutine==0 ){
        sqlite3VdbeAddOp2(v, OP_Gosub, pItem->regReturn, pItem->addrFillSub);
      }
      continue;
    }

    /* Increment Parse.nHeight by the height of the largest expression
    ** tree referred to by this, the parent select. The child select
    ** may contain expression trees of at most
    ** (SQLITE_MAX_EXPR_DEPTH-Parse.nHeight) height. This is a bit
    ** more conservative than necessary, but much easier than enforcing
    ** an exact limit.
    */
    pParse->nHeight += sqlite3SelectExprHeight(p);

    isAggSub = (pSub->selFlags & SF_Aggregate)!=0;
    if( flattenSubquery(pParse, p, i, isAgg, isAggSub) ){
      /* This subquery can be absorbed into its parent. */
      if( isAggSub ){
        isAgg = 1;
        p->selFlags |= SF_Aggregate;
      }
      i = -1;
    }else if( pTabList->nSrc==1
           && OptimizationEnabled(db, SQLITE_SubqCoroutine)
    ){
      /* Implement a co-routine that will return a single row of the result
      ** set on each invocation.
      */
      int addrTop = sqlite3VdbeCurrentAddr(v)+1;
      pItem->regReturn = ++pParse->nMem;
      sqlite3VdbeAddOp3(v, OP_InitCoroutine, pItem->regReturn, 0, addrTop);
      VdbeComment((v, "%s", pItem->pTab->zName));
      pItem->addrFillSub = addrTop;
      sqlite3SelectDestInit(&dest, SRT_Coroutine, pItem->regReturn);
      explainSetInteger(pItem->iSelectId, (u8)pParse->iNextSelectId);
      sqlite3Select(pParse, pSub, &dest);
      pItem->pTab->nRowLogEst = sqlite3LogEst(pSub->nSelectRow);
      pItem->viaCoroutine = 1;
      pItem->regResult = dest.iSdst;
      sqlite3VdbeAddOp1(v, OP_EndCoroutine, pItem->regReturn);
      sqlite3VdbeJumpHere(v, addrTop-1);
      sqlite3ClearTempRegCache(pParse);
    }else{
      /* Generate a subroutine that will fill an ephemeral table with
      ** the content of this subquery.  pItem->addrFillSub will point
      ** to the address of the generated subroutine.  pItem->regReturn
      ** is a register allocated to hold the subroutine return address
      */
      int topAddr;
      int onceAddr = 0;
      int retAddr;
      assert( pItem->addrFillSub==0 );
      pItem->regReturn = ++pParse->nMem;
      topAddr = sqlite3VdbeAddOp2(v, OP_Integer, 0, pItem->regReturn);
      pItem->addrFillSub = topAddr+1;
      if( pItem->isCorrelated==0 ){
        /* If the subquery is not correlated and if we are not inside of
        ** a trigger, then we only need to compute the value of the subquery
        ** once. */
        onceAddr = sqlite3CodeOnce(pParse); VdbeCoverage(v);
        VdbeComment((v, "materialize \"%s\"", pItem->pTab->zName));
      }else{
        VdbeNoopComment((v, "materialize \"%s\"", pItem->pTab->zName));
      }
      sqlite3SelectDestInit(&dest, SRT_EphemTab, pItem->iCursor);
      explainSetInteger(pItem->iSelectId, (u8)pParse->iNextSelectId);
      sqlite3Select(pParse, pSub, &dest);
      pItem->pTab->nRowLogEst = sqlite3LogEst(pSub->nSelectRow);
      if( onceAddr ) sqlite3VdbeJumpHere(v, onceAddr);
      retAddr = sqlite3VdbeAddOp1(v, OP_Return, pItem->regReturn);
      VdbeComment((v, "end %s", pItem->pTab->zName));
      sqlite3VdbeChangeP1(v, topAddr, retAddr);
      sqlite3ClearTempRegCache(pParse);
    }
    if( /*pParse->nErr ||*/ db->mallocFailed ){
      goto select_end;
    }
    pParse->nHeight -= sqlite3SelectExprHeight(p);
    pTabList = p->pSrc;
    if( !IgnorableOrderby(pDest) ){
      sSort.pOrderBy = p->pOrderBy;
    }
  }
  pEList = p->pEList;
#endif
  pWhere = p->pWhere;
  pGroupBy = p->pGroupBy;
  pHaving = p->pHaving;
  sDistinct.isTnct = (p->selFlags & SF_Distinct)!=0;

#ifndef SQLITE_OMIT_COMPOUND_SELECT
  /* If there is are a sequence of queries, do the earlier ones first.
  */
  if( p->pPrior ){
    rc = multiSelect(pParse, p, pDest);
    explainSetInteger(pParse->iSelectId, iRestoreSelectId);
#if SELECTTRACE_ENABLED
    SELECTTRACE(1,pParse,p,("end compound-select processing\n"));
    pParse->nSelectIndent--;
#endif
    return rc;
  }
#endif

  /* If the query is DISTINCT with an ORDER BY but is not an aggregate, and 
  ** if the select-list is the same as the ORDER BY list, then this query
  ** can be rewritten as a GROUP BY. In other words, this:
  **
  **     SELECT DISTINCT xyz FROM ... ORDER BY xyz
  **
  ** is transformed to:
  **
  **     SELECT xyz FROM ... GROUP BY xyz
  **
  ** The second form is preferred as a single index (or temp-table) may be 
  ** used for both the ORDER BY and DISTINCT processing. As originally 
  ** written the query must use a temp-table for at least one of the ORDER 
  ** BY and DISTINCT, and an index or separate temp-table for the other.
  */
  if( (p->selFlags & (SF_Distinct|SF_Aggregate))==SF_Distinct 
   && sqlite3ExprListCompare(sSort.pOrderBy, p->pEList, -1)==0
  ){
    p->selFlags &= ~SF_Distinct;
    p->pGroupBy = sqlite3ExprListDup(db, p->pEList, 0);
    pGroupBy = p->pGroupBy;
    sSort.pOrderBy = 0;
    /* Notice that even thought SF_Distinct has been cleared from p->selFlags,
    ** the sDistinct.isTnct is still set.  Hence, isTnct represents the
    ** original setting of the SF_Distinct flag, not the current setting */
    assert( sDistinct.isTnct );
  }

  /* If there is an ORDER BY clause, then this sorting
  ** index might end up being unused if the data can be 
  ** extracted in pre-sorted order.  If that is the case, then the
  ** OP_OpenEphemeral instruction will be changed to an OP_Noop once
  ** we figure out that the sorting index is not needed.  The addrSortIndex
  ** variable is used to facilitate that change.
  */
  if( sSort.pOrderBy ){
    KeyInfo *pKeyInfo;
    pKeyInfo = keyInfoFromExprList(pParse, sSort.pOrderBy, 0, 0);
    sSort.iECursor = pParse->nTab++;
    sSort.addrSortIndex =
      sqlite3VdbeAddOp4(v, OP_OpenEphemeral,
          sSort.iECursor, sSort.pOrderBy->nExpr+1+pEList->nExpr, 0,
          (char*)pKeyInfo, P4_KEYINFO
      );
  }else{
    sSort.addrSortIndex = -1;
  }

  /* If the output is destined for a temporary table, open that table.
  */
  if( pDest->eDest==SRT_EphemTab ){
    sqlite3VdbeAddOp2(v, OP_OpenEphemeral, pDest->iSDParm, pEList->nExpr);
  }

  /* Set the limiter.
  */
  iEnd = sqlite3VdbeMakeLabel(v);
  p->nSelectRow = LARGEST_INT64;
  computeLimitRegisters(pParse, p, iEnd);
  if( p->iLimit==0 && sSort.addrSortIndex>=0 ){
    sqlite3VdbeGetOp(v, sSort.addrSortIndex)->opcode = OP_SorterOpen;
    sSort.sortFlags |= SORTFLAG_UseSorter;
  }

  /* Open a virtual index to use for the distinct set.
  */
  if( p->selFlags & SF_Distinct ){
    sDistinct.tabTnct = pParse->nTab++;
    sDistinct.addrTnct = sqlite3VdbeAddOp4(v, OP_OpenEphemeral,
                                sDistinct.tabTnct, 0, 0,
                                (char*)keyInfoFromExprList(pParse, p->pEList,0,0),
                                P4_KEYINFO);
    sqlite3VdbeChangeP5(v, BTREE_UNORDERED);
    sDistinct.eTnctType = WHERE_DISTINCT_UNORDERED;
  }else{
    sDistinct.eTnctType = WHERE_DISTINCT_NOOP;
  }

  if( !isAgg && pGroupBy==0 ){
    /* No aggregate functions and no GROUP BY clause */
    u16 wctrlFlags = (sDistinct.isTnct ? WHERE_WANT_DISTINCT : 0);

    /* Begin the database scan. */
    pWInfo = sqlite3WhereBegin(pParse, pTabList, pWhere, sSort.pOrderBy,
                               p->pEList, wctrlFlags, 0);
    if( pWInfo==0 ) goto select_end;
    if( sqlite3WhereOutputRowCount(pWInfo) < p->nSelectRow ){
      p->nSelectRow = sqlite3WhereOutputRowCount(pWInfo);
    }
    if( sDistinct.isTnct && sqlite3WhereIsDistinct(pWInfo) ){
      sDistinct.eTnctType = sqlite3WhereIsDistinct(pWInfo);
    }
    if( sSort.pOrderBy ){
      sSort.nOBSat = sqlite3WhereIsOrdered(pWInfo);
      if( sSort.nOBSat==sSort.pOrderBy->nExpr ){
        sSort.pOrderBy = 0;
      }
    }

    /* If sorting index that was created by a prior OP_OpenEphemeral 
    ** instruction ended up not being needed, then change the OP_OpenEphemeral
    ** into an OP_Noop.
    */
    if( sSort.addrSortIndex>=0 && sSort.pOrderBy==0 ){
      sqlite3VdbeChangeToNoop(v, sSort.addrSortIndex);
    }

    /* Use the standard inner loop. */
    selectInnerLoop(pParse, p, pEList, -1, &sSort, &sDistinct, pDest,
                    sqlite3WhereContinueLabel(pWInfo),
                    sqlite3WhereBreakLabel(pWInfo));

    /* End the database scan loop.
    */
    sqlite3WhereEnd(pWInfo);
  }else{
    /* This case when there exist aggregate functions or a GROUP BY clause
    ** or both */
    NameContext sNC;    /* Name context for processing aggregate information */
    int iAMem;          /* First Mem address for storing current GROUP BY */
    int iBMem;          /* First Mem address for previous GROUP BY */
    int iUseFlag;       /* Mem address holding flag indicating that at least
                        ** one row of the input to the aggregator has been
                        ** processed */
    int iAbortFlag;     /* Mem address which causes query abort if positive */
    int groupBySort;    /* Rows come from source in GROUP BY order */
    int addrEnd;        /* End of processing for this SELECT */
    int sortPTab = 0;   /* Pseudotable used to decode sorting results */
    int sortOut = 0;    /* Output register from the sorter */
    int orderByGrp = 0; /* True if the GROUP BY and ORDER BY are the same */

    /* Remove any and all aliases between the result set and the
    ** GROUP BY clause.
    */
    if( pGroupBy ){
      int k;                        /* Loop counter */
      struct ExprList_item *pItem;  /* For looping over expression in a list */

      for(k=p->pEList->nExpr, pItem=p->pEList->a; k>0; k--, pItem++){
        pItem->u.x.iAlias = 0;
      }
      for(k=pGroupBy->nExpr, pItem=pGroupBy->a; k>0; k--, pItem++){
        pItem->u.x.iAlias = 0;
      }
      if( p->nSelectRow>100 ) p->nSelectRow = 100;
    }else{
      p->nSelectRow = 1;
    }


    /* If there is both a GROUP BY and an ORDER BY clause and they are
    ** identical, then it may be possible to disable the ORDER BY clause 
    ** on the grounds that the GROUP BY will cause elements to come out 
    ** in the correct order. It also may not - the GROUP BY may use a
    ** database index that causes rows to be grouped together as required
    ** but not actually sorted. Either way, record the fact that the
    ** ORDER BY and GROUP BY clauses are the same by setting the orderByGrp
    ** variable.  */
    if( sqlite3ExprListCompare(pGroupBy, sSort.pOrderBy, -1)==0 ){
      orderByGrp = 1;
    }
 
    /* Create a label to jump to when we want to abort the query */
    addrEnd = sqlite3VdbeMakeLabel(v);

    /* Convert TK_COLUMN nodes into TK_AGG_COLUMN and make entries in
    ** sAggInfo for all TK_AGG_FUNCTION nodes in expressions of the
    ** SELECT statement.
    */
    memset(&sNC, 0, sizeof(sNC));
    sNC.pParse = pParse;
    sNC.pSrcList = pTabList;
    sNC.pAggInfo = &sAggInfo;
    sAggInfo.mnReg = pParse->nMem+1;
    sAggInfo.nSortingColumn = pGroupBy ? pGroupBy->nExpr : 0;
    sAggInfo.pGroupBy = pGroupBy;
    sqlite3ExprAnalyzeAggList(&sNC, pEList);
    sqlite3ExprAnalyzeAggList(&sNC, sSort.pOrderBy);
    if( pHaving ){
      sqlite3ExprAnalyzeAggregates(&sNC, pHaving);
    }
    sAggInfo.nAccumulator = sAggInfo.nColumn;
    for(i=0; i<sAggInfo.nFunc; i++){
      assert( !ExprHasProperty(sAggInfo.aFunc[i].pExpr, EP_xIsSelect) );
      sNC.ncFlags |= NC_InAggFunc;
      sqlite3ExprAnalyzeAggList(&sNC, sAggInfo.aFunc[i].pExpr->x.pList);
      sNC.ncFlags &= ~NC_InAggFunc;
    }
    sAggInfo.mxReg = pParse->nMem;
    if( db->mallocFailed ) goto select_end;

    /* Processing for aggregates with GROUP BY is very different and
    ** much more complex than aggregates without a GROUP BY.
    */
    if( pGroupBy ){
      KeyInfo *pKeyInfo;  /* Keying information for the group by clause */
      int j1;             /* A-vs-B comparision jump */
      int addrOutputRow;  /* Start of subroutine that outputs a result row */
      int regOutputRow;   /* Return address register for output subroutine */
      int addrSetAbort;   /* Set the abort flag and return */
      int addrTopOfLoop;  /* Top of the input loop */
      int addrSortingIdx; /* The OP_OpenEphemeral for the sorting index */
      int addrReset;      /* Subroutine for resetting the accumulator */
      int regReset;       /* Return address register for reset subroutine */

      /* If there is a GROUP BY clause we might need a sorting index to
      ** implement it.  Allocate that sorting index now.  If it turns out
      ** that we do not need it after all, the OP_SorterOpen instruction
      ** will be converted into a Noop.  
      */
      sAggInfo.sortingIdx = pParse->nTab++;
      pKeyInfo = keyInfoFromExprList(pParse, pGroupBy, 0, 0);
      addrSortingIdx = sqlite3VdbeAddOp4(v, OP_SorterOpen, 
          sAggInfo.sortingIdx, sAggInfo.nSortingColumn, 
          0, (char*)pKeyInfo, P4_KEYINFO);

      /* Initialize memory locations used by GROUP BY aggregate processing
      */
      iUseFlag = ++pParse->nMem;
      iAbortFlag = ++pParse->nMem;
      regOutputRow = ++pParse->nMem;
      addrOutputRow = sqlite3VdbeMakeLabel(v);
      regReset = ++pParse->nMem;
      addrReset = sqlite3VdbeMakeLabel(v);
      iAMem = pParse->nMem + 1;
      pParse->nMem += pGroupBy->nExpr;
      iBMem = pParse->nMem + 1;
      pParse->nMem += pGroupBy->nExpr;
      sqlite3VdbeAddOp2(v, OP_Integer, 0, iAbortFlag);
      VdbeComment((v, "clear abort flag"));
      sqlite3VdbeAddOp2(v, OP_Integer, 0, iUseFlag);
      VdbeComment((v, "indicate accumulator empty"));
      sqlite3VdbeAddOp3(v, OP_Null, 0, iAMem, iAMem+pGroupBy->nExpr-1);

      /* Begin a loop that will extract all source rows in GROUP BY order.
      ** This might involve two separate loops with an OP_Sort in between, or
      ** it might be a single loop that uses an index to extract information
      ** in the right order to begin with.
      */
      sqlite3VdbeAddOp2(v, OP_Gosub, regReset, addrReset);
      pWInfo = sqlite3WhereBegin(pParse, pTabList, pWhere, pGroupBy, 0,
          WHERE_GROUPBY | (orderByGrp ? WHERE_SORTBYGROUP : 0), 0
      );
      if( pWInfo==0 ) goto select_end;
      if( sqlite3WhereIsOrdered(pWInfo)==pGroupBy->nExpr ){
        /* The optimizer is able to deliver rows in group by order so
        ** we do not have to sort.  The OP_OpenEphemeral table will be
        ** cancelled later because we still need to use the pKeyInfo
        */
        groupBySort = 0;
      }else{
        /* Rows are coming out in undetermined order.  We have to push
        ** each row into a sorting index, terminate the first loop,
        ** then loop over the sorting index in order to get the output
        ** in sorted order
        */
        int regBase;
        int regRecord;
        int nCol;
        int nGroupBy;

        explainTempTable(pParse, 
            (sDistinct.isTnct && (p->selFlags&SF_Distinct)==0) ?
                    "DISTINCT" : "GROUP BY");

        groupBySort = 1;
        nGroupBy = pGroupBy->nExpr;
        nCol = nGroupBy;
        j = nGroupBy;
        for(i=0; i<sAggInfo.nColumn; i++){
          if( sAggInfo.aCol[i].iSorterColumn>=j ){
            nCol++;
            j++;
          }
        }
        regBase = sqlite3GetTempRange(pParse, nCol);
        sqlite3ExprCacheClear(pParse);
        sqlite3ExprCodeExprList(pParse, pGroupBy, regBase, 0);
        j = nGroupBy;
        for(i=0; i<sAggInfo.nColumn; i++){
          struct AggInfo_col *pCol = &sAggInfo.aCol[i];
          if( pCol->iSorterColumn>=j ){
            int r1 = j + regBase;
            int r2;

            r2 = sqlite3ExprCodeGetColumn(pParse, 
                               pCol->pTab, pCol->iColumn, pCol->iTable, r1, 0);
            if( r1!=r2 ){
              sqlite3VdbeAddOp2(v, OP_SCopy, r2, r1);
            }
            j++;
          }
        }
        regRecord = sqlite3GetTempReg(pParse);
        sqlite3VdbeAddOp3(v, OP_MakeRecord, regBase, nCol, regRecord);
        sqlite3VdbeAddOp2(v, OP_SorterInsert, sAggInfo.sortingIdx, regRecord);
        sqlite3ReleaseTempReg(pParse, regRecord);
        sqlite3ReleaseTempRange(pParse, regBase, nCol);
        sqlite3WhereEnd(pWInfo);
        sAggInfo.sortingIdxPTab = sortPTab = pParse->nTab++;
        sortOut = sqlite3GetTempReg(pParse);
        sqlite3VdbeAddOp3(v, OP_OpenPseudo, sortPTab, sortOut, nCol);
        sqlite3VdbeAddOp2(v, OP_SorterSort, sAggInfo.sortingIdx, addrEnd);
        VdbeComment((v, "GROUP BY sort")); VdbeCoverage(v);
        sAggInfo.useSortingIdx = 1;
        sqlite3ExprCacheClear(pParse);

      }

      /* If the index or temporary table used by the GROUP BY sort
      ** will naturally deliver rows in the order required by the ORDER BY
      ** clause, cancel the ephemeral table open coded earlier.
      **
      ** This is an optimization - the correct answer should result regardless.
      ** Use the SQLITE_GroupByOrder flag with SQLITE_TESTCTRL_OPTIMIZER to 
      ** disable this optimization for testing purposes.  */
      if( orderByGrp && OptimizationEnabled(db, SQLITE_GroupByOrder) 
       && (groupBySort || sqlite3WhereIsSorted(pWInfo))
      ){
        sSort.pOrderBy = 0;
        sqlite3VdbeChangeToNoop(v, sSort.addrSortIndex);
      }

      /* Evaluate the current GROUP BY terms and store in b0, b1, b2...
      ** (b0 is memory location iBMem+0, b1 is iBMem+1, and so forth)
      ** Then compare the current GROUP BY terms against the GROUP BY terms
      ** from the previous row currently stored in a0, a1, a2...
      */
      addrTopOfLoop = sqlite3VdbeCurrentAddr(v);
      sqlite3ExprCacheClear(pParse);
      if( groupBySort ){
        sqlite3VdbeAddOp2(v, OP_SorterData, sAggInfo.sortingIdx, sortOut);
      }
      for(j=0; j<pGroupBy->nExpr; j++){
        if( groupBySort ){
          sqlite3VdbeAddOp3(v, OP_Column, sortPTab, j, iBMem+j);
          if( j==0 ) sqlite3VdbeChangeP5(v, OPFLAG_CLEARCACHE);
        }else{
          sAggInfo.directMode = 1;
          sqlite3ExprCode(pParse, pGroupBy->a[j].pExpr, iBMem+j);
        }
      }
      sqlite3VdbeAddOp4(v, OP_Compare, iAMem, iBMem, pGroupBy->nExpr,
                          (char*)sqlite3KeyInfoRef(pKeyInfo), P4_KEYINFO);
      j1 = sqlite3VdbeCurrentAddr(v);
      sqlite3VdbeAddOp3(v, OP_Jump, j1+1, 0, j1+1); VdbeCoverage(v);

      /* Generate code that runs whenever the GROUP BY changes.
      ** Changes in the GROUP BY are detected by the previous code
      ** block.  If there were no changes, this block is skipped.
      **
      ** This code copies current group by terms in b0,b1,b2,...
      ** over to a0,a1,a2.  It then calls the output subroutine
      ** and resets the aggregate accumulator registers in preparation
      ** for the next GROUP BY batch.
      */
      sqlite3ExprCodeMove(pParse, iBMem, iAMem, pGroupBy->nExpr);
      sqlite3VdbeAddOp2(v, OP_Gosub, regOutputRow, addrOutputRow);
      VdbeComment((v, "output one row"));
      sqlite3VdbeAddOp2(v, OP_IfPos, iAbortFlag, addrEnd); VdbeCoverage(v);
      VdbeComment((v, "check abort flag"));
      sqlite3VdbeAddOp2(v, OP_Gosub, regReset, addrReset);
      VdbeComment((v, "reset accumulator"));

      /* Update the aggregate accumulators based on the content of
      ** the current row
      */
      sqlite3VdbeJumpHere(v, j1);
      updateAccumulator(pParse, &sAggInfo);
      sqlite3VdbeAddOp2(v, OP_Integer, 1, iUseFlag);
      VdbeComment((v, "indicate data in accumulator"));

      /* End of the loop
      */
      if( groupBySort ){
        sqlite3VdbeAddOp2(v, OP_SorterNext, sAggInfo.sortingIdx, addrTopOfLoop);
        VdbeCoverage(v);
      }else{
        sqlite3WhereEnd(pWInfo);
        sqlite3VdbeChangeToNoop(v, addrSortingIdx);
      }

      /* Output the final row of result
      */
      sqlite3VdbeAddOp2(v, OP_Gosub, regOutputRow, addrOutputRow);
      VdbeComment((v, "output final row"));

      /* Jump over the subroutines
      */
      sqlite3VdbeAddOp2(v, OP_Goto, 0, addrEnd);

      /* Generate a subroutine that outputs a single row of the result
      ** set.  This subroutine first looks at the iUseFlag.  If iUseFlag
      ** is less than or equal to zero, the subroutine is a no-op.  If
      ** the processing calls for the query to abort, this subroutine
      ** increments the iAbortFlag memory location before returning in
      ** order to signal the caller to abort.
      */
      addrSetAbort = sqlite3VdbeCurrentAddr(v);
      sqlite3VdbeAddOp2(v, OP_Integer, 1, iAbortFlag);
      VdbeComment((v, "set abort flag"));
      sqlite3VdbeAddOp1(v, OP_Return, regOutputRow);
      sqlite3VdbeResolveLabel(v, addrOutputRow);
      addrOutputRow = sqlite3VdbeCurrentAddr(v);
      sqlite3VdbeAddOp2(v, OP_IfPos, iUseFlag, addrOutputRow+2); VdbeCoverage(v);
      VdbeComment((v, "Groupby result generator entry point"));
      sqlite3VdbeAddOp1(v, OP_Return, regOutputRow);
      finalizeAggFunctions(pParse, &sAggInfo);
      sqlite3ExprIfFalse(pParse, pHaving, addrOutputRow+1, SQLITE_JUMPIFNULL);
      selectInnerLoop(pParse, p, p->pEList, -1, &sSort,
                      &sDistinct, pDest,
                      addrOutputRow+1, addrSetAbort);
      sqlite3VdbeAddOp1(v, OP_Return, regOutputRow);
      VdbeComment((v, "end groupby result generator"));

      /* Generate a subroutine that will reset the group-by accumulator
      */
      sqlite3VdbeResolveLabel(v, addrReset);
      resetAccumulator(pParse, &sAggInfo);
      sqlite3VdbeAddOp1(v, OP_Return, regReset);
     
    } /* endif pGroupBy.  Begin aggregate queries without GROUP BY: */
    else {
      ExprList *pDel = 0;
#ifndef SQLITE_OMIT_BTREECOUNT
      Table *pTab;
      if( (pTab = isSimpleCount(p, &sAggInfo))!=0 ){
        /* If isSimpleCount() returns a pointer to a Table structure, then
        ** the SQL statement is of the form:
        **
        **   SELECT count(*) FROM <tbl>
        **
        ** where the Table structure returned represents table <tbl>.
        **
        ** This statement is so common that it is optimized specially. The
        ** OP_Count instruction is executed either on the intkey table that
        ** contains the data for table <tbl> or on one of its indexes. It
        ** is better to execute the op on an index, as indexes are almost
        ** always spread across less pages than their corresponding tables.
        */
        const int iDb = sqlite3SchemaToIndex(pParse->db, pTab->pSchema);
        const int iCsr = pParse->nTab++;     /* Cursor to scan b-tree */
        Index *pIdx;                         /* Iterator variable */
        KeyInfo *pKeyInfo = 0;               /* Keyinfo for scanned index */
        Index *pBest = 0;                    /* Best index found so far */
        int iRoot = pTab->tnum;              /* Root page of scanned b-tree */

        sqlite3CodeVerifySchema(pParse, iDb);
        sqlite3TableLock(pParse, iDb, pTab->tnum, 0, pTab->zName);

        /* Search for the index that has the lowest scan cost.
        **
        ** (2011-04-15) Do not do a full scan of an unordered index.
        **
        ** (2013-10-03) Do not count the entries in a partial index.
        **
        ** In practice the KeyInfo structure will not be used. It is only 
        ** passed to keep OP_OpenRead happy.
        */
        if( !HasRowid(pTab) ) pBest = sqlite3PrimaryKeyIndex(pTab);
        for(pIdx=pTab->pIndex; pIdx; pIdx=pIdx->pNext){
          if( pIdx->bUnordered==0
           && pIdx->szIdxRow<pTab->szTabRow
           && pIdx->pPartIdxWhere==0
           && (!pBest || pIdx->szIdxRow<pBest->szIdxRow)
          ){
            pBest = pIdx;
          }
        }
        if( pBest ){
          iRoot = pBest->tnum;
          pKeyInfo = sqlite3KeyInfoOfIndex(pParse, pBest);
        }

        /* Open a read-only cursor, execute the OP_Count, close the cursor. */
        sqlite3VdbeAddOp4Int(v, OP_OpenRead, iCsr, iRoot, iDb, 1);
        if( pKeyInfo ){
          sqlite3VdbeChangeP4(v, -1, (char *)pKeyInfo, P4_KEYINFO);
        }
        sqlite3VdbeAddOp2(v, OP_Count, iCsr, sAggInfo.aFunc[0].iMem);
        sqlite3VdbeAddOp1(v, OP_Close, iCsr);
        explainSimpleCount(pParse, pTab, pBest);
      }else
#endif /* SQLITE_OMIT_BTREECOUNT */
      {
        /* Check if the query is of one of the following forms:
        **
        **   SELECT min(x) FROM ...
        **   SELECT max(x) FROM ...
        **
        ** If it is, then ask the code in where.c to attempt to sort results
        ** as if there was an "ORDER ON x" or "ORDER ON x DESC" clause. 
        ** If where.c is able to produce results sorted in this order, then
        ** add vdbe code to break out of the processing loop after the 
        ** first iteration (since the first iteration of the loop is 
        ** guaranteed to operate on the row with the minimum or maximum 
        ** value of x, the only row required).
        **
        ** A special flag must be passed to sqlite3WhereBegin() to slightly
        ** modify behavior as follows:
        **
        **   + If the query is a "SELECT min(x)", then the loop coded by
        **     where.c should not iterate over any values with a NULL value
        **     for x.
        **
        **   + The optimizer code in where.c (the thing that decides which
        **     index or indices to use) should place a different priority on 
        **     satisfying the 'ORDER BY' clause than it does in other cases.
        **     Refer to code and comments in where.c for details.
        */
        ExprList *pMinMax = 0;
        u8 flag = WHERE_ORDERBY_NORMAL;
        
        assert( p->pGroupBy==0 );
        assert( flag==0 );
        if( p->pHaving==0 ){
          flag = minMaxQuery(&sAggInfo, &pMinMax);
        }
        assert( flag==0 || (pMinMax!=0 && pMinMax->nExpr==1) );

        if( flag ){
          pMinMax = sqlite3ExprListDup(db, pMinMax, 0);
          pDel = pMinMax;
          if( pMinMax && !db->mallocFailed ){
            pMinMax->a[0].sortOrder = flag!=WHERE_ORDERBY_MIN ?1:0;
            pMinMax->a[0].pExpr->op = TK_COLUMN;
          }
        }
  
        /* This case runs if the aggregate has no GROUP BY clause.  The
        ** processing is much simpler since there is only a single row
        ** of output.
        */
        resetAccumulator(pParse, &sAggInfo);
        pWInfo = sqlite3WhereBegin(pParse, pTabList, pWhere, pMinMax,0,flag,0);
        if( pWInfo==0 ){
          sqlite3ExprListDelete(db, pDel);
          goto select_end;
        }
        updateAccumulator(pParse, &sAggInfo);
        assert( pMinMax==0 || pMinMax->nExpr==1 );
        if( sqlite3WhereIsOrdered(pWInfo)>0 ){
          sqlite3VdbeAddOp2(v, OP_Goto, 0, sqlite3WhereBreakLabel(pWInfo));
          VdbeComment((v, "%s() by index",
                (flag==WHERE_ORDERBY_MIN?"min":"max")));
        }
        sqlite3WhereEnd(pWInfo);
        finalizeAggFunctions(pParse, &sAggInfo);
      }

      sSort.pOrderBy = 0;
      sqlite3ExprIfFalse(pParse, pHaving, addrEnd, SQLITE_JUMPIFNULL);
      selectInnerLoop(pParse, p, p->pEList, -1, 0, 0, 
                      pDest, addrEnd, addrEnd);
      sqlite3ExprListDelete(db, pDel);
    }
    sqlite3VdbeResolveLabel(v, addrEnd);
    
  } /* endif aggregate query */

  if( sDistinct.eTnctType==WHERE_DISTINCT_UNORDERED ){
    explainTempTable(pParse, "DISTINCT");
  }

  /* If there is an ORDER BY clause, then we need to sort the results
  ** and send them to the callback one by one.
  */
  if( sSort.pOrderBy ){
    explainTempTable(pParse, sSort.nOBSat>0 ? "RIGHT PART OF ORDER BY":"ORDER BY");
    generateSortTail(pParse, p, &sSort, pEList->nExpr, pDest);
  }

  /* Jump here to skip this query
  */
  sqlite3VdbeResolveLabel(v, iEnd);

  /* The SELECT was successfully coded.   Set the return code to 0
  ** to indicate no errors.
  */
  rc = 0;

  /* Control jumps to here if an error is encountered above, or upon
  ** successful coding of the SELECT.
  */
select_end:
  explainSetInteger(pParse->iSelectId, iRestoreSelectId);

  /* Identify column names if results of the SELECT are to be output.
  */
  if( rc==SQLITE_OK && pDest->eDest==SRT_Output ){
    generateColumnNames(pParse, pTabList, pEList);
  }

  sqlite3DbFree(db, sAggInfo.aCol);
  sqlite3DbFree(db, sAggInfo.aFunc);
#if SELECTTRACE_ENABLED
  SELECTTRACE(1,pParse,p,("end processing\n"));
  pParse->nSelectIndent--;
#endif
  return rc;
}

<<<<<<< HEAD
#if defined(SQLITE_ENABLE_TREE_EXPLAIN)
void sqlite3PrintExpr(Expr *p);
void sqlite3PrintExprList(ExprList *pList);
void sqlite3PrintSelect(Select *p, int indent);
=======
#ifdef SQLITE_DEBUG
>>>>>>> b08cd3f3
/*
** Generate a human-readable description of a the Select object.
*/
void sqlite3TreeViewSelect(TreeView *pView, const Select *p, u8 moreToFollow){
  int n = 0;
  pView = sqlite3TreeViewPush(pView, moreToFollow);
  sqlite3TreeViewLine(pView, "SELECT%s%s",
    ((p->selFlags & SF_Distinct) ? " DISTINCT" : ""),
    ((p->selFlags & SF_Aggregate) ? " agg_flag" : "")
  );
  if( p->pSrc && p->pSrc->nSrc ) n++;
  if( p->pWhere ) n++;
  if( p->pGroupBy ) n++;
  if( p->pHaving ) n++;
  if( p->pOrderBy ) n++;
  if( p->pLimit ) n++;
  if( p->pOffset ) n++;
  if( p->pPrior ) n++;
  sqlite3TreeViewExprList(pView, p->pEList, (n--)>0, "result-set");
  if( p->pSrc && p->pSrc->nSrc ){
    int i;
    pView = sqlite3TreeViewPush(pView, (n--)>0);
    sqlite3TreeViewLine(pView, "FROM");
    for(i=0; i<p->pSrc->nSrc; i++){
      struct SrcList_item *pItem = &p->pSrc->a[i];
      StrAccum x;
      char zLine[100];
      sqlite3StrAccumInit(&x, zLine, sizeof(zLine), 0);
      sqlite3XPrintf(&x, 0, "{%d,*}", pItem->iCursor);
      if( pItem->zDatabase ){
        sqlite3XPrintf(&x, 0, " %s.%s", pItem->zDatabase, pItem->zName);
      }else if( pItem->zName ){
        sqlite3XPrintf(&x, 0, " %s", pItem->zName);
      }
      if( pItem->pTab ){
        sqlite3XPrintf(&x, 0, " tabname=%Q", pItem->pTab->zName);
      }
      if( pItem->zAlias ){
        sqlite3XPrintf(&x, 0, " (AS %s)", pItem->zAlias);
      }
      if( pItem->jointype & JT_LEFT ){
        sqlite3XPrintf(&x, 0, " LEFT-JOIN");
      }
      sqlite3StrAccumFinish(&x);
      sqlite3TreeViewItem(pView, zLine, i<p->pSrc->nSrc-1); 
      if( pItem->pSelect ){
        sqlite3TreeViewSelect(pView, pItem->pSelect, 0);
      }
      sqlite3TreeViewPop(pView);
    }
    sqlite3TreeViewPop(pView);
  }
  if( p->pWhere ){
    sqlite3TreeViewItem(pView, "WHERE", (n--)>0);
    sqlite3TreeViewExpr(pView, p->pWhere, 0);
    sqlite3TreeViewPop(pView);
  }
  if( p->pGroupBy ){
    sqlite3TreeViewExprList(pView, p->pGroupBy, (n--)>0, "GROUPBY");
  }
  if( p->pHaving ){
    sqlite3TreeViewItem(pView, "HAVING", (n--)>0);
    sqlite3TreeViewExpr(pView, p->pHaving, 0);
    sqlite3TreeViewPop(pView);
  }
  if( p->pOrderBy ){
    sqlite3TreeViewExprList(pView, p->pOrderBy, (n--)>0, "ORDERBY");
  }
  if( p->pLimit ){
    sqlite3TreeViewItem(pView, "LIMIT", (n--)>0);
    sqlite3TreeViewExpr(pView, p->pLimit, 0);
    sqlite3TreeViewPop(pView);
  }
  if( p->pOffset ){
    sqlite3TreeViewItem(pView, "OFFSET", (n--)>0);
    sqlite3TreeViewExpr(pView, p->pOffset, 0);
    sqlite3TreeViewPop(pView);
  }
  if( p->pPrior ){
    const char *zOp = "UNION";
    switch( p->op ){
      case TK_ALL:         zOp = "UNION ALL";  break;
      case TK_INTERSECT:   zOp = "INTERSECT";  break;
      case TK_EXCEPT:      zOp = "EXCEPT";     break;
    }
    sqlite3TreeViewItem(pView, zOp, (n--)>0);
    sqlite3TreeViewSelect(pView, p->pPrior, 0);
    sqlite3TreeViewPop(pView);
  }
  sqlite3TreeViewPop(pView);
}
#endif /* SQLITE_DEBUG */<|MERGE_RESOLUTION|>--- conflicted
+++ resolved
@@ -5427,14 +5427,10 @@
   return rc;
 }
 
-<<<<<<< HEAD
-#if defined(SQLITE_ENABLE_TREE_EXPLAIN)
+#ifdef SQLITE_DEBUG
 void sqlite3PrintExpr(Expr *p);
 void sqlite3PrintExprList(ExprList *pList);
 void sqlite3PrintSelect(Select *p, int indent);
-=======
-#ifdef SQLITE_DEBUG
->>>>>>> b08cd3f3
 /*
 ** Generate a human-readable description of a the Select object.
 */
