--- conflicted
+++ resolved
@@ -3581,11 +3581,8 @@
     extern int Sqlitequota_Init(Tcl_Interp*);
     extern int Sqlitemultiplex_Init(Tcl_Interp*);
     extern int SqliteSuperlock_Init(Tcl_Interp*);
-<<<<<<< HEAD
     extern int SqlitetestSyscall_Init(Tcl_Interp*);
-=======
     extern int Sqlitetestfuzzer_Init(Tcl_Interp*);
->>>>>>> 1b05c423
 
 #ifdef SQLITE_ENABLE_ZIPVFS
     extern int Zipvfs_Init(Tcl_Interp*);
@@ -3623,11 +3620,8 @@
     Sqlitequota_Init(interp);
     Sqlitemultiplex_Init(interp);
     SqliteSuperlock_Init(interp);
-<<<<<<< HEAD
     SqlitetestSyscall_Init(interp);
-=======
     Sqlitetestfuzzer_Init(interp);
->>>>>>> 1b05c423
 
     Tcl_CreateObjCommand(interp,"load_testfixture_extensions",init_all_cmd,0,0);
 
