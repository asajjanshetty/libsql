--- conflicted
+++ resolved
@@ -702,10 +702,7 @@
     int opcode = pOp->opcode;
     if( opcode==OP_Destroy || opcode==OP_VUpdate || opcode==OP_VRename 
      || opcode==OP_VDestroy
-<<<<<<< HEAD
-=======
      || opcode==OP_VCreate
->>>>>>> be22a854
      || (opcode==OP_ParseSchema && pOp->p4.z==0)
      || ((opcode==OP_Halt || opcode==OP_HaltIfNull) 
       && ((pOp->p1)!=SQLITE_OK && pOp->p2==OE_Abort))
