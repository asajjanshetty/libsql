/*
** 2003 September 6
**
** The author disclaims copyright to this source code.  In place of
** a legal notice, here is a blessing:
**
**    May you do good and not evil.
**    May you find forgiveness for yourself and forgive others.
**    May you share freely, never taking more than you give.
**
*************************************************************************
** This file contains code used for creating, destroying, and populating
** a VDBE (or an "sqlite3_stmt" as it is known to the outside world.) 
*/
#include "sqliteInt.h"
#include "vdbeInt.h"

/* Forward references */
static void freeEphemeralFunction(sqlite3 *db, FuncDef *pDef);
static void vdbeFreeOpArray(sqlite3 *, Op *, int);

/*
** Create a new virtual database engine.
*/
Vdbe *sqlite3VdbeCreate(Parse *pParse){
  sqlite3 *db = pParse->db;
  Vdbe *p;
  p = sqlite3DbMallocRawNN(db, sizeof(Vdbe) );
  if( p==0 ) return 0;
  memset(&p->aOp, 0, sizeof(Vdbe)-offsetof(Vdbe,aOp));
  p->db = db;
  if( db->pVdbe ){
    db->pVdbe->pPrev = p;
  }
  p->pNext = db->pVdbe;
  p->pPrev = 0;
  db->pVdbe = p;
  p->iVdbeMagic = VDBE_MAGIC_INIT;
  p->pParse = pParse;
  pParse->pVdbe = p;
  assert( pParse->aLabel==0 );
  assert( pParse->nLabel==0 );
  assert( p->nOpAlloc==0 );
  assert( pParse->szOpAlloc==0 );
  sqlite3VdbeAddOp2(p, OP_Init, 0, 1);
  return p;
}

/*
** Return the Parse object that owns a Vdbe object.
*/
Parse *sqlite3VdbeParser(Vdbe *p){
  return p->pParse;
}

/*
** Change the error string stored in Vdbe.zErrMsg
*/
void sqlite3VdbeError(Vdbe *p, const char *zFormat, ...){
  va_list ap;
  sqlite3DbFree(p->db, p->zErrMsg);
  va_start(ap, zFormat);
  p->zErrMsg = sqlite3VMPrintf(p->db, zFormat, ap);
  va_end(ap);
}

/*
** Remember the SQL string for a prepared statement.
*/
void sqlite3VdbeSetSql(Vdbe *p, const char *z, int n, u8 prepFlags){
  if( p==0 ) return;
  p->prepFlags = prepFlags;
  if( (prepFlags & SQLITE_PREPARE_SAVESQL)==0 ){
    p->expmask = 0;
  }
  assert( p->zSql==0 );
  p->zSql = sqlite3DbStrNDup(p->db, z, n);
}

#ifdef SQLITE_ENABLE_NORMALIZE
/*
** Add a new element to the Vdbe->pDblStr list.
*/
void sqlite3VdbeAddDblquoteStr(sqlite3 *db, Vdbe *p, const char *z){
  if( p ){
    int n = sqlite3Strlen30(z);
    DblquoteStr *pStr = sqlite3DbMallocRawNN(db,
                            sizeof(*pStr)+n+1-sizeof(pStr->z));
    if( pStr ){
      pStr->pNextStr = p->pDblStr;
      p->pDblStr = pStr;
      memcpy(pStr->z, z, n+1);
    }
  }
}
#endif

#ifdef SQLITE_ENABLE_NORMALIZE
/*
** zId of length nId is a double-quoted identifier.  Check to see if
** that identifier is really used as a string literal.
*/
int sqlite3VdbeUsesDoubleQuotedString(
  Vdbe *pVdbe,            /* The prepared statement */
  const char *zId         /* The double-quoted identifier, already dequoted */
){
  DblquoteStr *pStr;
  assert( zId!=0 );
  if( pVdbe->pDblStr==0 ) return 0;
  for(pStr=pVdbe->pDblStr; pStr; pStr=pStr->pNextStr){
    if( strcmp(zId, pStr->z)==0 ) return 1;
  }
  return 0;
}
#endif

/*
** Swap all content between two VDBE structures.
*/
void sqlite3VdbeSwap(Vdbe *pA, Vdbe *pB){
  Vdbe tmp, *pTmp;
  char *zTmp;
  assert( pA->db==pB->db );
  tmp = *pA;
  *pA = *pB;
  *pB = tmp;
  pTmp = pA->pNext;
  pA->pNext = pB->pNext;
  pB->pNext = pTmp;
  pTmp = pA->pPrev;
  pA->pPrev = pB->pPrev;
  pB->pPrev = pTmp;
  zTmp = pA->zSql;
  pA->zSql = pB->zSql;
  pB->zSql = zTmp;
#ifdef SQLITE_ENABLE_NORMALIZE
  zTmp = pA->zNormSql;
  pA->zNormSql = pB->zNormSql;
  pB->zNormSql = zTmp;
#endif
  pB->expmask = pA->expmask;
  pB->prepFlags = pA->prepFlags;
  memcpy(pB->aCounter, pA->aCounter, sizeof(pB->aCounter));
  pB->aCounter[SQLITE_STMTSTATUS_REPREPARE]++;
}

/*
** Resize the Vdbe.aOp array so that it is at least nOp elements larger 
** than its current size. nOp is guaranteed to be less than or equal
** to 1024/sizeof(Op).
**
** If an out-of-memory error occurs while resizing the array, return
** SQLITE_NOMEM. In this case Vdbe.aOp and Vdbe.nOpAlloc remain 
** unchanged (this is so that any opcodes already allocated can be 
** correctly deallocated along with the rest of the Vdbe).
*/
static int growOpArray(Vdbe *v, int nOp){
  VdbeOp *pNew;
  Parse *p = v->pParse;

  /* The SQLITE_TEST_REALLOC_STRESS compile-time option is designed to force
  ** more frequent reallocs and hence provide more opportunities for 
  ** simulated OOM faults.  SQLITE_TEST_REALLOC_STRESS is generally used
  ** during testing only.  With SQLITE_TEST_REALLOC_STRESS grow the op array
  ** by the minimum* amount required until the size reaches 512.  Normal
  ** operation (without SQLITE_TEST_REALLOC_STRESS) is to double the current
  ** size of the op array or add 1KB of space, whichever is smaller. */
#ifdef SQLITE_TEST_REALLOC_STRESS
  sqlite3_int64 nNew = (v->nOpAlloc>=512 ? 2*(sqlite3_int64)v->nOpAlloc
                        : (sqlite3_int64)v->nOpAlloc+nOp);
#else
  sqlite3_int64 nNew = (v->nOpAlloc ? 2*(sqlite3_int64)v->nOpAlloc
                        : (sqlite3_int64)(1024/sizeof(Op)));
  UNUSED_PARAMETER(nOp);
#endif

  /* Ensure that the size of a VDBE does not grow too large */
  if( nNew > p->db->aLimit[SQLITE_LIMIT_VDBE_OP] ){
    sqlite3OomFault(p->db);
    return SQLITE_NOMEM;
  }

  assert( nOp<=(1024/sizeof(Op)) );
  assert( nNew>=(v->nOpAlloc+nOp) );
  pNew = sqlite3DbRealloc(p->db, v->aOp, nNew*sizeof(Op));
  if( pNew ){
    p->szOpAlloc = sqlite3DbMallocSize(p->db, pNew);
    v->nOpAlloc = p->szOpAlloc/sizeof(Op);
    v->aOp = pNew;
  }
  return (pNew ? SQLITE_OK : SQLITE_NOMEM_BKPT);
}

#ifdef SQLITE_DEBUG
/* This routine is just a convenient place to set a breakpoint that will
** fire after each opcode is inserted and displayed using
** "PRAGMA vdbe_addoptrace=on".  Parameters "pc" (program counter) and
** pOp are available to make the breakpoint conditional.
**
** Other useful labels for breakpoints include:
**   test_trace_breakpoint(pc,pOp)
**   sqlite3CorruptError(lineno)
**   sqlite3MisuseError(lineno)
**   sqlite3CantopenError(lineno)
*/
static void test_addop_breakpoint(int pc, Op *pOp){
  static int n = 0;
  n++;
}
#endif

/*
** Add a new instruction to the list of instructions current in the
** VDBE.  Return the address of the new instruction.
**
** Parameters:
**
**    p               Pointer to the VDBE
**
**    op              The opcode for this instruction
**
**    p1, p2, p3      Operands
**
** Use the sqlite3VdbeResolveLabel() function to fix an address and
** the sqlite3VdbeChangeP4() function to change the value of the P4
** operand.
*/
static SQLITE_NOINLINE int growOp3(Vdbe *p, int op, int p1, int p2, int p3){
  assert( p->nOpAlloc<=p->nOp );
  if( growOpArray(p, 1) ) return 1;
  assert( p->nOpAlloc>p->nOp );
  return sqlite3VdbeAddOp3(p, op, p1, p2, p3);
}
int sqlite3VdbeAddOp3(Vdbe *p, int op, int p1, int p2, int p3){
  int i;
  VdbeOp *pOp;

  i = p->nOp;
  assert( p->iVdbeMagic==VDBE_MAGIC_INIT );
  assert( op>=0 && op<0xff );
  if( p->nOpAlloc<=i ){
    return growOp3(p, op, p1, p2, p3);
  }
  p->nOp++;
  pOp = &p->aOp[i];
  pOp->opcode = (u8)op;
  pOp->p5 = 0;
  pOp->p1 = p1;
  pOp->p2 = p2;
  pOp->p3 = p3;
  pOp->p4.p = 0;
  pOp->p4type = P4_NOTUSED;
#ifdef SQLITE_ENABLE_EXPLAIN_COMMENTS
  pOp->zComment = 0;
#endif
#ifdef SQLITE_DEBUG
  if( p->db->flags & SQLITE_VdbeAddopTrace ){
    sqlite3VdbePrintOp(0, i, &p->aOp[i]);
    test_addop_breakpoint(i, &p->aOp[i]);
  }
#endif
#ifdef VDBE_PROFILE
  pOp->cycles = 0;
  pOp->cnt = 0;
#endif
#ifdef SQLITE_VDBE_COVERAGE
  pOp->iSrcLine = 0;
#endif
  return i;
}
int sqlite3VdbeAddOp0(Vdbe *p, int op){
  return sqlite3VdbeAddOp3(p, op, 0, 0, 0);
}
int sqlite3VdbeAddOp1(Vdbe *p, int op, int p1){
  return sqlite3VdbeAddOp3(p, op, p1, 0, 0);
}
int sqlite3VdbeAddOp2(Vdbe *p, int op, int p1, int p2){
  return sqlite3VdbeAddOp3(p, op, p1, p2, 0);
}

/* Generate code for an unconditional jump to instruction iDest
*/
int sqlite3VdbeGoto(Vdbe *p, int iDest){
  return sqlite3VdbeAddOp3(p, OP_Goto, 0, iDest, 0);
}

/* Generate code to cause the string zStr to be loaded into
** register iDest
*/
int sqlite3VdbeLoadString(Vdbe *p, int iDest, const char *zStr){
  return sqlite3VdbeAddOp4(p, OP_String8, 0, iDest, 0, zStr, 0);
}

/*
** Generate code that initializes multiple registers to string or integer
** constants.  The registers begin with iDest and increase consecutively.
** One register is initialized for each characgter in zTypes[].  For each
** "s" character in zTypes[], the register is a string if the argument is
** not NULL, or OP_Null if the value is a null pointer.  For each "i" character
** in zTypes[], the register is initialized to an integer.
**
** If the input string does not end with "X" then an OP_ResultRow instruction
** is generated for the values inserted.
*/
void sqlite3VdbeMultiLoad(Vdbe *p, int iDest, const char *zTypes, ...){
  va_list ap;
  int i;
  char c;
  va_start(ap, zTypes);
  for(i=0; (c = zTypes[i])!=0; i++){
    if( c=='s' ){
      const char *z = va_arg(ap, const char*);
      sqlite3VdbeAddOp4(p, z==0 ? OP_Null : OP_String8, 0, iDest+i, 0, z, 0);
    }else if( c=='i' ){
      sqlite3VdbeAddOp2(p, OP_Integer, va_arg(ap, int), iDest+i);
    }else{
      goto skip_op_resultrow;
    }
  }
  sqlite3VdbeAddOp2(p, OP_ResultRow, iDest, i);
skip_op_resultrow:
  va_end(ap);
}

/*
** Add an opcode that includes the p4 value as a pointer.
*/
int sqlite3VdbeAddOp4(
  Vdbe *p,            /* Add the opcode to this VM */
  int op,             /* The new opcode */
  int p1,             /* The P1 operand */
  int p2,             /* The P2 operand */
  int p3,             /* The P3 operand */
  const char *zP4,    /* The P4 operand */
  int p4type          /* P4 operand type */
){
  int addr = sqlite3VdbeAddOp3(p, op, p1, p2, p3);
  sqlite3VdbeChangeP4(p, addr, zP4, p4type);
  return addr;
}

/*
** Add an OP_Function or OP_PureFunc opcode.
**
** The eCallCtx argument is information (typically taken from Expr.op2)
** that describes the calling context of the function.  0 means a general
** function call.  NC_IsCheck means called by a check constraint,
** NC_IdxExpr means called as part of an index expression.  NC_PartIdx
** means in the WHERE clause of a partial index.  NC_GenCol means called
** while computing a generated column value.  0 is the usual case.
*/
int sqlite3VdbeAddFunctionCall(
  Parse *pParse,        /* Parsing context */
  int p1,               /* Constant argument mask */
  int p2,               /* First argument register */
  int p3,               /* Register into which results are written */
  int nArg,             /* Number of argument */
  const FuncDef *pFunc, /* The function to be invoked */
  int eCallCtx          /* Calling context */
){
  Vdbe *v = pParse->pVdbe;
  int nByte;
  int addr;
  sqlite3_context *pCtx;
  assert( v );
  nByte = sizeof(*pCtx) + (nArg-1)*sizeof(sqlite3_value*);
  pCtx = sqlite3DbMallocRawNN(pParse->db, nByte);
  if( pCtx==0 ){
    assert( pParse->db->mallocFailed );
    freeEphemeralFunction(pParse->db, (FuncDef*)pFunc);
    return 0;
  }
  pCtx->pOut = 0;
  pCtx->pFunc = (FuncDef*)pFunc;
  pCtx->pVdbe = 0;
  pCtx->isError = 0;
  pCtx->argc = nArg;
  pCtx->iOp = sqlite3VdbeCurrentAddr(v);
  addr = sqlite3VdbeAddOp4(v, eCallCtx ? OP_PureFunc : OP_Function,
                           p1, p2, p3, (char*)pCtx, P4_FUNCCTX);
  sqlite3VdbeChangeP5(v, eCallCtx & NC_SelfRef);
  return addr;
}

/*
** Add an opcode that includes the p4 value with a P4_INT64 or
** P4_REAL type.
*/
int sqlite3VdbeAddOp4Dup8(
  Vdbe *p,            /* Add the opcode to this VM */
  int op,             /* The new opcode */
  int p1,             /* The P1 operand */
  int p2,             /* The P2 operand */
  int p3,             /* The P3 operand */
  const u8 *zP4,      /* The P4 operand */
  int p4type          /* P4 operand type */
){
  char *p4copy = sqlite3DbMallocRawNN(sqlite3VdbeDb(p), 8);
  if( p4copy ) memcpy(p4copy, zP4, 8);
  return sqlite3VdbeAddOp4(p, op, p1, p2, p3, p4copy, p4type);
}

#ifndef SQLITE_OMIT_EXPLAIN
/*
** Return the address of the current EXPLAIN QUERY PLAN baseline.
** 0 means "none".
*/
int sqlite3VdbeExplainParent(Parse *pParse){
  VdbeOp *pOp;
  if( pParse->addrExplain==0 ) return 0;
  pOp = sqlite3VdbeGetOp(pParse->pVdbe, pParse->addrExplain);
  return pOp->p2;
}

/*
** Set a debugger breakpoint on the following routine in order to
** monitor the EXPLAIN QUERY PLAN code generation.
*/
#if defined(SQLITE_DEBUG)
void sqlite3ExplainBreakpoint(const char *z1, const char *z2){
  (void)z1;
  (void)z2;
}
#endif

/*
** Add a new OP_Explain opcode.
**
** If the bPush flag is true, then make this opcode the parent for
** subsequent Explains until sqlite3VdbeExplainPop() is called.
*/
void sqlite3VdbeExplain(Parse *pParse, u8 bPush, const char *zFmt, ...){
#ifndef SQLITE_DEBUG
  /* Always include the OP_Explain opcodes if SQLITE_DEBUG is defined.
  ** But omit them (for performance) during production builds */
  if( pParse->explain==2 )
#endif
  {
    char *zMsg;
    Vdbe *v;
    va_list ap;
    int iThis;
    va_start(ap, zFmt);
    zMsg = sqlite3VMPrintf(pParse->db, zFmt, ap);
    va_end(ap);
    v = pParse->pVdbe;
    iThis = v->nOp;
    sqlite3VdbeAddOp4(v, OP_Explain, iThis, pParse->addrExplain, 0,
                      zMsg, P4_DYNAMIC);
    sqlite3ExplainBreakpoint(bPush?"PUSH":"", sqlite3VdbeGetOp(v,-1)->p4.z);
    if( bPush){
      pParse->addrExplain = iThis;
    }
  }
}

/*
** Pop the EXPLAIN QUERY PLAN stack one level.
*/
void sqlite3VdbeExplainPop(Parse *pParse){
  sqlite3ExplainBreakpoint("POP", 0);
  pParse->addrExplain = sqlite3VdbeExplainParent(pParse);
}
#endif /* SQLITE_OMIT_EXPLAIN */

/*
** Add an OP_ParseSchema opcode.  This routine is broken out from
** sqlite3VdbeAddOp4() since it needs to also needs to mark all btrees
** as having been used.
**
** The zWhere string must have been obtained from sqlite3_malloc().
** This routine will take ownership of the allocated memory.
*/
<<<<<<< HEAD
void sqlite3VdbeAddParseSchemaOp(Parse *pParse, int iDb, char *zWhere){
  Vdbe *p = pParse->pVdbe;
=======
void sqlite3VdbeAddParseSchemaOp(Vdbe *p, int iDb, char *zWhere, u16 p5){
>>>>>>> 8718f0b6
  int j;
  sqlite3SchemaWritable(pParse, iDb);
  sqlite3VdbeAddOp4(p, OP_ParseSchema, iDb, 0, 0, zWhere, P4_DYNAMIC);
  sqlite3VdbeChangeP5(p, p5);
  for(j=0; j<p->db->nDb; j++) sqlite3VdbeUsesBtree(p, j);
  sqlite3MayAbort(p->pParse);
}

/*
** Add an opcode that includes the p4 value as an integer.
*/
int sqlite3VdbeAddOp4Int(
  Vdbe *p,            /* Add the opcode to this VM */
  int op,             /* The new opcode */
  int p1,             /* The P1 operand */
  int p2,             /* The P2 operand */
  int p3,             /* The P3 operand */
  int p4              /* The P4 operand as an integer */
){
  int addr = sqlite3VdbeAddOp3(p, op, p1, p2, p3);
  if( p->db->mallocFailed==0 ){
    VdbeOp *pOp = &p->aOp[addr];
    pOp->p4type = P4_INT32;
    pOp->p4.i = p4;
  }
  return addr;
}

/* Insert the end of a co-routine
*/
void sqlite3VdbeEndCoroutine(Vdbe *v, int regYield){
  sqlite3VdbeAddOp1(v, OP_EndCoroutine, regYield);

  /* Clear the temporary register cache, thereby ensuring that each
  ** co-routine has its own independent set of registers, because co-routines
  ** might expect their registers to be preserved across an OP_Yield, and
  ** that could cause problems if two or more co-routines are using the same
  ** temporary register.
  */
  v->pParse->nTempReg = 0;
  v->pParse->nRangeReg = 0;
}

/*
** Create a new symbolic label for an instruction that has yet to be
** coded.  The symbolic label is really just a negative number.  The
** label can be used as the P2 value of an operation.  Later, when
** the label is resolved to a specific address, the VDBE will scan
** through its operation list and change all values of P2 which match
** the label into the resolved address.
**
** The VDBE knows that a P2 value is a label because labels are
** always negative and P2 values are suppose to be non-negative.
** Hence, a negative P2 value is a label that has yet to be resolved.
** (Later:) This is only true for opcodes that have the OPFLG_JUMP
** property.
**
** Variable usage notes:
**
**     Parse.aLabel[x]     Stores the address that the x-th label resolves
**                         into.  For testing (SQLITE_DEBUG), unresolved
**                         labels stores -1, but that is not required.
**     Parse.nLabelAlloc   Number of slots allocated to Parse.aLabel[]
**     Parse.nLabel        The *negative* of the number of labels that have
**                         been issued.  The negative is stored because
**                         that gives a performance improvement over storing
**                         the equivalent positive value.
*/
int sqlite3VdbeMakeLabel(Parse *pParse){
  return --pParse->nLabel;
}

/*
** Resolve label "x" to be the address of the next instruction to
** be inserted.  The parameter "x" must have been obtained from
** a prior call to sqlite3VdbeMakeLabel().
*/
static SQLITE_NOINLINE void resizeResolveLabel(Parse *p, Vdbe *v, int j){
  int nNewSize = 10 - p->nLabel;
  p->aLabel = sqlite3DbReallocOrFree(p->db, p->aLabel,
                     nNewSize*sizeof(p->aLabel[0]));
  if( p->aLabel==0 ){
    p->nLabelAlloc = 0;
  }else{
#ifdef SQLITE_DEBUG
    int i;
    for(i=p->nLabelAlloc; i<nNewSize; i++) p->aLabel[i] = -1;
#endif
    p->nLabelAlloc = nNewSize;
    p->aLabel[j] = v->nOp;
  }
}
void sqlite3VdbeResolveLabel(Vdbe *v, int x){
  Parse *p = v->pParse;
  int j = ADDR(x);
  assert( v->iVdbeMagic==VDBE_MAGIC_INIT );
  assert( j<-p->nLabel );
  assert( j>=0 );
#ifdef SQLITE_DEBUG
  if( p->db->flags & SQLITE_VdbeAddopTrace ){
    printf("RESOLVE LABEL %d to %d\n", x, v->nOp);
  }
#endif
  if( p->nLabelAlloc + p->nLabel < 0 ){
    resizeResolveLabel(p,v,j);
  }else{
    assert( p->aLabel[j]==(-1) ); /* Labels may only be resolved once */
    p->aLabel[j] = v->nOp;
  }
}

/*
** Mark the VDBE as one that can only be run one time.
*/
void sqlite3VdbeRunOnlyOnce(Vdbe *p){
  p->runOnlyOnce = 1;
}

/*
** Mark the VDBE as one that can only be run multiple times.
*/
void sqlite3VdbeReusable(Vdbe *p){
  p->runOnlyOnce = 0;
}

#ifdef SQLITE_DEBUG /* sqlite3AssertMayAbort() logic */

/*
** The following type and function are used to iterate through all opcodes
** in a Vdbe main program and each of the sub-programs (triggers) it may 
** invoke directly or indirectly. It should be used as follows:
**
**   Op *pOp;
**   VdbeOpIter sIter;
**
**   memset(&sIter, 0, sizeof(sIter));
**   sIter.v = v;                            // v is of type Vdbe* 
**   while( (pOp = opIterNext(&sIter)) ){
**     // Do something with pOp
**   }
**   sqlite3DbFree(v->db, sIter.apSub);
** 
*/
typedef struct VdbeOpIter VdbeOpIter;
struct VdbeOpIter {
  Vdbe *v;                   /* Vdbe to iterate through the opcodes of */
  SubProgram **apSub;        /* Array of subprograms */
  int nSub;                  /* Number of entries in apSub */
  int iAddr;                 /* Address of next instruction to return */
  int iSub;                  /* 0 = main program, 1 = first sub-program etc. */
};
static Op *opIterNext(VdbeOpIter *p){
  Vdbe *v = p->v;
  Op *pRet = 0;
  Op *aOp;
  int nOp;

  if( p->iSub<=p->nSub ){

    if( p->iSub==0 ){
      aOp = v->aOp;
      nOp = v->nOp;
    }else{
      aOp = p->apSub[p->iSub-1]->aOp;
      nOp = p->apSub[p->iSub-1]->nOp;
    }
    assert( p->iAddr<nOp );

    pRet = &aOp[p->iAddr];
    p->iAddr++;
    if( p->iAddr==nOp ){
      p->iSub++;
      p->iAddr = 0;
    }
  
    if( pRet->p4type==P4_SUBPROGRAM ){
      int nByte = (p->nSub+1)*sizeof(SubProgram*);
      int j;
      for(j=0; j<p->nSub; j++){
        if( p->apSub[j]==pRet->p4.pProgram ) break;
      }
      if( j==p->nSub ){
        p->apSub = sqlite3DbReallocOrFree(v->db, p->apSub, nByte);
        if( !p->apSub ){
          pRet = 0;
        }else{
          p->apSub[p->nSub++] = pRet->p4.pProgram;
        }
      }
    }
  }

  return pRet;
}

/*
** Check if the program stored in the VM associated with pParse may
** throw an ABORT exception (causing the statement, but not entire transaction
** to be rolled back). This condition is true if the main program or any
** sub-programs contains any of the following:
**
**   *  OP_Halt with P1=SQLITE_CONSTRAINT and P2=OE_Abort.
**   *  OP_HaltIfNull with P1=SQLITE_CONSTRAINT and P2=OE_Abort.
**   *  OP_Destroy
**   *  OP_VUpdate
**   *  OP_VCreate
**   *  OP_VRename
**   *  OP_FkCounter with P2==0 (immediate foreign key constraint)
**   *  OP_CreateBtree/BTREE_INTKEY and OP_InitCoroutine 
**      (for CREATE TABLE AS SELECT ...)
**
** Then check that the value of Parse.mayAbort is true if an
** ABORT may be thrown, or false otherwise. Return true if it does
** match, or false otherwise. This function is intended to be used as
** part of an assert statement in the compiler. Similar to:
**
**   assert( sqlite3VdbeAssertMayAbort(pParse->pVdbe, pParse->mayAbort) );
*/
int sqlite3VdbeAssertMayAbort(Vdbe *v, int mayAbort){
  int hasAbort = 0;
  int hasFkCounter = 0;
  int hasCreateTable = 0;
  int hasCreateIndex = 0;
  int hasInitCoroutine = 0;
  Op *pOp;
  VdbeOpIter sIter;
  memset(&sIter, 0, sizeof(sIter));
  sIter.v = v;

  while( (pOp = opIterNext(&sIter))!=0 ){
    int opcode = pOp->opcode;
    if( opcode==OP_Destroy || opcode==OP_VUpdate || opcode==OP_VRename 
     || opcode==OP_VDestroy
     || opcode==OP_VCreate
     || opcode==OP_ParseSchema
     || ((opcode==OP_Halt || opcode==OP_HaltIfNull) 
      && ((pOp->p1)!=SQLITE_OK && pOp->p2==OE_Abort))
    ){
      hasAbort = 1;
      break;
    }
    if( opcode==OP_CreateBtree && pOp->p3==BTREE_INTKEY ) hasCreateTable = 1;
    if( mayAbort ){
      /* hasCreateIndex may also be set for some DELETE statements that use
      ** OP_Clear. So this routine may end up returning true in the case 
      ** where a "DELETE FROM tbl" has a statement-journal but does not
      ** require one. This is not so bad - it is an inefficiency, not a bug. */
      if( opcode==OP_CreateBtree && pOp->p3==BTREE_BLOBKEY ) hasCreateIndex = 1;
      if( opcode==OP_Clear ) hasCreateIndex = 1;
    }
    if( opcode==OP_InitCoroutine ) hasInitCoroutine = 1;
#ifndef SQLITE_OMIT_FOREIGN_KEY
    if( opcode==OP_FkCounter && pOp->p1==0 && pOp->p2==1 ){
      hasFkCounter = 1;
    }
#endif
  }
  sqlite3DbFree(v->db, sIter.apSub);

  /* Return true if hasAbort==mayAbort. Or if a malloc failure occurred.
  ** If malloc failed, then the while() loop above may not have iterated
  ** through all opcodes and hasAbort may be set incorrectly. Return
  ** true for this case to prevent the assert() in the callers frame
  ** from failing.  */
  return ( v->db->mallocFailed || hasAbort==mayAbort || hasFkCounter
        || (hasCreateTable && hasInitCoroutine) || hasCreateIndex
  );
}
#endif /* SQLITE_DEBUG - the sqlite3AssertMayAbort() function */

#ifdef SQLITE_DEBUG
/*
** Increment the nWrite counter in the VDBE if the cursor is not an
** ephemeral cursor, or if the cursor argument is NULL.
*/
void sqlite3VdbeIncrWriteCounter(Vdbe *p, VdbeCursor *pC){
  if( pC==0
   || (pC->eCurType!=CURTYPE_SORTER
       && pC->eCurType!=CURTYPE_PSEUDO
       && !pC->isEphemeral)
  ){
    p->nWrite++;
  }
}
#endif

#ifdef SQLITE_DEBUG
/*
** Assert if an Abort at this point in time might result in a corrupt
** database.
*/
void sqlite3VdbeAssertAbortable(Vdbe *p){
  assert( p->nWrite==0 || p->usesStmtJournal );
}
#endif

/*
** This routine is called after all opcodes have been inserted.  It loops
** through all the opcodes and fixes up some details.
**
** (1) For each jump instruction with a negative P2 value (a label)
**     resolve the P2 value to an actual address.
**
** (2) Compute the maximum number of arguments used by any SQL function
**     and store that value in *pMaxFuncArgs.
**
** (3) Update the Vdbe.readOnly and Vdbe.bIsReader flags to accurately
**     indicate what the prepared statement actually does.
**
** (4) Initialize the p4.xAdvance pointer on opcodes that use it.
**
** (5) Reclaim the memory allocated for storing labels.
**
** This routine will only function correctly if the mkopcodeh.tcl generator
** script numbers the opcodes correctly.  Changes to this routine must be
** coordinated with changes to mkopcodeh.tcl.
*/
static void resolveP2Values(Vdbe *p, int *pMaxFuncArgs){
  int nMaxArgs = *pMaxFuncArgs;
  Op *pOp;
  Parse *pParse = p->pParse;
  int *aLabel = pParse->aLabel;
  p->readOnly = 1;
  p->bIsReader = 0;
  pOp = &p->aOp[p->nOp-1];
  while(1){

    /* Only JUMP opcodes and the short list of special opcodes in the switch
    ** below need to be considered.  The mkopcodeh.tcl generator script groups
    ** all these opcodes together near the front of the opcode list.  Skip
    ** any opcode that does not need processing by virtual of the fact that
    ** it is larger than SQLITE_MX_JUMP_OPCODE, as a performance optimization.
    */
    if( pOp->opcode<=SQLITE_MX_JUMP_OPCODE ){
      /* NOTE: Be sure to update mkopcodeh.tcl when adding or removing
      ** cases from this switch! */
      switch( pOp->opcode ){
        case OP_Transaction: {
          if( pOp->p2!=0 ) p->readOnly = 0;
          /* no break */ deliberate_fall_through
        }
        case OP_AutoCommit:
        case OP_Savepoint: {
          p->bIsReader = 1;
          break;
        }
#ifndef SQLITE_OMIT_WAL
        case OP_Checkpoint:
#endif
        case OP_Vacuum:
        case OP_JournalMode: {
          p->readOnly = 0;
          p->bIsReader = 1;
          break;
        }
        case OP_Next:
        case OP_SorterNext: {
          pOp->p4.xAdvance = sqlite3BtreeNext;
          pOp->p4type = P4_ADVANCE;
          /* The code generator never codes any of these opcodes as a jump
          ** to a label.  They are always coded as a jump backwards to a 
          ** known address */
          assert( pOp->p2>=0 );
          break;
        }
        case OP_Prev: {
          pOp->p4.xAdvance = sqlite3BtreePrevious;
          pOp->p4type = P4_ADVANCE;
          /* The code generator never codes any of these opcodes as a jump
          ** to a label.  They are always coded as a jump backwards to a 
          ** known address */
          assert( pOp->p2>=0 );
          break;
        }
#ifndef SQLITE_OMIT_VIRTUALTABLE
        case OP_VUpdate: {
          if( pOp->p2>nMaxArgs ) nMaxArgs = pOp->p2;
          break;
        }
        case OP_VFilter: {
          int n;
          assert( (pOp - p->aOp) >= 3 );
          assert( pOp[-1].opcode==OP_Integer );
          n = pOp[-1].p1;
          if( n>nMaxArgs ) nMaxArgs = n;
          /* Fall through into the default case */
          /* no break */ deliberate_fall_through
        }
#endif
        default: {
          if( pOp->p2<0 ){
            /* The mkopcodeh.tcl script has so arranged things that the only
            ** non-jump opcodes less than SQLITE_MX_JUMP_CODE are guaranteed to
            ** have non-negative values for P2. */
            assert( (sqlite3OpcodeProperty[pOp->opcode] & OPFLG_JUMP)!=0 );
            assert( ADDR(pOp->p2)<-pParse->nLabel );
            pOp->p2 = aLabel[ADDR(pOp->p2)];
          }
          break;
        }
      }
      /* The mkopcodeh.tcl script has so arranged things that the only
      ** non-jump opcodes less than SQLITE_MX_JUMP_CODE are guaranteed to
      ** have non-negative values for P2. */
      assert( (sqlite3OpcodeProperty[pOp->opcode]&OPFLG_JUMP)==0 || pOp->p2>=0);
    }
    if( pOp==p->aOp ) break;
    pOp--;
  }
  sqlite3DbFree(p->db, pParse->aLabel);
  pParse->aLabel = 0;
  pParse->nLabel = 0;
  *pMaxFuncArgs = nMaxArgs;
  assert( p->bIsReader!=0 || DbMaskAllZero(p->btreeMask) );
}

/*
** Return the address of the next instruction to be inserted.
*/
int sqlite3VdbeCurrentAddr(Vdbe *p){
  assert( p->iVdbeMagic==VDBE_MAGIC_INIT );
  return p->nOp;
}

/*
** Verify that at least N opcode slots are available in p without
** having to malloc for more space (except when compiled using
** SQLITE_TEST_REALLOC_STRESS).  This interface is used during testing
** to verify that certain calls to sqlite3VdbeAddOpList() can never
** fail due to a OOM fault and hence that the return value from
** sqlite3VdbeAddOpList() will always be non-NULL.
*/
#if defined(SQLITE_DEBUG) && !defined(SQLITE_TEST_REALLOC_STRESS)
void sqlite3VdbeVerifyNoMallocRequired(Vdbe *p, int N){
  assert( p->nOp + N <= p->nOpAlloc );
}
#endif

/*
** Verify that the VM passed as the only argument does not contain
** an OP_ResultRow opcode. Fail an assert() if it does. This is used
** by code in pragma.c to ensure that the implementation of certain
** pragmas comports with the flags specified in the mkpragmatab.tcl
** script.
*/
#if defined(SQLITE_DEBUG) && !defined(SQLITE_TEST_REALLOC_STRESS)
void sqlite3VdbeVerifyNoResultRow(Vdbe *p){
  int i;
  for(i=0; i<p->nOp; i++){
    assert( p->aOp[i].opcode!=OP_ResultRow );
  }
}
#endif

/*
** Generate code (a single OP_Abortable opcode) that will
** verify that the VDBE program can safely call Abort in the current
** context.
*/
#if defined(SQLITE_DEBUG)
void sqlite3VdbeVerifyAbortable(Vdbe *p, int onError){
  if( onError==OE_Abort ) sqlite3VdbeAddOp0(p, OP_Abortable);
}
#endif

/*
** This function returns a pointer to the array of opcodes associated with
** the Vdbe passed as the first argument. It is the callers responsibility
** to arrange for the returned array to be eventually freed using the 
** vdbeFreeOpArray() function.
**
** Before returning, *pnOp is set to the number of entries in the returned
** array. Also, *pnMaxArg is set to the larger of its current value and 
** the number of entries in the Vdbe.apArg[] array required to execute the 
** returned program.
*/
VdbeOp *sqlite3VdbeTakeOpArray(Vdbe *p, int *pnOp, int *pnMaxArg){
  VdbeOp *aOp = p->aOp;
  assert( aOp && !p->db->mallocFailed );

  /* Check that sqlite3VdbeUsesBtree() was not called on this VM */
  assert( DbMaskAllZero(p->btreeMask) );

  resolveP2Values(p, pnMaxArg);
  *pnOp = p->nOp;
  p->aOp = 0;
  return aOp;
}

/*
** Add a whole list of operations to the operation stack.  Return a
** pointer to the first operation inserted.
**
** Non-zero P2 arguments to jump instructions are automatically adjusted
** so that the jump target is relative to the first operation inserted.
*/
VdbeOp *sqlite3VdbeAddOpList(
  Vdbe *p,                     /* Add opcodes to the prepared statement */
  int nOp,                     /* Number of opcodes to add */
  VdbeOpList const *aOp,       /* The opcodes to be added */
  int iLineno                  /* Source-file line number of first opcode */
){
  int i;
  VdbeOp *pOut, *pFirst;
  assert( nOp>0 );
  assert( p->iVdbeMagic==VDBE_MAGIC_INIT );
  if( p->nOp + nOp > p->nOpAlloc && growOpArray(p, nOp) ){
    return 0;
  }
  pFirst = pOut = &p->aOp[p->nOp];
  for(i=0; i<nOp; i++, aOp++, pOut++){
    pOut->opcode = aOp->opcode;
    pOut->p1 = aOp->p1;
    pOut->p2 = aOp->p2;
    assert( aOp->p2>=0 );
    if( (sqlite3OpcodeProperty[aOp->opcode] & OPFLG_JUMP)!=0 && aOp->p2>0 ){
      pOut->p2 += p->nOp;
    }
    pOut->p3 = aOp->p3;
    pOut->p4type = P4_NOTUSED;
    pOut->p4.p = 0;
    pOut->p5 = 0;
#ifdef SQLITE_ENABLE_EXPLAIN_COMMENTS
    pOut->zComment = 0;
#endif
#ifdef SQLITE_VDBE_COVERAGE
    pOut->iSrcLine = iLineno+i;
#else
    (void)iLineno;
#endif
#ifdef SQLITE_DEBUG
    if( p->db->flags & SQLITE_VdbeAddopTrace ){
      sqlite3VdbePrintOp(0, i+p->nOp, &p->aOp[i+p->nOp]);
    }
#endif
  }
  p->nOp += nOp;
  return pFirst;
}

#if defined(SQLITE_ENABLE_STMT_SCANSTATUS)
/*
** Add an entry to the array of counters managed by sqlite3_stmt_scanstatus().
*/
void sqlite3VdbeScanStatus(
  Vdbe *p,                        /* VM to add scanstatus() to */
  int addrExplain,                /* Address of OP_Explain (or 0) */
  int addrLoop,                   /* Address of loop counter */ 
  int addrVisit,                  /* Address of rows visited counter */
  LogEst nEst,                    /* Estimated number of output rows */
  const char *zName               /* Name of table or index being scanned */
){
  sqlite3_int64 nByte = (p->nScan+1) * sizeof(ScanStatus);
  ScanStatus *aNew;
  aNew = (ScanStatus*)sqlite3DbRealloc(p->db, p->aScan, nByte);
  if( aNew ){
    ScanStatus *pNew = &aNew[p->nScan++];
    pNew->addrExplain = addrExplain;
    pNew->addrLoop = addrLoop;
    pNew->addrVisit = addrVisit;
    pNew->nEst = nEst;
    pNew->zName = sqlite3DbStrDup(p->db, zName);
    p->aScan = aNew;
  }
}
#endif


/*
** Change the value of the opcode, or P1, P2, P3, or P5 operands
** for a specific instruction.
*/
void sqlite3VdbeChangeOpcode(Vdbe *p, int addr, u8 iNewOpcode){
  sqlite3VdbeGetOp(p,addr)->opcode = iNewOpcode;
}
void sqlite3VdbeChangeP1(Vdbe *p, int addr, int val){
  sqlite3VdbeGetOp(p,addr)->p1 = val;
}
void sqlite3VdbeChangeP2(Vdbe *p, int addr, int val){
  sqlite3VdbeGetOp(p,addr)->p2 = val;
}
void sqlite3VdbeChangeP3(Vdbe *p, int addr, int val){
  sqlite3VdbeGetOp(p,addr)->p3 = val;
}
void sqlite3VdbeChangeP5(Vdbe *p, u16 p5){
  assert( p->nOp>0 || p->db->mallocFailed );
  if( p->nOp>0 ) p->aOp[p->nOp-1].p5 = p5;
}

/*
** Change the P2 operand of instruction addr so that it points to
** the address of the next instruction to be coded.
*/
void sqlite3VdbeJumpHere(Vdbe *p, int addr){
  sqlite3VdbeChangeP2(p, addr, p->nOp);
}

/*
** Change the P2 operand of the jump instruction at addr so that
** the jump lands on the next opcode.  Or if the jump instruction was
** the previous opcode (and is thus a no-op) then simply back up
** the next instruction counter by one slot so that the jump is
** overwritten by the next inserted opcode.
**
** This routine is an optimization of sqlite3VdbeJumpHere() that
** strives to omit useless byte-code like this:
**
**        7   Once 0 8 0
**        8   ...
*/
void sqlite3VdbeJumpHereOrPopInst(Vdbe *p, int addr){
  if( addr==p->nOp-1 ){
    assert( p->aOp[addr].opcode==OP_Once
         || p->aOp[addr].opcode==OP_If
         || p->aOp[addr].opcode==OP_FkIfZero );
    assert( p->aOp[addr].p4type==0 );
#ifdef SQLITE_VDBE_COVERAGE
    sqlite3VdbeGetOp(p,-1)->iSrcLine = 0;  /* Erase VdbeCoverage() macros */
#endif
    p->nOp--;
  }else{
    sqlite3VdbeChangeP2(p, addr, p->nOp);
  }
}


/*
** If the input FuncDef structure is ephemeral, then free it.  If
** the FuncDef is not ephermal, then do nothing.
*/
static void freeEphemeralFunction(sqlite3 *db, FuncDef *pDef){
  if( (pDef->funcFlags & SQLITE_FUNC_EPHEM)!=0 ){
    sqlite3DbFreeNN(db, pDef);
  }
}

/*
** Delete a P4 value if necessary.
*/
static SQLITE_NOINLINE void freeP4Mem(sqlite3 *db, Mem *p){
  if( p->szMalloc ) sqlite3DbFree(db, p->zMalloc);
  sqlite3DbFreeNN(db, p);
}
static SQLITE_NOINLINE void freeP4FuncCtx(sqlite3 *db, sqlite3_context *p){
  freeEphemeralFunction(db, p->pFunc);
  sqlite3DbFreeNN(db, p);
}
static void freeP4(sqlite3 *db, int p4type, void *p4){
  assert( db );
  switch( p4type ){
    case P4_FUNCCTX: {
      freeP4FuncCtx(db, (sqlite3_context*)p4);
      break;
    }
    case P4_REAL:
    case P4_INT64:
    case P4_DYNAMIC:
    case P4_DYNBLOB:
    case P4_INTARRAY: {
      sqlite3DbFree(db, p4);
      break;
    }
    case P4_KEYINFO: {
      if( db->pnBytesFreed==0 ) sqlite3KeyInfoUnref((KeyInfo*)p4);
      break;
    }
#ifdef SQLITE_ENABLE_CURSOR_HINTS
    case P4_EXPR: {
      sqlite3ExprDelete(db, (Expr*)p4);
      break;
    }
#endif
    case P4_FUNCDEF: {
      freeEphemeralFunction(db, (FuncDef*)p4);
      break;
    }
    case P4_MEM: {
      if( db->pnBytesFreed==0 ){
        sqlite3ValueFree((sqlite3_value*)p4);
      }else{
        freeP4Mem(db, (Mem*)p4);
      }
      break;
    }
    case P4_VTAB : {
      if( db->pnBytesFreed==0 ) sqlite3VtabUnlock((VTable *)p4);
      break;
    }
  }
}

/*
** Free the space allocated for aOp and any p4 values allocated for the
** opcodes contained within. If aOp is not NULL it is assumed to contain 
** nOp entries. 
*/
static void vdbeFreeOpArray(sqlite3 *db, Op *aOp, int nOp){
  if( aOp ){
    Op *pOp;
    for(pOp=&aOp[nOp-1]; pOp>=aOp; pOp--){
      if( pOp->p4type <= P4_FREE_IF_LE ) freeP4(db, pOp->p4type, pOp->p4.p);
#ifdef SQLITE_ENABLE_EXPLAIN_COMMENTS
      sqlite3DbFree(db, pOp->zComment);
#endif     
    }
    sqlite3DbFreeNN(db, aOp);
  }
}

/*
** Link the SubProgram object passed as the second argument into the linked
** list at Vdbe.pSubProgram. This list is used to delete all sub-program
** objects when the VM is no longer required.
*/
void sqlite3VdbeLinkSubProgram(Vdbe *pVdbe, SubProgram *p){
  p->pNext = pVdbe->pProgram;
  pVdbe->pProgram = p;
}

/*
** Return true if the given Vdbe has any SubPrograms.
*/
int sqlite3VdbeHasSubProgram(Vdbe *pVdbe){
  return pVdbe->pProgram!=0;
}

/*
** Change the opcode at addr into OP_Noop
*/
int sqlite3VdbeChangeToNoop(Vdbe *p, int addr){
  VdbeOp *pOp;
  if( p->db->mallocFailed ) return 0;
  assert( addr>=0 && addr<p->nOp );
  pOp = &p->aOp[addr];
  freeP4(p->db, pOp->p4type, pOp->p4.p);
  pOp->p4type = P4_NOTUSED;
  pOp->p4.z = 0;
  pOp->opcode = OP_Noop;
  return 1;
}

/*
** If the last opcode is "op" and it is not a jump destination,
** then remove it.  Return true if and only if an opcode was removed.
*/
int sqlite3VdbeDeletePriorOpcode(Vdbe *p, u8 op){
  if( p->nOp>0 && p->aOp[p->nOp-1].opcode==op ){
    return sqlite3VdbeChangeToNoop(p, p->nOp-1);
  }else{
    return 0;
  }
}

#ifdef SQLITE_DEBUG
/*
** Generate an OP_ReleaseReg opcode to indicate that a range of
** registers, except any identified by mask, are no longer in use.
*/
void sqlite3VdbeReleaseRegisters(
  Parse *pParse,       /* Parsing context */
  int iFirst,          /* Index of first register to be released */
  int N,               /* Number of registers to release */
  u32 mask,            /* Mask of registers to NOT release */
  int bUndefine        /* If true, mark registers as undefined */
){
  if( N==0 ) return;
  assert( pParse->pVdbe );
  assert( iFirst>=1 );
  assert( iFirst+N-1<=pParse->nMem );
  if( N<=31 && mask!=0 ){
    while( N>0 && (mask&1)!=0 ){
      mask >>= 1;
      iFirst++;
      N--;
    }
    while( N>0 && N<=32 && (mask & MASKBIT32(N-1))!=0 ){
      mask &= ~MASKBIT32(N-1);
      N--;
    }
  }
  if( N>0 ){
    sqlite3VdbeAddOp3(pParse->pVdbe, OP_ReleaseReg, iFirst, N, *(int*)&mask);
    if( bUndefine ) sqlite3VdbeChangeP5(pParse->pVdbe, 1);
  }
}
#endif /* SQLITE_DEBUG */


/*
** Change the value of the P4 operand for a specific instruction.
** This routine is useful when a large program is loaded from a
** static array using sqlite3VdbeAddOpList but we want to make a
** few minor changes to the program.
**
** If n>=0 then the P4 operand is dynamic, meaning that a copy of
** the string is made into memory obtained from sqlite3_malloc().
** A value of n==0 means copy bytes of zP4 up to and including the
** first null byte.  If n>0 then copy n+1 bytes of zP4.
** 
** Other values of n (P4_STATIC, P4_COLLSEQ etc.) indicate that zP4 points
** to a string or structure that is guaranteed to exist for the lifetime of
** the Vdbe. In these cases we can just copy the pointer.
**
** If addr<0 then change P4 on the most recently inserted instruction.
*/
static void SQLITE_NOINLINE vdbeChangeP4Full(
  Vdbe *p,
  Op *pOp,
  const char *zP4,
  int n
){
  if( pOp->p4type ){
    freeP4(p->db, pOp->p4type, pOp->p4.p);
    pOp->p4type = 0;
    pOp->p4.p = 0;
  }
  if( n<0 ){
    sqlite3VdbeChangeP4(p, (int)(pOp - p->aOp), zP4, n);
  }else{
    if( n==0 ) n = sqlite3Strlen30(zP4);
    pOp->p4.z = sqlite3DbStrNDup(p->db, zP4, n);
    pOp->p4type = P4_DYNAMIC;
  }
}
void sqlite3VdbeChangeP4(Vdbe *p, int addr, const char *zP4, int n){
  Op *pOp;
  sqlite3 *db;
  assert( p!=0 );
  db = p->db;
  assert( p->iVdbeMagic==VDBE_MAGIC_INIT );
  assert( p->aOp!=0 || db->mallocFailed );
  if( db->mallocFailed ){
    if( n!=P4_VTAB ) freeP4(db, n, (void*)*(char**)&zP4);
    return;
  }
  assert( p->nOp>0 );
  assert( addr<p->nOp );
  if( addr<0 ){
    addr = p->nOp - 1;
  }
  pOp = &p->aOp[addr];
  if( n>=0 || pOp->p4type ){
    vdbeChangeP4Full(p, pOp, zP4, n);
    return;
  }
  if( n==P4_INT32 ){
    /* Note: this cast is safe, because the origin data point was an int
    ** that was cast to a (const char *). */
    pOp->p4.i = SQLITE_PTR_TO_INT(zP4);
    pOp->p4type = P4_INT32;
  }else if( zP4!=0 ){
    assert( n<0 );
    pOp->p4.p = (void*)zP4;
    pOp->p4type = (signed char)n;
    if( n==P4_VTAB ) sqlite3VtabLock((VTable*)zP4);
  }
}

/*
** Change the P4 operand of the most recently coded instruction 
** to the value defined by the arguments.  This is a high-speed
** version of sqlite3VdbeChangeP4().
**
** The P4 operand must not have been previously defined.  And the new
** P4 must not be P4_INT32.  Use sqlite3VdbeChangeP4() in either of
** those cases.
*/
void sqlite3VdbeAppendP4(Vdbe *p, void *pP4, int n){
  VdbeOp *pOp;
  assert( n!=P4_INT32 && n!=P4_VTAB );
  assert( n<=0 );
  if( p->db->mallocFailed ){
    freeP4(p->db, n, pP4);
  }else{
    assert( pP4!=0 );
    assert( p->nOp>0 );
    pOp = &p->aOp[p->nOp-1];
    assert( pOp->p4type==P4_NOTUSED );
    pOp->p4type = n;
    pOp->p4.p = pP4;
  }
}

/*
** Set the P4 on the most recently added opcode to the KeyInfo for the
** index given.
*/
void sqlite3VdbeSetP4KeyInfo(Parse *pParse, Index *pIdx){
  Vdbe *v = pParse->pVdbe;
  KeyInfo *pKeyInfo;
  assert( v!=0 );
  assert( pIdx!=0 );
  pKeyInfo = sqlite3KeyInfoOfIndex(pParse, pIdx);
  if( pKeyInfo ) sqlite3VdbeAppendP4(v, pKeyInfo, P4_KEYINFO);
}

#ifdef SQLITE_ENABLE_EXPLAIN_COMMENTS
/*
** Change the comment on the most recently coded instruction.  Or
** insert a No-op and add the comment to that new instruction.  This
** makes the code easier to read during debugging.  None of this happens
** in a production build.
*/
static void vdbeVComment(Vdbe *p, const char *zFormat, va_list ap){
  assert( p->nOp>0 || p->aOp==0 );
  assert( p->aOp==0 || p->aOp[p->nOp-1].zComment==0 || p->db->mallocFailed
          || p->pParse->nErr>0 );
  if( p->nOp ){
    assert( p->aOp );
    sqlite3DbFree(p->db, p->aOp[p->nOp-1].zComment);
    p->aOp[p->nOp-1].zComment = sqlite3VMPrintf(p->db, zFormat, ap);
  }
}
void sqlite3VdbeComment(Vdbe *p, const char *zFormat, ...){
  va_list ap;
  if( p ){
    va_start(ap, zFormat);
    vdbeVComment(p, zFormat, ap);
    va_end(ap);
  }
}
void sqlite3VdbeNoopComment(Vdbe *p, const char *zFormat, ...){
  va_list ap;
  if( p ){
    sqlite3VdbeAddOp0(p, OP_Noop);
    va_start(ap, zFormat);
    vdbeVComment(p, zFormat, ap);
    va_end(ap);
  }
}
#endif  /* NDEBUG */

#ifdef SQLITE_VDBE_COVERAGE
/*
** Set the value if the iSrcLine field for the previously coded instruction.
*/
void sqlite3VdbeSetLineNumber(Vdbe *v, int iLine){
  sqlite3VdbeGetOp(v,-1)->iSrcLine = iLine;
}
#endif /* SQLITE_VDBE_COVERAGE */

/*
** Return the opcode for a given address.  If the address is -1, then
** return the most recently inserted opcode.
**
** If a memory allocation error has occurred prior to the calling of this
** routine, then a pointer to a dummy VdbeOp will be returned.  That opcode
** is readable but not writable, though it is cast to a writable value.
** The return of a dummy opcode allows the call to continue functioning
** after an OOM fault without having to check to see if the return from 
** this routine is a valid pointer.  But because the dummy.opcode is 0,
** dummy will never be written to.  This is verified by code inspection and
** by running with Valgrind.
*/
VdbeOp *sqlite3VdbeGetOp(Vdbe *p, int addr){
  /* C89 specifies that the constant "dummy" will be initialized to all
  ** zeros, which is correct.  MSVC generates a warning, nevertheless. */
  static VdbeOp dummy;  /* Ignore the MSVC warning about no initializer */
  assert( p->iVdbeMagic==VDBE_MAGIC_INIT );
  if( addr<0 ){
    addr = p->nOp - 1;
  }
  assert( (addr>=0 && addr<p->nOp) || p->db->mallocFailed );
  if( p->db->mallocFailed ){
    return (VdbeOp*)&dummy;
  }else{
    return &p->aOp[addr];
  }
}

#if defined(SQLITE_ENABLE_EXPLAIN_COMMENTS)
/*
** Return an integer value for one of the parameters to the opcode pOp
** determined by character c.
*/
static int translateP(char c, const Op *pOp){
  if( c=='1' ) return pOp->p1;
  if( c=='2' ) return pOp->p2;
  if( c=='3' ) return pOp->p3;
  if( c=='4' ) return pOp->p4.i;
  return pOp->p5;
}

/*
** Compute a string for the "comment" field of a VDBE opcode listing.
**
** The Synopsis: field in comments in the vdbe.c source file gets converted
** to an extra string that is appended to the sqlite3OpcodeName().  In the
** absence of other comments, this synopsis becomes the comment on the opcode.
** Some translation occurs:
**
**       "PX"      ->  "r[X]"
**       "PX@PY"   ->  "r[X..X+Y-1]"  or "r[x]" if y is 0 or 1
**       "PX@PY+1" ->  "r[X..X+Y]"    or "r[x]" if y is 0
**       "PY..PY"  ->  "r[X..Y]"      or "r[x]" if y<=x
*/
char *sqlite3VdbeDisplayComment(
  sqlite3 *db,       /* Optional - Oom error reporting only */
  const Op *pOp,     /* The opcode to be commented */
  const char *zP4    /* Previously obtained value for P4 */
){
  const char *zOpName;
  const char *zSynopsis;
  int nOpName;
  int ii;
  char zAlt[50];
  StrAccum x;

  sqlite3StrAccumInit(&x, 0, 0, 0, SQLITE_MAX_LENGTH);
  zOpName = sqlite3OpcodeName(pOp->opcode);
  nOpName = sqlite3Strlen30(zOpName);
  if( zOpName[nOpName+1] ){
    int seenCom = 0;
    char c;
    zSynopsis = zOpName += nOpName + 1;
    if( strncmp(zSynopsis,"IF ",3)==0 ){
      if( pOp->p5 & SQLITE_STOREP2 ){
        sqlite3_snprintf(sizeof(zAlt), zAlt, "r[P2] = (%s)", zSynopsis+3);
      }else{
        sqlite3_snprintf(sizeof(zAlt), zAlt, "if %s goto P2", zSynopsis+3);
      }
      zSynopsis = zAlt;
    }
    for(ii=0; (c = zSynopsis[ii])!=0; ii++){
      if( c=='P' ){
        c = zSynopsis[++ii];
        if( c=='4' ){
          sqlite3_str_appendall(&x, zP4);
        }else if( c=='X' ){
          sqlite3_str_appendall(&x, pOp->zComment);
          seenCom = 1;
        }else{
          int v1 = translateP(c, pOp);
          int v2;
          if( strncmp(zSynopsis+ii+1, "@P", 2)==0 ){
            ii += 3;
            v2 = translateP(zSynopsis[ii], pOp);
            if( strncmp(zSynopsis+ii+1,"+1",2)==0 ){
              ii += 2;
              v2++;
            }
            if( v2<2 ){
              sqlite3_str_appendf(&x, "%d", v1);
            }else{
              sqlite3_str_appendf(&x, "%d..%d", v1, v1+v2-1);
            }
          }else if( strncmp(zSynopsis+ii+1, "@NP", 3)==0 ){
            sqlite3_context *pCtx = pOp->p4.pCtx;
            if( pOp->p4type!=P4_FUNCCTX || pCtx->argc==1 ){
              sqlite3_str_appendf(&x, "%d", v1);
            }else if( pCtx->argc>1 ){
              sqlite3_str_appendf(&x, "%d..%d", v1, v1+pCtx->argc-1);
            }else if( x.accError==0 ){
              assert( x.nChar>2 );
              x.nChar -= 2;
              ii++;
            }
            ii += 3;
          }else{
            sqlite3_str_appendf(&x, "%d", v1);
            if( strncmp(zSynopsis+ii+1, "..P3", 4)==0 && pOp->p3==0 ){
              ii += 4;
            }
          }
        }
      }else{
        sqlite3_str_appendchar(&x, 1, c);
      }
    }
    if( !seenCom && pOp->zComment ){
      sqlite3_str_appendf(&x, "; %s", pOp->zComment);
    }
  }else if( pOp->zComment ){
    sqlite3_str_appendall(&x, pOp->zComment);
  }
  if( (x.accError & SQLITE_NOMEM)!=0 && db!=0 ){
    sqlite3OomFault(db);
  }
  return sqlite3StrAccumFinish(&x);
}
#endif /* SQLITE_ENABLE_EXPLAIN_COMMENTS */

#if VDBE_DISPLAY_P4 && defined(SQLITE_ENABLE_CURSOR_HINTS)
/*
** Translate the P4.pExpr value for an OP_CursorHint opcode into text
** that can be displayed in the P4 column of EXPLAIN output.
*/
static void displayP4Expr(StrAccum *p, Expr *pExpr){
  const char *zOp = 0;
  switch( pExpr->op ){
    case TK_STRING:
      sqlite3_str_appendf(p, "%Q", pExpr->u.zToken);
      break;
    case TK_INTEGER:
      sqlite3_str_appendf(p, "%d", pExpr->u.iValue);
      break;
    case TK_NULL:
      sqlite3_str_appendf(p, "NULL");
      break;
    case TK_REGISTER: {
      sqlite3_str_appendf(p, "r[%d]", pExpr->iTable);
      break;
    }
    case TK_COLUMN: {
      if( pExpr->iColumn<0 ){
        sqlite3_str_appendf(p, "rowid");
      }else{
        sqlite3_str_appendf(p, "c%d", (int)pExpr->iColumn);
      }
      break;
    }
    case TK_LT:      zOp = "LT";      break;
    case TK_LE:      zOp = "LE";      break;
    case TK_GT:      zOp = "GT";      break;
    case TK_GE:      zOp = "GE";      break;
    case TK_NE:      zOp = "NE";      break;
    case TK_EQ:      zOp = "EQ";      break;
    case TK_IS:      zOp = "IS";      break;
    case TK_ISNOT:   zOp = "ISNOT";   break;
    case TK_AND:     zOp = "AND";     break;
    case TK_OR:      zOp = "OR";      break;
    case TK_PLUS:    zOp = "ADD";     break;
    case TK_STAR:    zOp = "MUL";     break;
    case TK_MINUS:   zOp = "SUB";     break;
    case TK_REM:     zOp = "REM";     break;
    case TK_BITAND:  zOp = "BITAND";  break;
    case TK_BITOR:   zOp = "BITOR";   break;
    case TK_SLASH:   zOp = "DIV";     break;
    case TK_LSHIFT:  zOp = "LSHIFT";  break;
    case TK_RSHIFT:  zOp = "RSHIFT";  break;
    case TK_CONCAT:  zOp = "CONCAT";  break;
    case TK_UMINUS:  zOp = "MINUS";   break;
    case TK_UPLUS:   zOp = "PLUS";    break;
    case TK_BITNOT:  zOp = "BITNOT";  break;
    case TK_NOT:     zOp = "NOT";     break;
    case TK_ISNULL:  zOp = "ISNULL";  break;
    case TK_NOTNULL: zOp = "NOTNULL"; break;

    default:
      sqlite3_str_appendf(p, "%s", "expr");
      break;
  }

  if( zOp ){
    sqlite3_str_appendf(p, "%s(", zOp);
    displayP4Expr(p, pExpr->pLeft);
    if( pExpr->pRight ){
      sqlite3_str_append(p, ",", 1);
      displayP4Expr(p, pExpr->pRight);
    }
    sqlite3_str_append(p, ")", 1);
  }
}
#endif /* VDBE_DISPLAY_P4 && defined(SQLITE_ENABLE_CURSOR_HINTS) */


#if VDBE_DISPLAY_P4
/*
** Compute a string that describes the P4 parameter for an opcode.
** Use zTemp for any required temporary buffer space.
*/
char *sqlite3VdbeDisplayP4(sqlite3 *db, Op *pOp){
  char *zP4 = 0;
  StrAccum x;

  sqlite3StrAccumInit(&x, 0, 0, 0, SQLITE_MAX_LENGTH);
  switch( pOp->p4type ){
    case P4_KEYINFO: {
      int j;
      KeyInfo *pKeyInfo = pOp->p4.pKeyInfo;
      assert( pKeyInfo->aSortFlags!=0 );
      sqlite3_str_appendf(&x, "k(%d", pKeyInfo->nKeyField);
      for(j=0; j<pKeyInfo->nKeyField; j++){
        CollSeq *pColl = pKeyInfo->aColl[j];
        const char *zColl = pColl ? pColl->zName : "";
        if( strcmp(zColl, "BINARY")==0 ) zColl = "B";
        sqlite3_str_appendf(&x, ",%s%s%s", 
               (pKeyInfo->aSortFlags[j] & KEYINFO_ORDER_DESC) ? "-" : "", 
               (pKeyInfo->aSortFlags[j] & KEYINFO_ORDER_BIGNULL)? "N." : "", 
               zColl);
      }
      sqlite3_str_append(&x, ")", 1);
      break;
    }
#ifdef SQLITE_ENABLE_CURSOR_HINTS
    case P4_EXPR: {
      displayP4Expr(&x, pOp->p4.pExpr);
      break;
    }
#endif
    case P4_COLLSEQ: {
      static const char *const encnames[] = {"?", "8", "16LE", "16BE"};
      CollSeq *pColl = pOp->p4.pColl;
      assert( pColl->enc>=0 && pColl->enc<4 );
      sqlite3_str_appendf(&x, "%.18s-%s", pColl->zName,
                          encnames[pColl->enc]);
      break;
    }
    case P4_FUNCDEF: {
      FuncDef *pDef = pOp->p4.pFunc;
      sqlite3_str_appendf(&x, "%s(%d)", pDef->zName, pDef->nArg);
      break;
    }
    case P4_FUNCCTX: {
      FuncDef *pDef = pOp->p4.pCtx->pFunc;
      sqlite3_str_appendf(&x, "%s(%d)", pDef->zName, pDef->nArg);
      break;
    }
    case P4_INT64: {
      sqlite3_str_appendf(&x, "%lld", *pOp->p4.pI64);
      break;
    }
    case P4_INT32: {
      sqlite3_str_appendf(&x, "%d", pOp->p4.i);
      break;
    }
    case P4_REAL: {
      sqlite3_str_appendf(&x, "%.16g", *pOp->p4.pReal);
      break;
    }
    case P4_MEM: {
      Mem *pMem = pOp->p4.pMem;
      if( pMem->flags & MEM_Str ){
        zP4 = pMem->z;
      }else if( pMem->flags & (MEM_Int|MEM_IntReal) ){
        sqlite3_str_appendf(&x, "%lld", pMem->u.i);
      }else if( pMem->flags & MEM_Real ){
        sqlite3_str_appendf(&x, "%.16g", pMem->u.r);
      }else if( pMem->flags & MEM_Null ){
        zP4 = "NULL";
      }else{
        assert( pMem->flags & MEM_Blob );
        zP4 = "(blob)";
      }
      break;
    }
#ifndef SQLITE_OMIT_VIRTUALTABLE
    case P4_VTAB: {
      sqlite3_vtab *pVtab = pOp->p4.pVtab->pVtab;
      sqlite3_str_appendf(&x, "vtab:%p", pVtab);
      break;
    }
#endif
    case P4_INTARRAY: {
      u32 i;
      u32 *ai = pOp->p4.ai;
      u32 n = ai[0];   /* The first element of an INTARRAY is always the
                       ** count of the number of elements to follow */
      for(i=1; i<=n; i++){
        sqlite3_str_appendf(&x, "%c%u", (i==1 ? '[' : ','), ai[i]);
      }
      sqlite3_str_append(&x, "]", 1);
      break;
    }
    case P4_SUBPROGRAM: {
      zP4 = "program";
      break;
    }
    case P4_DYNBLOB:
    case P4_ADVANCE: {
      break;
    }
    case P4_TABLE: {
      zP4 = pOp->p4.pTab->zName;
      break;
    }
    default: {
      zP4 = pOp->p4.z;
    }
  }
  if( zP4 ) sqlite3_str_appendall(&x, zP4);
  if( (x.accError & SQLITE_NOMEM)!=0 ){
    sqlite3OomFault(db);
  }
  return sqlite3StrAccumFinish(&x);
}
#endif /* VDBE_DISPLAY_P4 */

/*
** Declare to the Vdbe that the BTree object at db->aDb[i] is used.
**
** The prepared statements need to know in advance the complete set of
** attached databases that will be use.  A mask of these databases
** is maintained in p->btreeMask.  The p->lockMask value is the subset of
** p->btreeMask of databases that will require a lock.
*/
void sqlite3VdbeUsesBtree(Vdbe *p, int i){
  assert( i>=0 && i<p->db->nDb && i<(int)sizeof(yDbMask)*8 );
  assert( i<(int)sizeof(p->btreeMask)*8 );
  DbMaskSet(p->btreeMask, i);
  if( i!=1 && sqlite3BtreeSharable(p->db->aDb[i].pBt) ){
    DbMaskSet(p->lockMask, i);
  }
}

#if !defined(SQLITE_OMIT_SHARED_CACHE)
/*
** If SQLite is compiled to support shared-cache mode and to be threadsafe,
** this routine obtains the mutex associated with each BtShared structure
** that may be accessed by the VM passed as an argument. In doing so it also
** sets the BtShared.db member of each of the BtShared structures, ensuring
** that the correct busy-handler callback is invoked if required.
**
** If SQLite is not threadsafe but does support shared-cache mode, then
** sqlite3BtreeEnter() is invoked to set the BtShared.db variables
** of all of BtShared structures accessible via the database handle 
** associated with the VM.
**
** If SQLite is not threadsafe and does not support shared-cache mode, this
** function is a no-op.
**
** The p->btreeMask field is a bitmask of all btrees that the prepared 
** statement p will ever use.  Let N be the number of bits in p->btreeMask
** corresponding to btrees that use shared cache.  Then the runtime of
** this routine is N*N.  But as N is rarely more than 1, this should not
** be a problem.
*/
void sqlite3VdbeEnter(Vdbe *p){
  int i;
  sqlite3 *db;
  Db *aDb;
  int nDb;
  if( DbMaskAllZero(p->lockMask) ) return;  /* The common case */
  db = p->db;
  aDb = db->aDb;
  nDb = db->nDb;
  for(i=0; i<nDb; i++){
    if( i!=1 && DbMaskTest(p->lockMask,i) && ALWAYS(aDb[i].pBt!=0) ){
      sqlite3BtreeEnter(aDb[i].pBt);
    }
  }
}
#endif

#if !defined(SQLITE_OMIT_SHARED_CACHE) && SQLITE_THREADSAFE>0
/*
** Unlock all of the btrees previously locked by a call to sqlite3VdbeEnter().
*/
static SQLITE_NOINLINE void vdbeLeave(Vdbe *p){
  int i;
  sqlite3 *db;
  Db *aDb;
  int nDb;
  db = p->db;
  aDb = db->aDb;
  nDb = db->nDb;
  for(i=0; i<nDb; i++){
    if( i!=1 && DbMaskTest(p->lockMask,i) && ALWAYS(aDb[i].pBt!=0) ){
      sqlite3BtreeLeave(aDb[i].pBt);
    }
  }
}
void sqlite3VdbeLeave(Vdbe *p){
  if( DbMaskAllZero(p->lockMask) ) return;  /* The common case */
  vdbeLeave(p);
}
#endif

#if defined(VDBE_PROFILE) || defined(SQLITE_DEBUG)
/*
** Print a single opcode.  This routine is used for debugging only.
*/
void sqlite3VdbePrintOp(FILE *pOut, int pc, VdbeOp *pOp){
  char *zP4;
  char *zCom;
  sqlite3 dummyDb;
  static const char *zFormat1 = "%4d %-13s %4d %4d %4d %-13s %.2X %s\n";
  if( pOut==0 ) pOut = stdout;
  sqlite3BeginBenignMalloc();
  dummyDb.mallocFailed = 1;
  zP4 = sqlite3VdbeDisplayP4(&dummyDb, pOp);
#ifdef SQLITE_ENABLE_EXPLAIN_COMMENTS
  zCom = sqlite3VdbeDisplayComment(0, pOp, zP4);
#else
  zCom = 0;
#endif
  /* NB:  The sqlite3OpcodeName() function is implemented by code created
  ** by the mkopcodeh.awk and mkopcodec.awk scripts which extract the
  ** information from the vdbe.c source text */
  fprintf(pOut, zFormat1, pc, 
      sqlite3OpcodeName(pOp->opcode), pOp->p1, pOp->p2, pOp->p3, 
      zP4 ? zP4 : "", pOp->p5,
      zCom ? zCom : ""
  );
  fflush(pOut);
  sqlite3_free(zP4);
  sqlite3_free(zCom);
  sqlite3EndBenignMalloc();
}
#endif

/*
** Initialize an array of N Mem element.
*/
static void initMemArray(Mem *p, int N, sqlite3 *db, u16 flags){
  while( (N--)>0 ){
    p->db = db;
    p->flags = flags;
    p->szMalloc = 0;
#ifdef SQLITE_DEBUG
    p->pScopyFrom = 0;
#endif
    p++;
  }
}

/*
** Release an array of N Mem elements
*/
static void releaseMemArray(Mem *p, int N){
  if( p && N ){
    Mem *pEnd = &p[N];
    sqlite3 *db = p->db;
    if( db->pnBytesFreed ){
      do{
        if( p->szMalloc ) sqlite3DbFree(db, p->zMalloc);
      }while( (++p)<pEnd );
      return;
    }
    do{
      assert( (&p[1])==pEnd || p[0].db==p[1].db );
      assert( sqlite3VdbeCheckMemInvariants(p) );

      /* This block is really an inlined version of sqlite3VdbeMemRelease()
      ** that takes advantage of the fact that the memory cell value is 
      ** being set to NULL after releasing any dynamic resources.
      **
      ** The justification for duplicating code is that according to 
      ** callgrind, this causes a certain test case to hit the CPU 4.7 
      ** percent less (x86 linux, gcc version 4.1.2, -O6) than if 
      ** sqlite3MemRelease() were called from here. With -O2, this jumps
      ** to 6.6 percent. The test case is inserting 1000 rows into a table 
      ** with no indexes using a single prepared INSERT statement, bind() 
      ** and reset(). Inserts are grouped into a transaction.
      */
      testcase( p->flags & MEM_Agg );
      testcase( p->flags & MEM_Dyn );
      testcase( p->xDel==sqlite3VdbeFrameMemDel );
      if( p->flags&(MEM_Agg|MEM_Dyn) ){
        sqlite3VdbeMemRelease(p);
      }else if( p->szMalloc ){
        sqlite3DbFreeNN(db, p->zMalloc);
        p->szMalloc = 0;
      }

      p->flags = MEM_Undefined;
    }while( (++p)<pEnd );
  }
}

#ifdef SQLITE_DEBUG
/*
** Verify that pFrame is a valid VdbeFrame pointer.  Return true if it is
** and false if something is wrong.
**
** This routine is intended for use inside of assert() statements only.
*/
int sqlite3VdbeFrameIsValid(VdbeFrame *pFrame){
  if( pFrame->iFrameMagic!=SQLITE_FRAME_MAGIC ) return 0;
  return 1;
}
#endif


/*
** This is a destructor on a Mem object (which is really an sqlite3_value)
** that deletes the Frame object that is attached to it as a blob.
**
** This routine does not delete the Frame right away.  It merely adds the
** frame to a list of frames to be deleted when the Vdbe halts.
*/
void sqlite3VdbeFrameMemDel(void *pArg){
  VdbeFrame *pFrame = (VdbeFrame*)pArg;
  assert( sqlite3VdbeFrameIsValid(pFrame) );
  pFrame->pParent = pFrame->v->pDelFrame;
  pFrame->v->pDelFrame = pFrame;
}

#if defined(SQLITE_ENABLE_BYTECODE_VTAB) || !defined(SQLITE_OMIT_EXPLAIN)
/*
** Locate the next opcode to be displayed in EXPLAIN or EXPLAIN
** QUERY PLAN output.
**
** Return SQLITE_ROW on success.  Return SQLITE_DONE if there are no
** more opcodes to be displayed.
*/
int sqlite3VdbeNextOpcode(
  Vdbe *p,         /* The statement being explained */
  Mem *pSub,       /* Storage for keeping track of subprogram nesting */
  int eMode,       /* 0: normal.  1: EQP.  2:  TablesUsed */
  int *piPc,       /* IN/OUT: Current rowid.  Overwritten with next rowid */
  int *piAddr,     /* OUT: Write index into (*paOp)[] here */
  Op **paOp        /* OUT: Write the opcode array here */
){
  int nRow;                            /* Stop when row count reaches this */
  int nSub = 0;                        /* Number of sub-vdbes seen so far */
  SubProgram **apSub = 0;              /* Array of sub-vdbes */
  int i;                               /* Next instruction address */
  int rc = SQLITE_OK;                  /* Result code */
  Op *aOp = 0;                         /* Opcode array */
  int iPc;                             /* Rowid.  Copy of value in *piPc */

  /* When the number of output rows reaches nRow, that means the
  ** listing has finished and sqlite3_step() should return SQLITE_DONE.
  ** nRow is the sum of the number of rows in the main program, plus
  ** the sum of the number of rows in all trigger subprograms encountered
  ** so far.  The nRow value will increase as new trigger subprograms are
  ** encountered, but p->pc will eventually catch up to nRow.
  */
  nRow = p->nOp;
  if( pSub!=0 ){
    if( pSub->flags&MEM_Blob ){
      /* pSub is initiallly NULL.  It is initialized to a BLOB by
      ** the P4_SUBPROGRAM processing logic below */
      nSub = pSub->n/sizeof(Vdbe*);
      apSub = (SubProgram **)pSub->z;
    }
    for(i=0; i<nSub; i++){
      nRow += apSub[i]->nOp;
    }
  }
  iPc = *piPc;
  while(1){  /* Loop exits via break */
    i = iPc++;
    if( i>=nRow ){
      p->rc = SQLITE_OK;
      rc = SQLITE_DONE;
      break;
    }
    if( i<p->nOp ){
      /* The rowid is small enough that we are still in the
      ** main program. */
      aOp = p->aOp;
    }else{
      /* We are currently listing subprograms.  Figure out which one and
      ** pick up the appropriate opcode. */
      int j;
      i -= p->nOp;
      assert( apSub!=0 );
      assert( nSub>0 );
      for(j=0; i>=apSub[j]->nOp; j++){
        i -= apSub[j]->nOp;
        assert( i<apSub[j]->nOp || j+1<nSub );
      }
      aOp = apSub[j]->aOp;
    }

    /* When an OP_Program opcode is encounter (the only opcode that has
    ** a P4_SUBPROGRAM argument), expand the size of the array of subprograms
    ** kept in p->aMem[9].z to hold the new program - assuming this subprogram
    ** has not already been seen.
    */
    if( pSub!=0 && aOp[i].p4type==P4_SUBPROGRAM ){
      int nByte = (nSub+1)*sizeof(SubProgram*);
      int j;
      for(j=0; j<nSub; j++){
        if( apSub[j]==aOp[i].p4.pProgram ) break;
      }
      if( j==nSub ){
        p->rc = sqlite3VdbeMemGrow(pSub, nByte, nSub!=0);
        if( p->rc!=SQLITE_OK ){
          rc = SQLITE_ERROR;
          break;
        }
        apSub = (SubProgram **)pSub->z;
        apSub[nSub++] = aOp[i].p4.pProgram;
        MemSetTypeFlag(pSub, MEM_Blob);
        pSub->n = nSub*sizeof(SubProgram*);
        nRow += aOp[i].p4.pProgram->nOp;
      }
    }
    if( eMode==0 ) break;
#ifdef SQLITE_ENABLE_BYTECODE_VTAB
    if( eMode==2 ){
      Op *pOp = aOp + i;
      if( pOp->opcode==OP_OpenRead ) break;
      if( pOp->opcode==OP_OpenWrite && (pOp->p5 & OPFLAG_P2ISREG)==0 ) break;
      if( pOp->opcode==OP_ReopenIdx ) break;      
    }else
#endif
    {
      assert( eMode==1 );
      if( aOp[i].opcode==OP_Explain ) break;
      if( aOp[i].opcode==OP_Init && iPc>1 ) break;
    }
  }
  *piPc = iPc;
  *piAddr = i;
  *paOp = aOp;
  return rc;
}
#endif /* SQLITE_ENABLE_BYTECODE_VTAB || !SQLITE_OMIT_EXPLAIN */


/*
** Delete a VdbeFrame object and its contents. VdbeFrame objects are
** allocated by the OP_Program opcode in sqlite3VdbeExec().
*/
void sqlite3VdbeFrameDelete(VdbeFrame *p){
  int i;
  Mem *aMem = VdbeFrameMem(p);
  VdbeCursor **apCsr = (VdbeCursor **)&aMem[p->nChildMem];
  assert( sqlite3VdbeFrameIsValid(p) );
  for(i=0; i<p->nChildCsr; i++){
    sqlite3VdbeFreeCursor(p->v, apCsr[i]);
  }
  releaseMemArray(aMem, p->nChildMem);
  sqlite3VdbeDeleteAuxData(p->v->db, &p->pAuxData, -1, 0);
  sqlite3DbFree(p->v->db, p);
}

#ifndef SQLITE_OMIT_EXPLAIN
/*
** Give a listing of the program in the virtual machine.
**
** The interface is the same as sqlite3VdbeExec().  But instead of
** running the code, it invokes the callback once for each instruction.
** This feature is used to implement "EXPLAIN".
**
** When p->explain==1, each instruction is listed.  When
** p->explain==2, only OP_Explain instructions are listed and these
** are shown in a different format.  p->explain==2 is used to implement
** EXPLAIN QUERY PLAN.
** 2018-04-24:  In p->explain==2 mode, the OP_Init opcodes of triggers
** are also shown, so that the boundaries between the main program and
** each trigger are clear.
**
** When p->explain==1, first the main program is listed, then each of
** the trigger subprograms are listed one by one.
*/
int sqlite3VdbeList(
  Vdbe *p                   /* The VDBE */
){
  Mem *pSub = 0;                       /* Memory cell hold array of subprogs */
  sqlite3 *db = p->db;                 /* The database connection */
  int i;                               /* Loop counter */
  int rc = SQLITE_OK;                  /* Return code */
  Mem *pMem = &p->aMem[1];             /* First Mem of result set */
  int bListSubprogs = (p->explain==1 || (db->flags & SQLITE_TriggerEQP)!=0);
  Op *aOp;                             /* Array of opcodes */
  Op *pOp;                             /* Current opcode */

  assert( p->explain );
  assert( p->iVdbeMagic==VDBE_MAGIC_RUN );
  assert( p->rc==SQLITE_OK || p->rc==SQLITE_BUSY || p->rc==SQLITE_NOMEM );

  /* Even though this opcode does not use dynamic strings for
  ** the result, result columns may become dynamic if the user calls
  ** sqlite3_column_text16(), causing a translation to UTF-16 encoding.
  */
  releaseMemArray(pMem, 8);
  p->pResultSet = 0;

  if( p->rc==SQLITE_NOMEM ){
    /* This happens if a malloc() inside a call to sqlite3_column_text() or
    ** sqlite3_column_text16() failed.  */
    sqlite3OomFault(db);
    return SQLITE_ERROR;
  }

  if( bListSubprogs ){
    /* The first 8 memory cells are used for the result set.  So we will
    ** commandeer the 9th cell to use as storage for an array of pointers
    ** to trigger subprograms.  The VDBE is guaranteed to have at least 9
    ** cells.  */
    assert( p->nMem>9 );
    pSub = &p->aMem[9];
  }else{
    pSub = 0;
  }

  /* Figure out which opcode is next to display */
  rc = sqlite3VdbeNextOpcode(p, pSub, p->explain==2, &p->pc, &i, &aOp);

  if( rc==SQLITE_OK ){
    pOp = aOp + i;
    if( AtomicLoad(&db->u1.isInterrupted) ){
      p->rc = SQLITE_INTERRUPT;
      rc = SQLITE_ERROR;
      sqlite3VdbeError(p, sqlite3ErrStr(p->rc));
    }else{
      char *zP4 = sqlite3VdbeDisplayP4(db, pOp);
      if( p->explain==2 ){
        sqlite3VdbeMemSetInt64(pMem, pOp->p1);
        sqlite3VdbeMemSetInt64(pMem+1, pOp->p2);
        sqlite3VdbeMemSetInt64(pMem+2, pOp->p3);
        sqlite3VdbeMemSetStr(pMem+3, zP4, -1, SQLITE_UTF8, sqlite3_free);     
        p->nResColumn = 4;
      }else{
        sqlite3VdbeMemSetInt64(pMem+0, i);
        sqlite3VdbeMemSetStr(pMem+1, (char*)sqlite3OpcodeName(pOp->opcode),
                             -1, SQLITE_UTF8, SQLITE_STATIC);
        sqlite3VdbeMemSetInt64(pMem+2, pOp->p1);
        sqlite3VdbeMemSetInt64(pMem+3, pOp->p2);
        sqlite3VdbeMemSetInt64(pMem+4, pOp->p3);
        /* pMem+5 for p4 is done last */
        sqlite3VdbeMemSetInt64(pMem+6, pOp->p5);
#ifdef SQLITE_ENABLE_EXPLAIN_COMMENTS
        {
          char *zCom = sqlite3VdbeDisplayComment(db, pOp, zP4);
          sqlite3VdbeMemSetStr(pMem+7, zCom, -1, SQLITE_UTF8, sqlite3_free);
        }
#else
        sqlite3VdbeMemSetNull(pMem+7);
#endif
        sqlite3VdbeMemSetStr(pMem+5, zP4, -1, SQLITE_UTF8, sqlite3_free);
        p->nResColumn = 8;
      }
      p->pResultSet = pMem;
      if( db->mallocFailed ){
        p->rc = SQLITE_NOMEM;
        rc = SQLITE_ERROR;
      }else{
        p->rc = SQLITE_OK;
        rc = SQLITE_ROW;
      }
    }
  }
  return rc;
}
#endif /* SQLITE_OMIT_EXPLAIN */

#ifdef SQLITE_DEBUG
/*
** Print the SQL that was used to generate a VDBE program.
*/
void sqlite3VdbePrintSql(Vdbe *p){
  const char *z = 0;
  if( p->zSql ){
    z = p->zSql;
  }else if( p->nOp>=1 ){
    const VdbeOp *pOp = &p->aOp[0];
    if( pOp->opcode==OP_Init && pOp->p4.z!=0 ){
      z = pOp->p4.z;
      while( sqlite3Isspace(*z) ) z++;
    }
  }
  if( z ) printf("SQL: [%s]\n", z);
}
#endif

#if !defined(SQLITE_OMIT_TRACE) && defined(SQLITE_ENABLE_IOTRACE)
/*
** Print an IOTRACE message showing SQL content.
*/
void sqlite3VdbeIOTraceSql(Vdbe *p){
  int nOp = p->nOp;
  VdbeOp *pOp;
  if( sqlite3IoTrace==0 ) return;
  if( nOp<1 ) return;
  pOp = &p->aOp[0];
  if( pOp->opcode==OP_Init && pOp->p4.z!=0 ){
    int i, j;
    char z[1000];
    sqlite3_snprintf(sizeof(z), z, "%s", pOp->p4.z);
    for(i=0; sqlite3Isspace(z[i]); i++){}
    for(j=0; z[i]; i++){
      if( sqlite3Isspace(z[i]) ){
        if( z[i-1]!=' ' ){
          z[j++] = ' ';
        }
      }else{
        z[j++] = z[i];
      }
    }
    z[j] = 0;
    sqlite3IoTrace("SQL %s\n", z);
  }
}
#endif /* !SQLITE_OMIT_TRACE && SQLITE_ENABLE_IOTRACE */

/* An instance of this object describes bulk memory available for use
** by subcomponents of a prepared statement.  Space is allocated out
** of a ReusableSpace object by the allocSpace() routine below.
*/
struct ReusableSpace {
  u8 *pSpace;            /* Available memory */
  sqlite3_int64 nFree;   /* Bytes of available memory */
  sqlite3_int64 nNeeded; /* Total bytes that could not be allocated */
};

/* Try to allocate nByte bytes of 8-byte aligned bulk memory for pBuf
** from the ReusableSpace object.  Return a pointer to the allocated
** memory on success.  If insufficient memory is available in the
** ReusableSpace object, increase the ReusableSpace.nNeeded
** value by the amount needed and return NULL.
**
** If pBuf is not initially NULL, that means that the memory has already
** been allocated by a prior call to this routine, so just return a copy
** of pBuf and leave ReusableSpace unchanged.
**
** This allocator is employed to repurpose unused slots at the end of the
** opcode array of prepared state for other memory needs of the prepared
** statement.
*/
static void *allocSpace(
  struct ReusableSpace *p,  /* Bulk memory available for allocation */
  void *pBuf,               /* Pointer to a prior allocation */
  sqlite3_int64 nByte       /* Bytes of memory needed */
){
  assert( EIGHT_BYTE_ALIGNMENT(p->pSpace) );
  if( pBuf==0 ){
    nByte = ROUND8(nByte);
    if( nByte <= p->nFree ){
      p->nFree -= nByte;
      pBuf = &p->pSpace[p->nFree];
    }else{
      p->nNeeded += nByte;
    }
  }
  assert( EIGHT_BYTE_ALIGNMENT(pBuf) );
  return pBuf;
}

/*
** Rewind the VDBE back to the beginning in preparation for
** running it.
*/
void sqlite3VdbeRewind(Vdbe *p){
#if defined(SQLITE_DEBUG) || defined(VDBE_PROFILE)
  int i;
#endif
  assert( p!=0 );
  assert( p->iVdbeMagic==VDBE_MAGIC_INIT || p->iVdbeMagic==VDBE_MAGIC_RESET );

  /* There should be at least one opcode.
  */
  assert( p->nOp>0 );

  /* Set the magic to VDBE_MAGIC_RUN sooner rather than later. */
  p->iVdbeMagic = VDBE_MAGIC_RUN;

#ifdef SQLITE_DEBUG
  for(i=0; i<p->nMem; i++){
    assert( p->aMem[i].db==p->db );
  }
#endif
  p->pc = -1;
  p->rc = SQLITE_OK;
  p->errorAction = OE_Abort;
  p->nChange = 0;
  p->cacheCtr = 1;
  p->minWriteFileFormat = 255;
  p->iStatement = 0;
  p->nFkConstraint = 0;
#ifdef VDBE_PROFILE
  for(i=0; i<p->nOp; i++){
    p->aOp[i].cnt = 0;
    p->aOp[i].cycles = 0;
  }
#endif
}

/*
** Prepare a virtual machine for execution for the first time after
** creating the virtual machine.  This involves things such
** as allocating registers and initializing the program counter.
** After the VDBE has be prepped, it can be executed by one or more
** calls to sqlite3VdbeExec().  
**
** This function may be called exactly once on each virtual machine.
** After this routine is called the VM has been "packaged" and is ready
** to run.  After this routine is called, further calls to 
** sqlite3VdbeAddOp() functions are prohibited.  This routine disconnects
** the Vdbe from the Parse object that helped generate it so that the
** the Vdbe becomes an independent entity and the Parse object can be
** destroyed.
**
** Use the sqlite3VdbeRewind() procedure to restore a virtual machine back
** to its initial state after it has been run.
*/
void sqlite3VdbeMakeReady(
  Vdbe *p,                       /* The VDBE */
  Parse *pParse                  /* Parsing context */
){
  sqlite3 *db;                   /* The database connection */
  int nVar;                      /* Number of parameters */
  int nMem;                      /* Number of VM memory registers */
  int nCursor;                   /* Number of cursors required */
  int nArg;                      /* Number of arguments in subprograms */
  int n;                         /* Loop counter */
  struct ReusableSpace x;        /* Reusable bulk memory */

  assert( p!=0 );
  assert( p->nOp>0 );
  assert( pParse!=0 );
  assert( p->iVdbeMagic==VDBE_MAGIC_INIT );
  assert( pParse==p->pParse );
  p->pVList = pParse->pVList;
  pParse->pVList =  0;
  db = p->db;
  assert( db->mallocFailed==0 );
  nVar = pParse->nVar;
  nMem = pParse->nMem;
  nCursor = pParse->nTab;
  nArg = pParse->nMaxArg;
  
  /* Each cursor uses a memory cell.  The first cursor (cursor 0) can
  ** use aMem[0] which is not otherwise used by the VDBE program.  Allocate
  ** space at the end of aMem[] for cursors 1 and greater.
  ** See also: allocateCursor().
  */
  nMem += nCursor;
  if( nCursor==0 && nMem>0 ) nMem++;  /* Space for aMem[0] even if not used */

  /* Figure out how much reusable memory is available at the end of the
  ** opcode array.  This extra memory will be reallocated for other elements
  ** of the prepared statement.
  */
  n = ROUND8(sizeof(Op)*p->nOp);              /* Bytes of opcode memory used */
  x.pSpace = &((u8*)p->aOp)[n];               /* Unused opcode memory */
  assert( EIGHT_BYTE_ALIGNMENT(x.pSpace) );
  x.nFree = ROUNDDOWN8(pParse->szOpAlloc - n);  /* Bytes of unused memory */
  assert( x.nFree>=0 );
  assert( EIGHT_BYTE_ALIGNMENT(&x.pSpace[x.nFree]) );

  resolveP2Values(p, &nArg);
  p->usesStmtJournal = (u8)(pParse->isMultiWrite && pParse->mayAbort);
  if( pParse->explain ){
    static const char * const azColName[] = {
       "addr", "opcode", "p1", "p2", "p3", "p4", "p5", "comment",
       "id", "parent", "notused", "detail"
    };
    int iFirst, mx, i;
    if( nMem<10 ) nMem = 10;
    p->explain = pParse->explain;
    if( pParse->explain==2 ){
      sqlite3VdbeSetNumCols(p, 4);
      iFirst = 8;
      mx = 12;
    }else{
      sqlite3VdbeSetNumCols(p, 8);
      iFirst = 0;
      mx = 8;
    }
    for(i=iFirst; i<mx; i++){
      sqlite3VdbeSetColName(p, i-iFirst, COLNAME_NAME,
                            azColName[i], SQLITE_STATIC);
    }
  }
  p->expired = 0;

  /* Memory for registers, parameters, cursor, etc, is allocated in one or two
  ** passes.  On the first pass, we try to reuse unused memory at the 
  ** end of the opcode array.  If we are unable to satisfy all memory
  ** requirements by reusing the opcode array tail, then the second
  ** pass will fill in the remainder using a fresh memory allocation.  
  **
  ** This two-pass approach that reuses as much memory as possible from
  ** the leftover memory at the end of the opcode array.  This can significantly
  ** reduce the amount of memory held by a prepared statement.
  */
  x.nNeeded = 0;
  p->aMem = allocSpace(&x, 0, nMem*sizeof(Mem));
  p->aVar = allocSpace(&x, 0, nVar*sizeof(Mem));
  p->apArg = allocSpace(&x, 0, nArg*sizeof(Mem*));
  p->apCsr = allocSpace(&x, 0, nCursor*sizeof(VdbeCursor*));
#ifdef SQLITE_ENABLE_STMT_SCANSTATUS
  p->anExec = allocSpace(&x, 0, p->nOp*sizeof(i64));
#endif
  if( x.nNeeded ){
    x.pSpace = p->pFree = sqlite3DbMallocRawNN(db, x.nNeeded);
    x.nFree = x.nNeeded;
    if( !db->mallocFailed ){
      p->aMem = allocSpace(&x, p->aMem, nMem*sizeof(Mem));
      p->aVar = allocSpace(&x, p->aVar, nVar*sizeof(Mem));
      p->apArg = allocSpace(&x, p->apArg, nArg*sizeof(Mem*));
      p->apCsr = allocSpace(&x, p->apCsr, nCursor*sizeof(VdbeCursor*));
#ifdef SQLITE_ENABLE_STMT_SCANSTATUS
      p->anExec = allocSpace(&x, p->anExec, p->nOp*sizeof(i64));
#endif
    }
  }

  if( db->mallocFailed ){
    p->nVar = 0;
    p->nCursor = 0;
    p->nMem = 0;
  }else{
    p->nCursor = nCursor;
    p->nVar = (ynVar)nVar;
    initMemArray(p->aVar, nVar, db, MEM_Null);
    p->nMem = nMem;
    initMemArray(p->aMem, nMem, db, MEM_Undefined);
    memset(p->apCsr, 0, nCursor*sizeof(VdbeCursor*));
#ifdef SQLITE_ENABLE_STMT_SCANSTATUS
    memset(p->anExec, 0, p->nOp*sizeof(i64));
#endif
  }
  sqlite3VdbeRewind(p);
}

/*
** Close a VDBE cursor and release all the resources that cursor 
** happens to hold.
*/
void sqlite3VdbeFreeCursor(Vdbe *p, VdbeCursor *pCx){
  if( pCx==0 ){
    return;
  }
  assert( pCx->pBtx==0 || pCx->eCurType==CURTYPE_BTREE );
  switch( pCx->eCurType ){
    case CURTYPE_SORTER: {
      sqlite3VdbeSorterClose(p->db, pCx);
      break;
    }
    case CURTYPE_BTREE: {
      if( pCx->isEphemeral ){
        if( pCx->pBtx ) sqlite3BtreeClose(pCx->pBtx);
        /* The pCx->pCursor will be close automatically, if it exists, by
        ** the call above. */
      }else{
        assert( pCx->uc.pCursor!=0 );
        sqlite3BtreeCloseCursor(pCx->uc.pCursor);
      }
      break;
    }
#ifndef SQLITE_OMIT_VIRTUALTABLE
    case CURTYPE_VTAB: {
      sqlite3_vtab_cursor *pVCur = pCx->uc.pVCur;
      const sqlite3_module *pModule = pVCur->pVtab->pModule;
      assert( pVCur->pVtab->nRef>0 );
      pVCur->pVtab->nRef--;
      pModule->xClose(pVCur);
      break;
    }
#endif
  }
}

/*
** Close all cursors in the current frame.
*/
static void closeCursorsInFrame(Vdbe *p){
  if( p->apCsr ){
    int i;
    for(i=0; i<p->nCursor; i++){
      VdbeCursor *pC = p->apCsr[i];
      if( pC ){
        sqlite3VdbeFreeCursor(p, pC);
        p->apCsr[i] = 0;
      }
    }
  }
}

/*
** Copy the values stored in the VdbeFrame structure to its Vdbe. This
** is used, for example, when a trigger sub-program is halted to restore
** control to the main program.
*/
int sqlite3VdbeFrameRestore(VdbeFrame *pFrame){
  Vdbe *v = pFrame->v;
  closeCursorsInFrame(v);
#ifdef SQLITE_ENABLE_STMT_SCANSTATUS
  v->anExec = pFrame->anExec;
#endif
  v->aOp = pFrame->aOp;
  v->nOp = pFrame->nOp;
  v->aMem = pFrame->aMem;
  v->nMem = pFrame->nMem;
  v->apCsr = pFrame->apCsr;
  v->nCursor = pFrame->nCursor;
  v->db->lastRowid = pFrame->lastRowid;
  v->nChange = pFrame->nChange;
  v->db->nChange = pFrame->nDbChange;
  sqlite3VdbeDeleteAuxData(v->db, &v->pAuxData, -1, 0);
  v->pAuxData = pFrame->pAuxData;
  pFrame->pAuxData = 0;
  return pFrame->pc;
}

/*
** Close all cursors.
**
** Also release any dynamic memory held by the VM in the Vdbe.aMem memory 
** cell array. This is necessary as the memory cell array may contain
** pointers to VdbeFrame objects, which may in turn contain pointers to
** open cursors.
*/
static void closeAllCursors(Vdbe *p){
  if( p->pFrame ){
    VdbeFrame *pFrame;
    for(pFrame=p->pFrame; pFrame->pParent; pFrame=pFrame->pParent);
    sqlite3VdbeFrameRestore(pFrame);
    p->pFrame = 0;
    p->nFrame = 0;
  }
  assert( p->nFrame==0 );
  closeCursorsInFrame(p);
  if( p->aMem ){
    releaseMemArray(p->aMem, p->nMem);
  }
  while( p->pDelFrame ){
    VdbeFrame *pDel = p->pDelFrame;
    p->pDelFrame = pDel->pParent;
    sqlite3VdbeFrameDelete(pDel);
  }

  /* Delete any auxdata allocations made by the VM */
  if( p->pAuxData ) sqlite3VdbeDeleteAuxData(p->db, &p->pAuxData, -1, 0);
  assert( p->pAuxData==0 );
}

/*
** Set the number of result columns that will be returned by this SQL
** statement. This is now set at compile time, rather than during
** execution of the vdbe program so that sqlite3_column_count() can
** be called on an SQL statement before sqlite3_step().
*/
void sqlite3VdbeSetNumCols(Vdbe *p, int nResColumn){
  int n;
  sqlite3 *db = p->db;

  if( p->nResColumn ){
    releaseMemArray(p->aColName, p->nResColumn*COLNAME_N);
    sqlite3DbFree(db, p->aColName);
  }
  n = nResColumn*COLNAME_N;
  p->nResColumn = (u16)nResColumn;
  p->aColName = (Mem*)sqlite3DbMallocRawNN(db, sizeof(Mem)*n );
  if( p->aColName==0 ) return;
  initMemArray(p->aColName, n, db, MEM_Null);
}

/*
** Set the name of the idx'th column to be returned by the SQL statement.
** zName must be a pointer to a nul terminated string.
**
** This call must be made after a call to sqlite3VdbeSetNumCols().
**
** The final parameter, xDel, must be one of SQLITE_DYNAMIC, SQLITE_STATIC
** or SQLITE_TRANSIENT. If it is SQLITE_DYNAMIC, then the buffer pointed
** to by zName will be freed by sqlite3DbFree() when the vdbe is destroyed.
*/
int sqlite3VdbeSetColName(
  Vdbe *p,                         /* Vdbe being configured */
  int idx,                         /* Index of column zName applies to */
  int var,                         /* One of the COLNAME_* constants */
  const char *zName,               /* Pointer to buffer containing name */
  void (*xDel)(void*)              /* Memory management strategy for zName */
){
  int rc;
  Mem *pColName;
  assert( idx<p->nResColumn );
  assert( var<COLNAME_N );
  if( p->db->mallocFailed ){
    assert( !zName || xDel!=SQLITE_DYNAMIC );
    return SQLITE_NOMEM_BKPT;
  }
  assert( p->aColName!=0 );
  pColName = &(p->aColName[idx+var*p->nResColumn]);
  rc = sqlite3VdbeMemSetStr(pColName, zName, -1, SQLITE_UTF8, xDel);
  assert( rc!=0 || !zName || (pColName->flags&MEM_Term)!=0 );
  return rc;
}

/*
** A read or write transaction may or may not be active on database handle
** db. If a transaction is active, commit it. If there is a
** write-transaction spanning more than one database file, this routine
** takes care of the super-journal trickery.
*/
static int vdbeCommit(sqlite3 *db, Vdbe *p){
  int i;
  int nTrans = 0;  /* Number of databases with an active write-transaction
                   ** that are candidates for a two-phase commit using a
                   ** super-journal */
  int rc = SQLITE_OK;
  int needXcommit = 0;

#ifdef SQLITE_OMIT_VIRTUALTABLE
  /* With this option, sqlite3VtabSync() is defined to be simply 
  ** SQLITE_OK so p is not used. 
  */
  UNUSED_PARAMETER(p);
#endif

  /* Before doing anything else, call the xSync() callback for any
  ** virtual module tables written in this transaction. This has to
  ** be done before determining whether a super-journal file is 
  ** required, as an xSync() callback may add an attached database
  ** to the transaction.
  */
  rc = sqlite3VtabSync(db, p);

  /* This loop determines (a) if the commit hook should be invoked and
  ** (b) how many database files have open write transactions, not 
  ** including the temp database. (b) is important because if more than 
  ** one database file has an open write transaction, a super-journal
  ** file is required for an atomic commit.
  */ 
  for(i=0; rc==SQLITE_OK && i<db->nDb; i++){ 
    Btree *pBt = db->aDb[i].pBt;
    if( sqlite3BtreeTxnState(pBt)==SQLITE_TXN_WRITE ){
      /* Whether or not a database might need a super-journal depends upon
      ** its journal mode (among other things).  This matrix determines which
      ** journal modes use a super-journal and which do not */
      static const u8 aMJNeeded[] = {
        /* DELETE   */  1,
        /* PERSIST   */ 1,
        /* OFF       */ 0,
        /* TRUNCATE  */ 1,
        /* MEMORY    */ 0,
        /* WAL       */ 0
      };
      Pager *pPager;   /* Pager associated with pBt */
      needXcommit = 1;
      sqlite3BtreeEnter(pBt);
      pPager = sqlite3BtreePager(pBt);
      if( db->aDb[i].safety_level!=PAGER_SYNCHRONOUS_OFF
       && aMJNeeded[sqlite3PagerGetJournalMode(pPager)]
       && sqlite3PagerIsMemdb(pPager)==0
      ){ 
        assert( i!=1 );
        nTrans++;
      }
      rc = sqlite3PagerExclusiveLock(pPager);
      sqlite3BtreeLeave(pBt);
    }
  }
  if( rc!=SQLITE_OK ){
    return rc;
  }

  /* If there are any write-transactions at all, invoke the commit hook */
  if( needXcommit && db->xCommitCallback ){
    rc = db->xCommitCallback(db->pCommitArg);
    if( rc ){
      return SQLITE_CONSTRAINT_COMMITHOOK;
    }
  }

  /* The simple case - no more than one database file (not counting the
  ** TEMP database) has a transaction active.   There is no need for the
  ** super-journal.
  **
  ** If the return value of sqlite3BtreeGetFilename() is a zero length
  ** string, it means the main database is :memory: or a temp file.  In 
  ** that case we do not support atomic multi-file commits, so use the 
  ** simple case then too.
  */
  if( 0==sqlite3Strlen30(sqlite3BtreeGetFilename(db->aDb[0].pBt))
   || nTrans<=1
  ){
    for(i=0; rc==SQLITE_OK && i<db->nDb; i++){
      Btree *pBt = db->aDb[i].pBt;
      if( pBt ){
        rc = sqlite3BtreeCommitPhaseOne(pBt, 0);
      }
    }

    /* Do the commit only if all databases successfully complete phase 1. 
    ** If one of the BtreeCommitPhaseOne() calls fails, this indicates an
    ** IO error while deleting or truncating a journal file. It is unlikely,
    ** but could happen. In this case abandon processing and return the error.
    */
    for(i=0; rc==SQLITE_OK && i<db->nDb; i++){
      Btree *pBt = db->aDb[i].pBt;
      if( pBt ){
        rc = sqlite3BtreeCommitPhaseTwo(pBt, 0);
      }
    }
    if( rc==SQLITE_OK ){
      sqlite3VtabCommit(db);
    }
  }

  /* The complex case - There is a multi-file write-transaction active.
  ** This requires a super-journal file to ensure the transaction is
  ** committed atomically.
  */
#ifndef SQLITE_OMIT_DISKIO
  else{
    sqlite3_vfs *pVfs = db->pVfs;
    char *zSuper = 0;   /* File-name for the super-journal */
    char const *zMainFile = sqlite3BtreeGetFilename(db->aDb[0].pBt);
    sqlite3_file *pSuperJrnl = 0;
    i64 offset = 0;
    int res;
    int retryCount = 0;
    int nMainFile;

    /* Select a super-journal file name */
    nMainFile = sqlite3Strlen30(zMainFile);
    zSuper = sqlite3MPrintf(db, "%.4c%s%.16c", 0,zMainFile,0);
    if( zSuper==0 ) return SQLITE_NOMEM_BKPT;
    zSuper += 4;
    do {
      u32 iRandom;
      if( retryCount ){
        if( retryCount>100 ){
          sqlite3_log(SQLITE_FULL, "MJ delete: %s", zSuper);
          sqlite3OsDelete(pVfs, zSuper, 0);
          break;
        }else if( retryCount==1 ){
          sqlite3_log(SQLITE_FULL, "MJ collide: %s", zSuper);
        }
      }
      retryCount++;
      sqlite3_randomness(sizeof(iRandom), &iRandom);
      sqlite3_snprintf(13, &zSuper[nMainFile], "-mj%06X9%02X",
                               (iRandom>>8)&0xffffff, iRandom&0xff);
      /* The antipenultimate character of the super-journal name must
      ** be "9" to avoid name collisions when using 8+3 filenames. */
      assert( zSuper[sqlite3Strlen30(zSuper)-3]=='9' );
      sqlite3FileSuffix3(zMainFile, zSuper);
      rc = sqlite3OsAccess(pVfs, zSuper, SQLITE_ACCESS_EXISTS, &res);
    }while( rc==SQLITE_OK && res );
    if( rc==SQLITE_OK ){
      /* Open the super-journal. */
      rc = sqlite3OsOpenMalloc(pVfs, zSuper, &pSuperJrnl, 
          SQLITE_OPEN_READWRITE|SQLITE_OPEN_CREATE|
          SQLITE_OPEN_EXCLUSIVE|SQLITE_OPEN_SUPER_JOURNAL, 0
      );
    }
    if( rc!=SQLITE_OK ){
      sqlite3DbFree(db, zSuper-4);
      return rc;
    }
 
    /* Write the name of each database file in the transaction into the new
    ** super-journal file. If an error occurs at this point close
    ** and delete the super-journal file. All the individual journal files
    ** still have 'null' as the super-journal pointer, so they will roll
    ** back independently if a failure occurs.
    */
    for(i=0; i<db->nDb; i++){
      Btree *pBt = db->aDb[i].pBt;
      if( sqlite3BtreeTxnState(pBt)==SQLITE_TXN_WRITE ){
        char const *zFile = sqlite3BtreeGetJournalname(pBt);
        if( zFile==0 ){
          continue;  /* Ignore TEMP and :memory: databases */
        }
        assert( zFile[0]!=0 );
        rc = sqlite3OsWrite(pSuperJrnl, zFile, sqlite3Strlen30(zFile)+1,offset);
        offset += sqlite3Strlen30(zFile)+1;
        if( rc!=SQLITE_OK ){
          sqlite3OsCloseFree(pSuperJrnl);
          sqlite3OsDelete(pVfs, zSuper, 0);
          sqlite3DbFree(db, zSuper-4);
          return rc;
        }
      }
    }

    /* Sync the super-journal file. If the IOCAP_SEQUENTIAL device
    ** flag is set this is not required.
    */
    if( 0==(sqlite3OsDeviceCharacteristics(pSuperJrnl)&SQLITE_IOCAP_SEQUENTIAL)
     && SQLITE_OK!=(rc = sqlite3OsSync(pSuperJrnl, SQLITE_SYNC_NORMAL))
    ){
      sqlite3OsCloseFree(pSuperJrnl);
      sqlite3OsDelete(pVfs, zSuper, 0);
      sqlite3DbFree(db, zSuper-4);
      return rc;
    }

    /* Sync all the db files involved in the transaction. The same call
    ** sets the super-journal pointer in each individual journal. If
    ** an error occurs here, do not delete the super-journal file.
    **
    ** If the error occurs during the first call to
    ** sqlite3BtreeCommitPhaseOne(), then there is a chance that the
    ** super-journal file will be orphaned. But we cannot delete it,
    ** in case the super-journal file name was written into the journal
    ** file before the failure occurred.
    */
    for(i=0; rc==SQLITE_OK && i<db->nDb; i++){ 
      Btree *pBt = db->aDb[i].pBt;
      if( pBt ){
        rc = sqlite3BtreeCommitPhaseOne(pBt, zSuper);
      }
    }
    sqlite3OsCloseFree(pSuperJrnl);
    assert( rc!=SQLITE_BUSY );
    if( rc!=SQLITE_OK ){
      sqlite3DbFree(db, zSuper-4);
      return rc;
    }

    /* Delete the super-journal file. This commits the transaction. After
    ** doing this the directory is synced again before any individual
    ** transaction files are deleted.
    */
    rc = sqlite3OsDelete(pVfs, zSuper, 1);
    sqlite3DbFree(db, zSuper-4);
    zSuper = 0;
    if( rc ){
      return rc;
    }

    /* All files and directories have already been synced, so the following
    ** calls to sqlite3BtreeCommitPhaseTwo() are only closing files and
    ** deleting or truncating journals. If something goes wrong while
    ** this is happening we don't really care. The integrity of the
    ** transaction is already guaranteed, but some stray 'cold' journals
    ** may be lying around. Returning an error code won't help matters.
    */
    disable_simulated_io_errors();
    sqlite3BeginBenignMalloc();
    for(i=0; i<db->nDb; i++){ 
      Btree *pBt = db->aDb[i].pBt;
      if( pBt ){
        sqlite3BtreeCommitPhaseTwo(pBt, 1);
      }
    }
    sqlite3EndBenignMalloc();
    enable_simulated_io_errors();

    sqlite3VtabCommit(db);
  }
#endif

  return rc;
}

/* 
** This routine checks that the sqlite3.nVdbeActive count variable
** matches the number of vdbe's in the list sqlite3.pVdbe that are
** currently active. An assertion fails if the two counts do not match.
** This is an internal self-check only - it is not an essential processing
** step.
**
** This is a no-op if NDEBUG is defined.
*/
#ifndef NDEBUG
static void checkActiveVdbeCnt(sqlite3 *db){
  Vdbe *p;
  int cnt = 0;
  int nWrite = 0;
  int nRead = 0;
  p = db->pVdbe;
  while( p ){
    if( sqlite3_stmt_busy((sqlite3_stmt*)p) ){
      cnt++;
      if( p->readOnly==0 ) nWrite++;
      if( p->bIsReader ) nRead++;
    }
    p = p->pNext;
  }
  assert( cnt==db->nVdbeActive );
  assert( nWrite==db->nVdbeWrite );
  assert( nRead==db->nVdbeRead );
}
#else
#define checkActiveVdbeCnt(x)
#endif

/*
** If the Vdbe passed as the first argument opened a statement-transaction,
** close it now. Argument eOp must be either SAVEPOINT_ROLLBACK or
** SAVEPOINT_RELEASE. If it is SAVEPOINT_ROLLBACK, then the statement
** transaction is rolled back. If eOp is SAVEPOINT_RELEASE, then the 
** statement transaction is committed.
**
** If an IO error occurs, an SQLITE_IOERR_XXX error code is returned. 
** Otherwise SQLITE_OK.
*/
static SQLITE_NOINLINE int vdbeCloseStatement(Vdbe *p, int eOp){
  sqlite3 *const db = p->db;
  int rc = SQLITE_OK;
  int i;
  const int iSavepoint = p->iStatement-1;

  assert( eOp==SAVEPOINT_ROLLBACK || eOp==SAVEPOINT_RELEASE);
  assert( db->nStatement>0 );
  assert( p->iStatement==(db->nStatement+db->nSavepoint) );

  for(i=0; i<db->nDb; i++){ 
    int rc2 = SQLITE_OK;
    Btree *pBt = db->aDb[i].pBt;
    if( pBt ){
      if( eOp==SAVEPOINT_ROLLBACK ){
        rc2 = sqlite3BtreeSavepoint(pBt, SAVEPOINT_ROLLBACK, iSavepoint);
      }
      if( rc2==SQLITE_OK ){
        rc2 = sqlite3BtreeSavepoint(pBt, SAVEPOINT_RELEASE, iSavepoint);
      }
      if( rc==SQLITE_OK ){
        rc = rc2;
      }
    }
  }
  db->nStatement--;
  p->iStatement = 0;

  if( rc==SQLITE_OK ){
    if( eOp==SAVEPOINT_ROLLBACK ){
      rc = sqlite3VtabSavepoint(db, SAVEPOINT_ROLLBACK, iSavepoint);
    }
    if( rc==SQLITE_OK ){
      rc = sqlite3VtabSavepoint(db, SAVEPOINT_RELEASE, iSavepoint);
    }
  }

  /* If the statement transaction is being rolled back, also restore the 
  ** database handles deferred constraint counter to the value it had when 
  ** the statement transaction was opened.  */
  if( eOp==SAVEPOINT_ROLLBACK ){
    db->nDeferredCons = p->nStmtDefCons;
    db->nDeferredImmCons = p->nStmtDefImmCons;
  }
  return rc;
}
int sqlite3VdbeCloseStatement(Vdbe *p, int eOp){
  if( p->db->nStatement && p->iStatement ){
    return vdbeCloseStatement(p, eOp);
  }
  return SQLITE_OK;
}


/*
** This function is called when a transaction opened by the database 
** handle associated with the VM passed as an argument is about to be 
** committed. If there are outstanding deferred foreign key constraint
** violations, return SQLITE_ERROR. Otherwise, SQLITE_OK.
**
** If there are outstanding FK violations and this function returns 
** SQLITE_ERROR, set the result of the VM to SQLITE_CONSTRAINT_FOREIGNKEY
** and write an error message to it. Then return SQLITE_ERROR.
*/
#ifndef SQLITE_OMIT_FOREIGN_KEY
int sqlite3VdbeCheckFk(Vdbe *p, int deferred){
  sqlite3 *db = p->db;
  if( (deferred && (db->nDeferredCons+db->nDeferredImmCons)>0) 
   || (!deferred && p->nFkConstraint>0) 
  ){
    p->rc = SQLITE_CONSTRAINT_FOREIGNKEY;
    p->errorAction = OE_Abort;
    sqlite3VdbeError(p, "FOREIGN KEY constraint failed");
    return SQLITE_ERROR;
  }
  return SQLITE_OK;
}
#endif

/*
** This routine is called the when a VDBE tries to halt.  If the VDBE
** has made changes and is in autocommit mode, then commit those
** changes.  If a rollback is needed, then do the rollback.
**
** This routine is the only way to move the state of a VM from
** SQLITE_MAGIC_RUN to SQLITE_MAGIC_HALT.  It is harmless to
** call this on a VM that is in the SQLITE_MAGIC_HALT state.
**
** Return an error code.  If the commit could not complete because of
** lock contention, return SQLITE_BUSY.  If SQLITE_BUSY is returned, it
** means the close did not happen and needs to be repeated.
*/
int sqlite3VdbeHalt(Vdbe *p){
  int rc;                         /* Used to store transient return codes */
  sqlite3 *db = p->db;

  /* This function contains the logic that determines if a statement or
  ** transaction will be committed or rolled back as a result of the
  ** execution of this virtual machine. 
  **
  ** If any of the following errors occur:
  **
  **     SQLITE_NOMEM
  **     SQLITE_IOERR
  **     SQLITE_FULL
  **     SQLITE_INTERRUPT
  **
  ** Then the internal cache might have been left in an inconsistent
  ** state.  We need to rollback the statement transaction, if there is
  ** one, or the complete transaction if there is no statement transaction.
  */

  if( p->iVdbeMagic!=VDBE_MAGIC_RUN ){
    return SQLITE_OK;
  }
  if( db->mallocFailed ){
    p->rc = SQLITE_NOMEM_BKPT;
  }
  closeAllCursors(p);
  checkActiveVdbeCnt(db);

  /* No commit or rollback needed if the program never started or if the
  ** SQL statement does not read or write a database file.  */
  if( p->pc>=0 && p->bIsReader ){
    int mrc;   /* Primary error code from p->rc */
    int eStatementOp = 0;
    int isSpecialError;            /* Set to true if a 'special' error */

    /* Lock all btrees used by the statement */
    sqlite3VdbeEnter(p);

    /* Check for one of the special errors */
    mrc = p->rc & 0xff;
    isSpecialError = mrc==SQLITE_NOMEM || mrc==SQLITE_IOERR
                     || mrc==SQLITE_INTERRUPT || mrc==SQLITE_FULL;
    if( isSpecialError ){
      /* If the query was read-only and the error code is SQLITE_INTERRUPT, 
      ** no rollback is necessary. Otherwise, at least a savepoint 
      ** transaction must be rolled back to restore the database to a 
      ** consistent state.
      **
      ** Even if the statement is read-only, it is important to perform
      ** a statement or transaction rollback operation. If the error 
      ** occurred while writing to the journal, sub-journal or database
      ** file as part of an effort to free up cache space (see function
      ** pagerStress() in pager.c), the rollback is required to restore 
      ** the pager to a consistent state.
      */
      if( !p->readOnly || mrc!=SQLITE_INTERRUPT ){
        if( (mrc==SQLITE_NOMEM || mrc==SQLITE_FULL) && p->usesStmtJournal ){
          eStatementOp = SAVEPOINT_ROLLBACK;
        }else{
          /* We are forced to roll back the active transaction. Before doing
          ** so, abort any other statements this handle currently has active.
          */
          sqlite3RollbackAll(db, SQLITE_ABORT_ROLLBACK);
          sqlite3CloseSavepoints(db);
          db->autoCommit = 1;
          p->nChange = 0;
        }
      }
    }

    /* Check for immediate foreign key violations. */
    if( p->rc==SQLITE_OK || (p->errorAction==OE_Fail && !isSpecialError) ){
      sqlite3VdbeCheckFk(p, 0);
    }
  
    /* If the auto-commit flag is set and this is the only active writer 
    ** VM, then we do either a commit or rollback of the current transaction. 
    **
    ** Note: This block also runs if one of the special errors handled 
    ** above has occurred. 
    */
    if( !sqlite3VtabInSync(db) 
     && db->autoCommit 
     && db->nVdbeWrite==(p->readOnly==0) 
    ){
      if( p->rc==SQLITE_OK || (p->errorAction==OE_Fail && !isSpecialError) ){
        rc = sqlite3VdbeCheckFk(p, 1);
        if( rc!=SQLITE_OK ){
          if( NEVER(p->readOnly) ){
            sqlite3VdbeLeave(p);
            return SQLITE_ERROR;
          }
          rc = SQLITE_CONSTRAINT_FOREIGNKEY;
        }else{ 
          /* The auto-commit flag is true, the vdbe program was successful 
          ** or hit an 'OR FAIL' constraint and there are no deferred foreign
          ** key constraints to hold up the transaction. This means a commit 
          ** is required. */
          rc = vdbeCommit(db, p);
        }
        if( rc==SQLITE_BUSY && p->readOnly ){
          sqlite3VdbeLeave(p);
          return SQLITE_BUSY;
        }else if( rc!=SQLITE_OK ){
          p->rc = rc;
          sqlite3RollbackAll(db, SQLITE_OK);
          p->nChange = 0;
        }else{
          db->nDeferredCons = 0;
          db->nDeferredImmCons = 0;
          db->flags &= ~(u64)SQLITE_DeferFKs;
          sqlite3CommitInternalChanges(db);
        }
      }else{
        sqlite3RollbackAll(db, SQLITE_OK);
        p->nChange = 0;
      }
      db->nStatement = 0;
    }else if( eStatementOp==0 ){
      if( p->rc==SQLITE_OK || p->errorAction==OE_Fail ){
        eStatementOp = SAVEPOINT_RELEASE;
      }else if( p->errorAction==OE_Abort ){
        eStatementOp = SAVEPOINT_ROLLBACK;
      }else{
        sqlite3RollbackAll(db, SQLITE_ABORT_ROLLBACK);
        sqlite3CloseSavepoints(db);
        db->autoCommit = 1;
        p->nChange = 0;
      }
    }
  
    /* If eStatementOp is non-zero, then a statement transaction needs to
    ** be committed or rolled back. Call sqlite3VdbeCloseStatement() to
    ** do so. If this operation returns an error, and the current statement
    ** error code is SQLITE_OK or SQLITE_CONSTRAINT, then promote the
    ** current statement error code.
    */
    if( eStatementOp ){
      rc = sqlite3VdbeCloseStatement(p, eStatementOp);
      if( rc ){
        if( p->rc==SQLITE_OK || (p->rc&0xff)==SQLITE_CONSTRAINT ){
          p->rc = rc;
          sqlite3DbFree(db, p->zErrMsg);
          p->zErrMsg = 0;
        }
        sqlite3RollbackAll(db, SQLITE_ABORT_ROLLBACK);
        sqlite3CloseSavepoints(db);
        db->autoCommit = 1;
        p->nChange = 0;
      }
    }
  
    /* If this was an INSERT, UPDATE or DELETE and no statement transaction
    ** has been rolled back, update the database connection change-counter. 
    */
    if( p->changeCntOn ){
      if( eStatementOp!=SAVEPOINT_ROLLBACK ){
        sqlite3VdbeSetChanges(db, p->nChange);
      }else{
        sqlite3VdbeSetChanges(db, 0);
      }
      p->nChange = 0;
    }

    /* Release the locks */
    sqlite3VdbeLeave(p);
  }

  /* We have successfully halted and closed the VM.  Record this fact. */
  if( p->pc>=0 ){
    db->nVdbeActive--;
    if( !p->readOnly ) db->nVdbeWrite--;
    if( p->bIsReader ) db->nVdbeRead--;
    assert( db->nVdbeActive>=db->nVdbeRead );
    assert( db->nVdbeRead>=db->nVdbeWrite );
    assert( db->nVdbeWrite>=0 );
  }
  p->iVdbeMagic = VDBE_MAGIC_HALT;
  checkActiveVdbeCnt(db);
  if( db->mallocFailed ){
    p->rc = SQLITE_NOMEM_BKPT;
  }

  /* If the auto-commit flag is set to true, then any locks that were held
  ** by connection db have now been released. Call sqlite3ConnectionUnlocked() 
  ** to invoke any required unlock-notify callbacks.
  */
  if( db->autoCommit ){
    sqlite3ConnectionUnlocked(db);
  }

  assert( db->nVdbeActive>0 || db->autoCommit==0 || db->nStatement==0 );
  return (p->rc==SQLITE_BUSY ? SQLITE_BUSY : SQLITE_OK);
}


/*
** Each VDBE holds the result of the most recent sqlite3_step() call
** in p->rc.  This routine sets that result back to SQLITE_OK.
*/
void sqlite3VdbeResetStepResult(Vdbe *p){
  p->rc = SQLITE_OK;
}

/*
** Copy the error code and error message belonging to the VDBE passed
** as the first argument to its database handle (so that they will be 
** returned by calls to sqlite3_errcode() and sqlite3_errmsg()).
**
** This function does not clear the VDBE error code or message, just
** copies them to the database handle.
*/
int sqlite3VdbeTransferError(Vdbe *p){
  sqlite3 *db = p->db;
  int rc = p->rc;
  if( p->zErrMsg ){
    db->bBenignMalloc++;
    sqlite3BeginBenignMalloc();
    if( db->pErr==0 ) db->pErr = sqlite3ValueNew(db);
    sqlite3ValueSetStr(db->pErr, -1, p->zErrMsg, SQLITE_UTF8, SQLITE_TRANSIENT);
    sqlite3EndBenignMalloc();
    db->bBenignMalloc--;
  }else if( db->pErr ){
    sqlite3ValueSetNull(db->pErr);
  }
  db->errCode = rc;
  return rc;
}

#ifdef SQLITE_ENABLE_SQLLOG
/*
** If an SQLITE_CONFIG_SQLLOG hook is registered and the VM has been run, 
** invoke it.
*/
static void vdbeInvokeSqllog(Vdbe *v){
  if( sqlite3GlobalConfig.xSqllog && v->rc==SQLITE_OK && v->zSql && v->pc>=0 ){
    char *zExpanded = sqlite3VdbeExpandSql(v, v->zSql);
    assert( v->db->init.busy==0 );
    if( zExpanded ){
      sqlite3GlobalConfig.xSqllog(
          sqlite3GlobalConfig.pSqllogArg, v->db, zExpanded, 1
      );
      sqlite3DbFree(v->db, zExpanded);
    }
  }
}
#else
# define vdbeInvokeSqllog(x)
#endif

/*
** Clean up a VDBE after execution but do not delete the VDBE just yet.
** Write any error messages into *pzErrMsg.  Return the result code.
**
** After this routine is run, the VDBE should be ready to be executed
** again.
**
** To look at it another way, this routine resets the state of the
** virtual machine from VDBE_MAGIC_RUN or VDBE_MAGIC_HALT back to
** VDBE_MAGIC_INIT.
*/
int sqlite3VdbeReset(Vdbe *p){
#if defined(SQLITE_DEBUG) || defined(VDBE_PROFILE)
  int i;
#endif

  sqlite3 *db;
  db = p->db;

  /* If the VM did not run to completion or if it encountered an
  ** error, then it might not have been halted properly.  So halt
  ** it now.
  */
  sqlite3VdbeHalt(p);

  /* If the VDBE has been run even partially, then transfer the error code
  ** and error message from the VDBE into the main database structure.  But
  ** if the VDBE has just been set to run but has not actually executed any
  ** instructions yet, leave the main database error information unchanged.
  */
  if( p->pc>=0 ){
    vdbeInvokeSqllog(p);
    if( db->pErr || p->zErrMsg ){
      sqlite3VdbeTransferError(p);
    }else{
      db->errCode = p->rc;
    }
    if( p->runOnlyOnce ) p->expired = 1;
  }else if( p->rc && p->expired ){
    /* The expired flag was set on the VDBE before the first call
    ** to sqlite3_step(). For consistency (since sqlite3_step() was
    ** called), set the database error in this case as well.
    */
    sqlite3ErrorWithMsg(db, p->rc, p->zErrMsg ? "%s" : 0, p->zErrMsg);
  }

  /* Reset register contents and reclaim error message memory.
  */
#ifdef SQLITE_DEBUG
  /* Execute assert() statements to ensure that the Vdbe.apCsr[] and 
  ** Vdbe.aMem[] arrays have already been cleaned up.  */
  if( p->apCsr ) for(i=0; i<p->nCursor; i++) assert( p->apCsr[i]==0 );
  if( p->aMem ){
    for(i=0; i<p->nMem; i++) assert( p->aMem[i].flags==MEM_Undefined );
  }
#endif
  if( p->zErrMsg ){
    sqlite3DbFree(db, p->zErrMsg);
    p->zErrMsg = 0;
  }
  p->pResultSet = 0;
#ifdef SQLITE_DEBUG
  p->nWrite = 0;
#endif

  /* Save profiling information from this VDBE run.
  */
#ifdef VDBE_PROFILE
  {
    FILE *out = fopen("vdbe_profile.out", "a");
    if( out ){
      fprintf(out, "---- ");
      for(i=0; i<p->nOp; i++){
        fprintf(out, "%02x", p->aOp[i].opcode);
      }
      fprintf(out, "\n");
      if( p->zSql ){
        char c, pc = 0;
        fprintf(out, "-- ");
        for(i=0; (c = p->zSql[i])!=0; i++){
          if( pc=='\n' ) fprintf(out, "-- ");
          putc(c, out);
          pc = c;
        }
        if( pc!='\n' ) fprintf(out, "\n");
      }
      for(i=0; i<p->nOp; i++){
        char zHdr[100];
        sqlite3_snprintf(sizeof(zHdr), zHdr, "%6u %12llu %8llu ",
           p->aOp[i].cnt,
           p->aOp[i].cycles,
           p->aOp[i].cnt>0 ? p->aOp[i].cycles/p->aOp[i].cnt : 0
        );
        fprintf(out, "%s", zHdr);
        sqlite3VdbePrintOp(out, i, &p->aOp[i]);
      }
      fclose(out);
    }
  }
#endif
  p->iVdbeMagic = VDBE_MAGIC_RESET;
  return p->rc & db->errMask;
}
 
/*
** Clean up and delete a VDBE after execution.  Return an integer which is
** the result code.  Write any error message text into *pzErrMsg.
*/
int sqlite3VdbeFinalize(Vdbe *p){
  int rc = SQLITE_OK;
  if( p->iVdbeMagic==VDBE_MAGIC_RUN || p->iVdbeMagic==VDBE_MAGIC_HALT ){
    rc = sqlite3VdbeReset(p);
    assert( (rc & p->db->errMask)==rc );
  }
  sqlite3VdbeDelete(p);
  return rc;
}

/*
** If parameter iOp is less than zero, then invoke the destructor for
** all auxiliary data pointers currently cached by the VM passed as
** the first argument.
**
** Or, if iOp is greater than or equal to zero, then the destructor is
** only invoked for those auxiliary data pointers created by the user 
** function invoked by the OP_Function opcode at instruction iOp of 
** VM pVdbe, and only then if:
**
**    * the associated function parameter is the 32nd or later (counting
**      from left to right), or
**
**    * the corresponding bit in argument mask is clear (where the first
**      function parameter corresponds to bit 0 etc.).
*/
void sqlite3VdbeDeleteAuxData(sqlite3 *db, AuxData **pp, int iOp, int mask){
  while( *pp ){
    AuxData *pAux = *pp;
    if( (iOp<0)
     || (pAux->iAuxOp==iOp
          && pAux->iAuxArg>=0
          && (pAux->iAuxArg>31 || !(mask & MASKBIT32(pAux->iAuxArg))))
    ){
      testcase( pAux->iAuxArg==31 );
      if( pAux->xDeleteAux ){
        pAux->xDeleteAux(pAux->pAux);
      }
      *pp = pAux->pNextAux;
      sqlite3DbFree(db, pAux);
    }else{
      pp= &pAux->pNextAux;
    }
  }
}

/*
** Free all memory associated with the Vdbe passed as the second argument,
** except for object itself, which is preserved.
**
** The difference between this function and sqlite3VdbeDelete() is that
** VdbeDelete() also unlinks the Vdbe from the list of VMs associated with
** the database connection and frees the object itself.
*/
void sqlite3VdbeClearObject(sqlite3 *db, Vdbe *p){
  SubProgram *pSub, *pNext;
  assert( p->db==0 || p->db==db );
  releaseMemArray(p->aColName, p->nResColumn*COLNAME_N);
  for(pSub=p->pProgram; pSub; pSub=pNext){
    pNext = pSub->pNext;
    vdbeFreeOpArray(db, pSub->aOp, pSub->nOp);
    sqlite3DbFree(db, pSub);
  }
  if( p->iVdbeMagic!=VDBE_MAGIC_INIT ){
    releaseMemArray(p->aVar, p->nVar);
    sqlite3DbFree(db, p->pVList);
    sqlite3DbFree(db, p->pFree);
  }
  vdbeFreeOpArray(db, p->aOp, p->nOp);
  sqlite3DbFree(db, p->aColName);
  sqlite3DbFree(db, p->zSql);
#ifdef SQLITE_ENABLE_NORMALIZE
  sqlite3DbFree(db, p->zNormSql);
  {
    DblquoteStr *pThis, *pNext;
    for(pThis=p->pDblStr; pThis; pThis=pNext){
      pNext = pThis->pNextStr;
      sqlite3DbFree(db, pThis);
    }
  }
#endif
#ifdef SQLITE_ENABLE_STMT_SCANSTATUS
  {
    int i;
    for(i=0; i<p->nScan; i++){
      sqlite3DbFree(db, p->aScan[i].zName);
    }
    sqlite3DbFree(db, p->aScan);
  }
#endif
}

/*
** Delete an entire VDBE.
*/
void sqlite3VdbeDelete(Vdbe *p){
  sqlite3 *db;

  assert( p!=0 );
  db = p->db;
  assert( sqlite3_mutex_held(db->mutex) );
  sqlite3VdbeClearObject(db, p);
  if( p->pPrev ){
    p->pPrev->pNext = p->pNext;
  }else{
    assert( db->pVdbe==p );
    db->pVdbe = p->pNext;
  }
  if( p->pNext ){
    p->pNext->pPrev = p->pPrev;
  }
  p->iVdbeMagic = VDBE_MAGIC_DEAD;
  p->db = 0;
  sqlite3DbFreeNN(db, p);
}

/*
** The cursor "p" has a pending seek operation that has not yet been
** carried out.  Seek the cursor now.  If an error occurs, return
** the appropriate error code.
*/
int SQLITE_NOINLINE sqlite3VdbeFinishMoveto(VdbeCursor *p){
  int res, rc;
#ifdef SQLITE_TEST
  extern int sqlite3_search_count;
#endif
  assert( p->deferredMoveto );
  assert( p->isTable );
  assert( p->eCurType==CURTYPE_BTREE );
  rc = sqlite3BtreeMovetoUnpacked(p->uc.pCursor, 0, p->movetoTarget, 0, &res);
  if( rc ) return rc;
  if( res!=0 ) return SQLITE_CORRUPT_BKPT;
#ifdef SQLITE_TEST
  sqlite3_search_count++;
#endif
  p->deferredMoveto = 0;
  p->cacheStatus = CACHE_STALE;
  return SQLITE_OK;
}

/*
** Something has moved cursor "p" out of place.  Maybe the row it was
** pointed to was deleted out from under it.  Or maybe the btree was
** rebalanced.  Whatever the cause, try to restore "p" to the place it
** is supposed to be pointing.  If the row was deleted out from under the
** cursor, set the cursor to point to a NULL row.
*/
static int SQLITE_NOINLINE handleMovedCursor(VdbeCursor *p){
  int isDifferentRow, rc;
  assert( p->eCurType==CURTYPE_BTREE );
  assert( p->uc.pCursor!=0 );
  assert( sqlite3BtreeCursorHasMoved(p->uc.pCursor) );
  rc = sqlite3BtreeCursorRestore(p->uc.pCursor, &isDifferentRow);
  p->cacheStatus = CACHE_STALE;
  if( isDifferentRow ) p->nullRow = 1;
  return rc;
}

/*
** Check to ensure that the cursor is valid.  Restore the cursor
** if need be.  Return any I/O error from the restore operation.
*/
int sqlite3VdbeCursorRestore(VdbeCursor *p){
  assert( p->eCurType==CURTYPE_BTREE );
  if( sqlite3BtreeCursorHasMoved(p->uc.pCursor) ){
    return handleMovedCursor(p);
  }
  return SQLITE_OK;
}

/*
** Make sure the cursor p is ready to read or write the row to which it
** was last positioned.  Return an error code if an OOM fault or I/O error
** prevents us from positioning the cursor to its correct position.
**
** If a MoveTo operation is pending on the given cursor, then do that
** MoveTo now.  If no move is pending, check to see if the row has been
** deleted out from under the cursor and if it has, mark the row as
** a NULL row.
**
** If the cursor is already pointing to the correct row and that row has
** not been deleted out from under the cursor, then this routine is a no-op.
*/
int sqlite3VdbeCursorMoveto(VdbeCursor **pp, u32 *piCol){
  VdbeCursor *p = *pp;
  assert( p->eCurType==CURTYPE_BTREE || p->eCurType==CURTYPE_PSEUDO );
  if( p->deferredMoveto ){
    u32 iMap;
    if( p->aAltMap && (iMap = p->aAltMap[1+*piCol])>0 && !p->nullRow ){
      *pp = p->pAltCursor;
      *piCol = iMap - 1;
      return SQLITE_OK;
    }
    return sqlite3VdbeFinishMoveto(p);
  }
  if( sqlite3BtreeCursorHasMoved(p->uc.pCursor) ){
    return handleMovedCursor(p);
  }
  return SQLITE_OK;
}

/*
** The following functions:
**
** sqlite3VdbeSerialType()
** sqlite3VdbeSerialTypeLen()
** sqlite3VdbeSerialLen()
** sqlite3VdbeSerialPut()
** sqlite3VdbeSerialGet()
**
** encapsulate the code that serializes values for storage in SQLite
** data and index records. Each serialized value consists of a
** 'serial-type' and a blob of data. The serial type is an 8-byte unsigned
** integer, stored as a varint.
**
** In an SQLite index record, the serial type is stored directly before
** the blob of data that it corresponds to. In a table record, all serial
** types are stored at the start of the record, and the blobs of data at
** the end. Hence these functions allow the caller to handle the
** serial-type and data blob separately.
**
** The following table describes the various storage classes for data:
**
**   serial type        bytes of data      type
**   --------------     ---------------    ---------------
**      0                     0            NULL
**      1                     1            signed integer
**      2                     2            signed integer
**      3                     3            signed integer
**      4                     4            signed integer
**      5                     6            signed integer
**      6                     8            signed integer
**      7                     8            IEEE float
**      8                     0            Integer constant 0
**      9                     0            Integer constant 1
**     10,11                               reserved for expansion
**    N>=12 and even       (N-12)/2        BLOB
**    N>=13 and odd        (N-13)/2        text
**
** The 8 and 9 types were added in 3.3.0, file format 4.  Prior versions
** of SQLite will not understand those serial types.
*/

#if 0 /* Inlined into the OP_MakeRecord opcode */
/*
** Return the serial-type for the value stored in pMem.
**
** This routine might convert a large MEM_IntReal value into MEM_Real.
**
** 2019-07-11:  The primary user of this subroutine was the OP_MakeRecord
** opcode in the byte-code engine.  But by moving this routine in-line, we
** can omit some redundant tests and make that opcode a lot faster.  So
** this routine is now only used by the STAT3 logic and STAT3 support has
** ended.  The code is kept here for historical reference only.
*/
u32 sqlite3VdbeSerialType(Mem *pMem, int file_format, u32 *pLen){
  int flags = pMem->flags;
  u32 n;

  assert( pLen!=0 );
  if( flags&MEM_Null ){
    *pLen = 0;
    return 0;
  }
  if( flags&(MEM_Int|MEM_IntReal) ){
    /* Figure out whether to use 1, 2, 4, 6 or 8 bytes. */
#   define MAX_6BYTE ((((i64)0x00008000)<<32)-1)
    i64 i = pMem->u.i;
    u64 u;
    testcase( flags & MEM_Int );
    testcase( flags & MEM_IntReal );
    if( i<0 ){
      u = ~i;
    }else{
      u = i;
    }
    if( u<=127 ){
      if( (i&1)==i && file_format>=4 ){
        *pLen = 0;
        return 8+(u32)u;
      }else{
        *pLen = 1;
        return 1;
      }
    }
    if( u<=32767 ){ *pLen = 2; return 2; }
    if( u<=8388607 ){ *pLen = 3; return 3; }
    if( u<=2147483647 ){ *pLen = 4; return 4; }
    if( u<=MAX_6BYTE ){ *pLen = 6; return 5; }
    *pLen = 8;
    if( flags&MEM_IntReal ){
      /* If the value is IntReal and is going to take up 8 bytes to store
      ** as an integer, then we might as well make it an 8-byte floating
      ** point value */
      pMem->u.r = (double)pMem->u.i;
      pMem->flags &= ~MEM_IntReal;
      pMem->flags |= MEM_Real;
      return 7;
    }
    return 6;
  }
  if( flags&MEM_Real ){
    *pLen = 8;
    return 7;
  }
  assert( pMem->db->mallocFailed || flags&(MEM_Str|MEM_Blob) );
  assert( pMem->n>=0 );
  n = (u32)pMem->n;
  if( flags & MEM_Zero ){
    n += pMem->u.nZero;
  }
  *pLen = n;
  return ((n*2) + 12 + ((flags&MEM_Str)!=0));
}
#endif /* inlined into OP_MakeRecord */

/*
** The sizes for serial types less than 128
*/
static const u8 sqlite3SmallTypeSizes[] = {
        /*  0   1   2   3   4   5   6   7   8   9 */   
/*   0 */   0,  1,  2,  3,  4,  6,  8,  8,  0,  0,
/*  10 */   0,  0,  0,  0,  1,  1,  2,  2,  3,  3,
/*  20 */   4,  4,  5,  5,  6,  6,  7,  7,  8,  8,
/*  30 */   9,  9, 10, 10, 11, 11, 12, 12, 13, 13,
/*  40 */  14, 14, 15, 15, 16, 16, 17, 17, 18, 18,
/*  50 */  19, 19, 20, 20, 21, 21, 22, 22, 23, 23,
/*  60 */  24, 24, 25, 25, 26, 26, 27, 27, 28, 28,
/*  70 */  29, 29, 30, 30, 31, 31, 32, 32, 33, 33,
/*  80 */  34, 34, 35, 35, 36, 36, 37, 37, 38, 38,
/*  90 */  39, 39, 40, 40, 41, 41, 42, 42, 43, 43,
/* 100 */  44, 44, 45, 45, 46, 46, 47, 47, 48, 48,
/* 110 */  49, 49, 50, 50, 51, 51, 52, 52, 53, 53,
/* 120 */  54, 54, 55, 55, 56, 56, 57, 57
};

/*
** Return the length of the data corresponding to the supplied serial-type.
*/
u32 sqlite3VdbeSerialTypeLen(u32 serial_type){
  if( serial_type>=128 ){
    return (serial_type-12)/2;
  }else{
    assert( serial_type<12 
            || sqlite3SmallTypeSizes[serial_type]==(serial_type - 12)/2 );
    return sqlite3SmallTypeSizes[serial_type];
  }
}
u8 sqlite3VdbeOneByteSerialTypeLen(u8 serial_type){
  assert( serial_type<128 );
  return sqlite3SmallTypeSizes[serial_type];  
}

/*
** If we are on an architecture with mixed-endian floating 
** points (ex: ARM7) then swap the lower 4 bytes with the 
** upper 4 bytes.  Return the result.
**
** For most architectures, this is a no-op.
**
** (later):  It is reported to me that the mixed-endian problem
** on ARM7 is an issue with GCC, not with the ARM7 chip.  It seems
** that early versions of GCC stored the two words of a 64-bit
** float in the wrong order.  And that error has been propagated
** ever since.  The blame is not necessarily with GCC, though.
** GCC might have just copying the problem from a prior compiler.
** I am also told that newer versions of GCC that follow a different
** ABI get the byte order right.
**
** Developers using SQLite on an ARM7 should compile and run their
** application using -DSQLITE_DEBUG=1 at least once.  With DEBUG
** enabled, some asserts below will ensure that the byte order of
** floating point values is correct.
**
** (2007-08-30)  Frank van Vugt has studied this problem closely
** and has send his findings to the SQLite developers.  Frank
** writes that some Linux kernels offer floating point hardware
** emulation that uses only 32-bit mantissas instead of a full 
** 48-bits as required by the IEEE standard.  (This is the
** CONFIG_FPE_FASTFPE option.)  On such systems, floating point
** byte swapping becomes very complicated.  To avoid problems,
** the necessary byte swapping is carried out using a 64-bit integer
** rather than a 64-bit float.  Frank assures us that the code here
** works for him.  We, the developers, have no way to independently
** verify this, but Frank seems to know what he is talking about
** so we trust him.
*/
#ifdef SQLITE_MIXED_ENDIAN_64BIT_FLOAT
static u64 floatSwap(u64 in){
  union {
    u64 r;
    u32 i[2];
  } u;
  u32 t;

  u.r = in;
  t = u.i[0];
  u.i[0] = u.i[1];
  u.i[1] = t;
  return u.r;
}
# define swapMixedEndianFloat(X)  X = floatSwap(X)
#else
# define swapMixedEndianFloat(X)
#endif

/*
** Write the serialized data blob for the value stored in pMem into 
** buf. It is assumed that the caller has allocated sufficient space.
** Return the number of bytes written.
**
** nBuf is the amount of space left in buf[].  The caller is responsible
** for allocating enough space to buf[] to hold the entire field, exclusive
** of the pMem->u.nZero bytes for a MEM_Zero value.
**
** Return the number of bytes actually written into buf[].  The number
** of bytes in the zero-filled tail is included in the return value only
** if those bytes were zeroed in buf[].
*/ 
u32 sqlite3VdbeSerialPut(u8 *buf, Mem *pMem, u32 serial_type){
  u32 len;

  /* Integer and Real */
  if( serial_type<=7 && serial_type>0 ){
    u64 v;
    u32 i;
    if( serial_type==7 ){
      assert( sizeof(v)==sizeof(pMem->u.r) );
      memcpy(&v, &pMem->u.r, sizeof(v));
      swapMixedEndianFloat(v);
    }else{
      v = pMem->u.i;
    }
    len = i = sqlite3SmallTypeSizes[serial_type];
    assert( i>0 );
    do{
      buf[--i] = (u8)(v&0xFF);
      v >>= 8;
    }while( i );
    return len;
  }

  /* String or blob */
  if( serial_type>=12 ){
    assert( pMem->n + ((pMem->flags & MEM_Zero)?pMem->u.nZero:0)
             == (int)sqlite3VdbeSerialTypeLen(serial_type) );
    len = pMem->n;
    if( len>0 ) memcpy(buf, pMem->z, len);
    return len;
  }

  /* NULL or constants 0 or 1 */
  return 0;
}

/* Input "x" is a sequence of unsigned characters that represent a
** big-endian integer.  Return the equivalent native integer
*/
#define ONE_BYTE_INT(x)    ((i8)(x)[0])
#define TWO_BYTE_INT(x)    (256*(i8)((x)[0])|(x)[1])
#define THREE_BYTE_INT(x)  (65536*(i8)((x)[0])|((x)[1]<<8)|(x)[2])
#define FOUR_BYTE_UINT(x)  (((u32)(x)[0]<<24)|((x)[1]<<16)|((x)[2]<<8)|(x)[3])
#define FOUR_BYTE_INT(x) (16777216*(i8)((x)[0])|((x)[1]<<16)|((x)[2]<<8)|(x)[3])

/*
** Deserialize the data blob pointed to by buf as serial type serial_type
** and store the result in pMem.  Return the number of bytes read.
**
** This function is implemented as two separate routines for performance.
** The few cases that require local variables are broken out into a separate
** routine so that in most cases the overhead of moving the stack pointer
** is avoided.
*/ 
static u32 serialGet(
  const unsigned char *buf,     /* Buffer to deserialize from */
  u32 serial_type,              /* Serial type to deserialize */
  Mem *pMem                     /* Memory cell to write value into */
){
  u64 x = FOUR_BYTE_UINT(buf);
  u32 y = FOUR_BYTE_UINT(buf+4);
  x = (x<<32) + y;
  if( serial_type==6 ){
    /* EVIDENCE-OF: R-29851-52272 Value is a big-endian 64-bit
    ** twos-complement integer. */
    pMem->u.i = *(i64*)&x;
    pMem->flags = MEM_Int;
    testcase( pMem->u.i<0 );
  }else{
    /* EVIDENCE-OF: R-57343-49114 Value is a big-endian IEEE 754-2008 64-bit
    ** floating point number. */
#if !defined(NDEBUG) && !defined(SQLITE_OMIT_FLOATING_POINT)
    /* Verify that integers and floating point values use the same
    ** byte order.  Or, that if SQLITE_MIXED_ENDIAN_64BIT_FLOAT is
    ** defined that 64-bit floating point values really are mixed
    ** endian.
    */
    static const u64 t1 = ((u64)0x3ff00000)<<32;
    static const double r1 = 1.0;
    u64 t2 = t1;
    swapMixedEndianFloat(t2);
    assert( sizeof(r1)==sizeof(t2) && memcmp(&r1, &t2, sizeof(r1))==0 );
#endif
    assert( sizeof(x)==8 && sizeof(pMem->u.r)==8 );
    swapMixedEndianFloat(x);
    memcpy(&pMem->u.r, &x, sizeof(x));
    pMem->flags = IsNaN(x) ? MEM_Null : MEM_Real;
  }
  return 8;
}
u32 sqlite3VdbeSerialGet(
  const unsigned char *buf,     /* Buffer to deserialize from */
  u32 serial_type,              /* Serial type to deserialize */
  Mem *pMem                     /* Memory cell to write value into */
){
  switch( serial_type ){
    case 10: { /* Internal use only: NULL with virtual table
               ** UPDATE no-change flag set */
      pMem->flags = MEM_Null|MEM_Zero;
      pMem->n = 0;
      pMem->u.nZero = 0;
      break;
    }
    case 11:   /* Reserved for future use */
    case 0: {  /* Null */
      /* EVIDENCE-OF: R-24078-09375 Value is a NULL. */
      pMem->flags = MEM_Null;
      break;
    }
    case 1: {
      /* EVIDENCE-OF: R-44885-25196 Value is an 8-bit twos-complement
      ** integer. */
      pMem->u.i = ONE_BYTE_INT(buf);
      pMem->flags = MEM_Int;
      testcase( pMem->u.i<0 );
      return 1;
    }
    case 2: { /* 2-byte signed integer */
      /* EVIDENCE-OF: R-49794-35026 Value is a big-endian 16-bit
      ** twos-complement integer. */
      pMem->u.i = TWO_BYTE_INT(buf);
      pMem->flags = MEM_Int;
      testcase( pMem->u.i<0 );
      return 2;
    }
    case 3: { /* 3-byte signed integer */
      /* EVIDENCE-OF: R-37839-54301 Value is a big-endian 24-bit
      ** twos-complement integer. */
      pMem->u.i = THREE_BYTE_INT(buf);
      pMem->flags = MEM_Int;
      testcase( pMem->u.i<0 );
      return 3;
    }
    case 4: { /* 4-byte signed integer */
      /* EVIDENCE-OF: R-01849-26079 Value is a big-endian 32-bit
      ** twos-complement integer. */
      pMem->u.i = FOUR_BYTE_INT(buf);
#ifdef __HP_cc 
      /* Work around a sign-extension bug in the HP compiler for HP/UX */
      if( buf[0]&0x80 ) pMem->u.i |= 0xffffffff80000000LL;
#endif
      pMem->flags = MEM_Int;
      testcase( pMem->u.i<0 );
      return 4;
    }
    case 5: { /* 6-byte signed integer */
      /* EVIDENCE-OF: R-50385-09674 Value is a big-endian 48-bit
      ** twos-complement integer. */
      pMem->u.i = FOUR_BYTE_UINT(buf+2) + (((i64)1)<<32)*TWO_BYTE_INT(buf);
      pMem->flags = MEM_Int;
      testcase( pMem->u.i<0 );
      return 6;
    }
    case 6:   /* 8-byte signed integer */
    case 7: { /* IEEE floating point */
      /* These use local variables, so do them in a separate routine
      ** to avoid having to move the frame pointer in the common case */
      return serialGet(buf,serial_type,pMem);
    }
    case 8:    /* Integer 0 */
    case 9: {  /* Integer 1 */
      /* EVIDENCE-OF: R-12976-22893 Value is the integer 0. */
      /* EVIDENCE-OF: R-18143-12121 Value is the integer 1. */
      pMem->u.i = serial_type-8;
      pMem->flags = MEM_Int;
      return 0;
    }
    default: {
      /* EVIDENCE-OF: R-14606-31564 Value is a BLOB that is (N-12)/2 bytes in
      ** length.
      ** EVIDENCE-OF: R-28401-00140 Value is a string in the text encoding and
      ** (N-13)/2 bytes in length. */
      static const u16 aFlag[] = { MEM_Blob|MEM_Ephem, MEM_Str|MEM_Ephem };
      pMem->z = (char *)buf;
      pMem->n = (serial_type-12)/2;
      pMem->flags = aFlag[serial_type&1];
      return pMem->n;
    }
  }
  return 0;
}
/*
** This routine is used to allocate sufficient space for an UnpackedRecord
** structure large enough to be used with sqlite3VdbeRecordUnpack() if
** the first argument is a pointer to KeyInfo structure pKeyInfo.
**
** The space is either allocated using sqlite3DbMallocRaw() or from within
** the unaligned buffer passed via the second and third arguments (presumably
** stack space). If the former, then *ppFree is set to a pointer that should
** be eventually freed by the caller using sqlite3DbFree(). Or, if the 
** allocation comes from the pSpace/szSpace buffer, *ppFree is set to NULL
** before returning.
**
** If an OOM error occurs, NULL is returned.
*/
UnpackedRecord *sqlite3VdbeAllocUnpackedRecord(
  KeyInfo *pKeyInfo               /* Description of the record */
){
  UnpackedRecord *p;              /* Unpacked record to return */
  int nByte;                      /* Number of bytes required for *p */
  nByte = ROUND8(sizeof(UnpackedRecord)) + sizeof(Mem)*(pKeyInfo->nKeyField+1);
  p = (UnpackedRecord *)sqlite3DbMallocRaw(pKeyInfo->db, nByte);
  if( !p ) return 0;
  p->aMem = (Mem*)&((char*)p)[ROUND8(sizeof(UnpackedRecord))];
  assert( pKeyInfo->aSortFlags!=0 );
  p->pKeyInfo = pKeyInfo;
  p->nField = pKeyInfo->nKeyField + 1;
  return p;
}

/*
** Given the nKey-byte encoding of a record in pKey[], populate the 
** UnpackedRecord structure indicated by the fourth argument with the
** contents of the decoded record.
*/ 
void sqlite3VdbeRecordUnpack(
  KeyInfo *pKeyInfo,     /* Information about the record format */
  int nKey,              /* Size of the binary record */
  const void *pKey,      /* The binary record */
  UnpackedRecord *p      /* Populate this structure before returning. */
){
  const unsigned char *aKey = (const unsigned char *)pKey;
  u32 d; 
  u32 idx;                        /* Offset in aKey[] to read from */
  u16 u;                          /* Unsigned loop counter */
  u32 szHdr;
  Mem *pMem = p->aMem;

  p->default_rc = 0;
  assert( EIGHT_BYTE_ALIGNMENT(pMem) );
  idx = getVarint32(aKey, szHdr);
  d = szHdr;
  u = 0;
  while( idx<szHdr && d<=(u32)nKey ){
    u32 serial_type;

    idx += getVarint32(&aKey[idx], serial_type);
    pMem->enc = pKeyInfo->enc;
    pMem->db = pKeyInfo->db;
    /* pMem->flags = 0; // sqlite3VdbeSerialGet() will set this for us */
    pMem->szMalloc = 0;
    pMem->z = 0;
    d += sqlite3VdbeSerialGet(&aKey[d], serial_type, pMem);
    pMem++;
    if( (++u)>=p->nField ) break;
  }
  if( d>(u32)nKey && u ){
    assert( CORRUPT_DB );
    /* In a corrupt record entry, the last pMem might have been set up using 
    ** uninitialized memory. Overwrite its value with NULL, to prevent
    ** warnings from MSAN. */
    sqlite3VdbeMemSetNull(pMem-1);
  }
  assert( u<=pKeyInfo->nKeyField + 1 );
  p->nField = u;
}

#ifdef SQLITE_DEBUG
/*
** This function compares two index or table record keys in the same way
** as the sqlite3VdbeRecordCompare() routine. Unlike VdbeRecordCompare(),
** this function deserializes and compares values using the
** sqlite3VdbeSerialGet() and sqlite3MemCompare() functions. It is used
** in assert() statements to ensure that the optimized code in
** sqlite3VdbeRecordCompare() returns results with these two primitives.
**
** Return true if the result of comparison is equivalent to desiredResult.
** Return false if there is a disagreement.
*/
static int vdbeRecordCompareDebug(
  int nKey1, const void *pKey1, /* Left key */
  const UnpackedRecord *pPKey2, /* Right key */
  int desiredResult             /* Correct answer */
){
  u32 d1;            /* Offset into aKey[] of next data element */
  u32 idx1;          /* Offset into aKey[] of next header element */
  u32 szHdr1;        /* Number of bytes in header */
  int i = 0;
  int rc = 0;
  const unsigned char *aKey1 = (const unsigned char *)pKey1;
  KeyInfo *pKeyInfo;
  Mem mem1;

  pKeyInfo = pPKey2->pKeyInfo;
  if( pKeyInfo->db==0 ) return 1;
  mem1.enc = pKeyInfo->enc;
  mem1.db = pKeyInfo->db;
  /* mem1.flags = 0;  // Will be initialized by sqlite3VdbeSerialGet() */
  VVA_ONLY( mem1.szMalloc = 0; ) /* Only needed by assert() statements */

  /* Compilers may complain that mem1.u.i is potentially uninitialized.
  ** We could initialize it, as shown here, to silence those complaints.
  ** But in fact, mem1.u.i will never actually be used uninitialized, and doing 
  ** the unnecessary initialization has a measurable negative performance
  ** impact, since this routine is a very high runner.  And so, we choose
  ** to ignore the compiler warnings and leave this variable uninitialized.
  */
  /*  mem1.u.i = 0;  // not needed, here to silence compiler warning */
  
  idx1 = getVarint32(aKey1, szHdr1);
  if( szHdr1>98307 ) return SQLITE_CORRUPT;
  d1 = szHdr1;
  assert( pKeyInfo->nAllField>=pPKey2->nField || CORRUPT_DB );
  assert( pKeyInfo->aSortFlags!=0 );
  assert( pKeyInfo->nKeyField>0 );
  assert( idx1<=szHdr1 || CORRUPT_DB );
  do{
    u32 serial_type1;

    /* Read the serial types for the next element in each key. */
    idx1 += getVarint32( aKey1+idx1, serial_type1 );

    /* Verify that there is enough key space remaining to avoid
    ** a buffer overread.  The "d1+serial_type1+2" subexpression will
    ** always be greater than or equal to the amount of required key space.
    ** Use that approximation to avoid the more expensive call to
    ** sqlite3VdbeSerialTypeLen() in the common case.
    */
    if( d1+(u64)serial_type1+2>(u64)nKey1
     && d1+(u64)sqlite3VdbeSerialTypeLen(serial_type1)>(u64)nKey1 
    ){
      break;
    }

    /* Extract the values to be compared.
    */
    d1 += sqlite3VdbeSerialGet(&aKey1[d1], serial_type1, &mem1);

    /* Do the comparison
    */
    rc = sqlite3MemCompare(&mem1, &pPKey2->aMem[i],
                           pKeyInfo->nAllField>i ? pKeyInfo->aColl[i] : 0);
    if( rc!=0 ){
      assert( mem1.szMalloc==0 );  /* See comment below */
      if( (pKeyInfo->aSortFlags[i] & KEYINFO_ORDER_BIGNULL)
       && ((mem1.flags & MEM_Null) || (pPKey2->aMem[i].flags & MEM_Null)) 
      ){
        rc = -rc;
      }
      if( pKeyInfo->aSortFlags[i] & KEYINFO_ORDER_DESC ){
        rc = -rc;  /* Invert the result for DESC sort order. */
      }
      goto debugCompareEnd;
    }
    i++;
  }while( idx1<szHdr1 && i<pPKey2->nField );

  /* No memory allocation is ever used on mem1.  Prove this using
  ** the following assert().  If the assert() fails, it indicates a
  ** memory leak and a need to call sqlite3VdbeMemRelease(&mem1).
  */
  assert( mem1.szMalloc==0 );

  /* rc==0 here means that one of the keys ran out of fields and
  ** all the fields up to that point were equal. Return the default_rc
  ** value.  */
  rc = pPKey2->default_rc;

debugCompareEnd:
  if( desiredResult==0 && rc==0 ) return 1;
  if( desiredResult<0 && rc<0 ) return 1;
  if( desiredResult>0 && rc>0 ) return 1;
  if( CORRUPT_DB ) return 1;
  if( pKeyInfo->db->mallocFailed ) return 1;
  return 0;
}
#endif

#ifdef SQLITE_DEBUG
/*
** Count the number of fields (a.k.a. columns) in the record given by
** pKey,nKey.  The verify that this count is less than or equal to the
** limit given by pKeyInfo->nAllField.
**
** If this constraint is not satisfied, it means that the high-speed
** vdbeRecordCompareInt() and vdbeRecordCompareString() routines will
** not work correctly.  If this assert() ever fires, it probably means
** that the KeyInfo.nKeyField or KeyInfo.nAllField values were computed
** incorrectly.
*/
static void vdbeAssertFieldCountWithinLimits(
  int nKey, const void *pKey,   /* The record to verify */ 
  const KeyInfo *pKeyInfo       /* Compare size with this KeyInfo */
){
  int nField = 0;
  u32 szHdr;
  u32 idx;
  u32 notUsed;
  const unsigned char *aKey = (const unsigned char*)pKey;

  if( CORRUPT_DB ) return;
  idx = getVarint32(aKey, szHdr);
  assert( nKey>=0 );
  assert( szHdr<=(u32)nKey );
  while( idx<szHdr ){
    idx += getVarint32(aKey+idx, notUsed);
    nField++;
  }
  assert( nField <= pKeyInfo->nAllField );
}
#else
# define vdbeAssertFieldCountWithinLimits(A,B,C)
#endif

/*
** Both *pMem1 and *pMem2 contain string values. Compare the two values
** using the collation sequence pColl. As usual, return a negative , zero
** or positive value if *pMem1 is less than, equal to or greater than 
** *pMem2, respectively. Similar in spirit to "rc = (*pMem1) - (*pMem2);".
*/
static int vdbeCompareMemString(
  const Mem *pMem1,
  const Mem *pMem2,
  const CollSeq *pColl,
  u8 *prcErr                      /* If an OOM occurs, set to SQLITE_NOMEM */
){
  if( pMem1->enc==pColl->enc ){
    /* The strings are already in the correct encoding.  Call the
     ** comparison function directly */
    return pColl->xCmp(pColl->pUser,pMem1->n,pMem1->z,pMem2->n,pMem2->z);
  }else{
    int rc;
    const void *v1, *v2;
    Mem c1;
    Mem c2;
    sqlite3VdbeMemInit(&c1, pMem1->db, MEM_Null);
    sqlite3VdbeMemInit(&c2, pMem1->db, MEM_Null);
    sqlite3VdbeMemShallowCopy(&c1, pMem1, MEM_Ephem);
    sqlite3VdbeMemShallowCopy(&c2, pMem2, MEM_Ephem);
    v1 = sqlite3ValueText((sqlite3_value*)&c1, pColl->enc);
    v2 = sqlite3ValueText((sqlite3_value*)&c2, pColl->enc);
    if( (v1==0 || v2==0) ){
      if( prcErr ) *prcErr = SQLITE_NOMEM_BKPT;
      rc = 0;
    }else{
      rc = pColl->xCmp(pColl->pUser, c1.n, v1, c2.n, v2);
    }
    sqlite3VdbeMemRelease(&c1);
    sqlite3VdbeMemRelease(&c2);
    return rc;
  }
}

/*
** The input pBlob is guaranteed to be a Blob that is not marked
** with MEM_Zero.  Return true if it could be a zero-blob.
*/
static int isAllZero(const char *z, int n){
  int i;
  for(i=0; i<n; i++){
    if( z[i] ) return 0;
  }
  return 1;
}

/*
** Compare two blobs.  Return negative, zero, or positive if the first
** is less than, equal to, or greater than the second, respectively.
** If one blob is a prefix of the other, then the shorter is the lessor.
*/
SQLITE_NOINLINE int sqlite3BlobCompare(const Mem *pB1, const Mem *pB2){
  int c;
  int n1 = pB1->n;
  int n2 = pB2->n;

  /* It is possible to have a Blob value that has some non-zero content
  ** followed by zero content.  But that only comes up for Blobs formed
  ** by the OP_MakeRecord opcode, and such Blobs never get passed into
  ** sqlite3MemCompare(). */
  assert( (pB1->flags & MEM_Zero)==0 || n1==0 );
  assert( (pB2->flags & MEM_Zero)==0 || n2==0 );

  if( (pB1->flags|pB2->flags) & MEM_Zero ){
    if( pB1->flags & pB2->flags & MEM_Zero ){
      return pB1->u.nZero - pB2->u.nZero;
    }else if( pB1->flags & MEM_Zero ){
      if( !isAllZero(pB2->z, pB2->n) ) return -1;
      return pB1->u.nZero - n2;
    }else{
      if( !isAllZero(pB1->z, pB1->n) ) return +1;
      return n1 - pB2->u.nZero;
    }
  }
  c = memcmp(pB1->z, pB2->z, n1>n2 ? n2 : n1);
  if( c ) return c;
  return n1 - n2;
}

/*
** Do a comparison between a 64-bit signed integer and a 64-bit floating-point
** number.  Return negative, zero, or positive if the first (i64) is less than,
** equal to, or greater than the second (double).
*/
static int sqlite3IntFloatCompare(i64 i, double r){
  if( sizeof(LONGDOUBLE_TYPE)>8 ){
    LONGDOUBLE_TYPE x = (LONGDOUBLE_TYPE)i;
    testcase( x<r );
    testcase( x>r );
    testcase( x==r );
    if( x<r ) return -1;
    if( x>r ) return +1;  /*NO_TEST*/ /* work around bugs in gcov */
    return 0;             /*NO_TEST*/ /* work around bugs in gcov */
  }else{
    i64 y;
    double s;
    if( r<-9223372036854775808.0 ) return +1;
    if( r>=9223372036854775808.0 ) return -1;
    y = (i64)r;
    if( i<y ) return -1;
    if( i>y ) return +1;
    s = (double)i;
    if( s<r ) return -1;
    if( s>r ) return +1;
    return 0;
  }
}

/*
** Compare the values contained by the two memory cells, returning
** negative, zero or positive if pMem1 is less than, equal to, or greater
** than pMem2. Sorting order is NULL's first, followed by numbers (integers
** and reals) sorted numerically, followed by text ordered by the collating
** sequence pColl and finally blob's ordered by memcmp().
**
** Two NULL values are considered equal by this function.
*/
int sqlite3MemCompare(const Mem *pMem1, const Mem *pMem2, const CollSeq *pColl){
  int f1, f2;
  int combined_flags;

  f1 = pMem1->flags;
  f2 = pMem2->flags;
  combined_flags = f1|f2;
  assert( !sqlite3VdbeMemIsRowSet(pMem1) && !sqlite3VdbeMemIsRowSet(pMem2) );
 
  /* If one value is NULL, it is less than the other. If both values
  ** are NULL, return 0.
  */
  if( combined_flags&MEM_Null ){
    return (f2&MEM_Null) - (f1&MEM_Null);
  }

  /* At least one of the two values is a number
  */
  if( combined_flags&(MEM_Int|MEM_Real|MEM_IntReal) ){
    testcase( combined_flags & MEM_Int );
    testcase( combined_flags & MEM_Real );
    testcase( combined_flags & MEM_IntReal );
    if( (f1 & f2 & (MEM_Int|MEM_IntReal))!=0 ){
      testcase( f1 & f2 & MEM_Int );
      testcase( f1 & f2 & MEM_IntReal );
      if( pMem1->u.i < pMem2->u.i ) return -1;
      if( pMem1->u.i > pMem2->u.i ) return +1;
      return 0;
    }
    if( (f1 & f2 & MEM_Real)!=0 ){
      if( pMem1->u.r < pMem2->u.r ) return -1;
      if( pMem1->u.r > pMem2->u.r ) return +1;
      return 0;
    }
    if( (f1&(MEM_Int|MEM_IntReal))!=0 ){
      testcase( f1 & MEM_Int );
      testcase( f1 & MEM_IntReal );
      if( (f2&MEM_Real)!=0 ){
        return sqlite3IntFloatCompare(pMem1->u.i, pMem2->u.r);
      }else if( (f2&(MEM_Int|MEM_IntReal))!=0 ){
        if( pMem1->u.i < pMem2->u.i ) return -1;
        if( pMem1->u.i > pMem2->u.i ) return +1;
        return 0;
      }else{
        return -1;
      }
    }
    if( (f1&MEM_Real)!=0 ){
      if( (f2&(MEM_Int|MEM_IntReal))!=0 ){
        testcase( f2 & MEM_Int );
        testcase( f2 & MEM_IntReal );
        return -sqlite3IntFloatCompare(pMem2->u.i, pMem1->u.r);
      }else{
        return -1;
      }
    }
    return +1;
  }

  /* If one value is a string and the other is a blob, the string is less.
  ** If both are strings, compare using the collating functions.
  */
  if( combined_flags&MEM_Str ){
    if( (f1 & MEM_Str)==0 ){
      return 1;
    }
    if( (f2 & MEM_Str)==0 ){
      return -1;
    }

    assert( pMem1->enc==pMem2->enc || pMem1->db->mallocFailed );
    assert( pMem1->enc==SQLITE_UTF8 || 
            pMem1->enc==SQLITE_UTF16LE || pMem1->enc==SQLITE_UTF16BE );

    /* The collation sequence must be defined at this point, even if
    ** the user deletes the collation sequence after the vdbe program is
    ** compiled (this was not always the case).
    */
    assert( !pColl || pColl->xCmp );

    if( pColl ){
      return vdbeCompareMemString(pMem1, pMem2, pColl, 0);
    }
    /* If a NULL pointer was passed as the collate function, fall through
    ** to the blob case and use memcmp().  */
  }
 
  /* Both values must be blobs.  Compare using memcmp().  */
  return sqlite3BlobCompare(pMem1, pMem2);
}


/*
** The first argument passed to this function is a serial-type that
** corresponds to an integer - all values between 1 and 9 inclusive 
** except 7. The second points to a buffer containing an integer value
** serialized according to serial_type. This function deserializes
** and returns the value.
*/
static i64 vdbeRecordDecodeInt(u32 serial_type, const u8 *aKey){
  u32 y;
  assert( CORRUPT_DB || (serial_type>=1 && serial_type<=9 && serial_type!=7) );
  switch( serial_type ){
    case 0:
    case 1:
      testcase( aKey[0]&0x80 );
      return ONE_BYTE_INT(aKey);
    case 2:
      testcase( aKey[0]&0x80 );
      return TWO_BYTE_INT(aKey);
    case 3:
      testcase( aKey[0]&0x80 );
      return THREE_BYTE_INT(aKey);
    case 4: {
      testcase( aKey[0]&0x80 );
      y = FOUR_BYTE_UINT(aKey);
      return (i64)*(int*)&y;
    }
    case 5: {
      testcase( aKey[0]&0x80 );
      return FOUR_BYTE_UINT(aKey+2) + (((i64)1)<<32)*TWO_BYTE_INT(aKey);
    }
    case 6: {
      u64 x = FOUR_BYTE_UINT(aKey);
      testcase( aKey[0]&0x80 );
      x = (x<<32) | FOUR_BYTE_UINT(aKey+4);
      return (i64)*(i64*)&x;
    }
  }

  return (serial_type - 8);
}

/*
** This function compares the two table rows or index records
** specified by {nKey1, pKey1} and pPKey2.  It returns a negative, zero
** or positive integer if key1 is less than, equal to or 
** greater than key2.  The {nKey1, pKey1} key must be a blob
** created by the OP_MakeRecord opcode of the VDBE.  The pPKey2
** key must be a parsed key such as obtained from
** sqlite3VdbeParseRecord.
**
** If argument bSkip is non-zero, it is assumed that the caller has already
** determined that the first fields of the keys are equal.
**
** Key1 and Key2 do not have to contain the same number of fields. If all 
** fields that appear in both keys are equal, then pPKey2->default_rc is 
** returned.
**
** If database corruption is discovered, set pPKey2->errCode to 
** SQLITE_CORRUPT and return 0. If an OOM error is encountered, 
** pPKey2->errCode is set to SQLITE_NOMEM and, if it is not NULL, the
** malloc-failed flag set on database handle (pPKey2->pKeyInfo->db).
*/
int sqlite3VdbeRecordCompareWithSkip(
  int nKey1, const void *pKey1,   /* Left key */
  UnpackedRecord *pPKey2,         /* Right key */
  int bSkip                       /* If true, skip the first field */
){
  u32 d1;                         /* Offset into aKey[] of next data element */
  int i;                          /* Index of next field to compare */
  u32 szHdr1;                     /* Size of record header in bytes */
  u32 idx1;                       /* Offset of first type in header */
  int rc = 0;                     /* Return value */
  Mem *pRhs = pPKey2->aMem;       /* Next field of pPKey2 to compare */
  KeyInfo *pKeyInfo;
  const unsigned char *aKey1 = (const unsigned char *)pKey1;
  Mem mem1;

  /* If bSkip is true, then the caller has already determined that the first
  ** two elements in the keys are equal. Fix the various stack variables so
  ** that this routine begins comparing at the second field. */
  if( bSkip ){
    u32 s1;
    idx1 = 1 + getVarint32(&aKey1[1], s1);
    szHdr1 = aKey1[0];
    d1 = szHdr1 + sqlite3VdbeSerialTypeLen(s1);
    i = 1;
    pRhs++;
  }else{
    idx1 = getVarint32(aKey1, szHdr1);
    d1 = szHdr1;
    i = 0;
  }
  if( d1>(unsigned)nKey1 ){ 
    pPKey2->errCode = (u8)SQLITE_CORRUPT_BKPT;
    return 0;  /* Corruption */
  }

  VVA_ONLY( mem1.szMalloc = 0; ) /* Only needed by assert() statements */
  assert( pPKey2->pKeyInfo->nAllField>=pPKey2->nField 
       || CORRUPT_DB );
  assert( pPKey2->pKeyInfo->aSortFlags!=0 );
  assert( pPKey2->pKeyInfo->nKeyField>0 );
  assert( idx1<=szHdr1 || CORRUPT_DB );
  do{
    u32 serial_type;

    /* RHS is an integer */
    if( pRhs->flags & (MEM_Int|MEM_IntReal) ){
      testcase( pRhs->flags & MEM_Int );
      testcase( pRhs->flags & MEM_IntReal );
      serial_type = aKey1[idx1];
      testcase( serial_type==12 );
      if( serial_type>=10 ){
        rc = +1;
      }else if( serial_type==0 ){
        rc = -1;
      }else if( serial_type==7 ){
        sqlite3VdbeSerialGet(&aKey1[d1], serial_type, &mem1);
        rc = -sqlite3IntFloatCompare(pRhs->u.i, mem1.u.r);
      }else{
        i64 lhs = vdbeRecordDecodeInt(serial_type, &aKey1[d1]);
        i64 rhs = pRhs->u.i;
        if( lhs<rhs ){
          rc = -1;
        }else if( lhs>rhs ){
          rc = +1;
        }
      }
    }

    /* RHS is real */
    else if( pRhs->flags & MEM_Real ){
      serial_type = aKey1[idx1];
      if( serial_type>=10 ){
        /* Serial types 12 or greater are strings and blobs (greater than
        ** numbers). Types 10 and 11 are currently "reserved for future 
        ** use", so it doesn't really matter what the results of comparing
        ** them to numberic values are.  */
        rc = +1;
      }else if( serial_type==0 ){
        rc = -1;
      }else{
        sqlite3VdbeSerialGet(&aKey1[d1], serial_type, &mem1);
        if( serial_type==7 ){
          if( mem1.u.r<pRhs->u.r ){
            rc = -1;
          }else if( mem1.u.r>pRhs->u.r ){
            rc = +1;
          }
        }else{
          rc = sqlite3IntFloatCompare(mem1.u.i, pRhs->u.r);
        }
      }
    }

    /* RHS is a string */
    else if( pRhs->flags & MEM_Str ){
      getVarint32NR(&aKey1[idx1], serial_type);
      testcase( serial_type==12 );
      if( serial_type<12 ){
        rc = -1;
      }else if( !(serial_type & 0x01) ){
        rc = +1;
      }else{
        mem1.n = (serial_type - 12) / 2;
        testcase( (d1+mem1.n)==(unsigned)nKey1 );
        testcase( (d1+mem1.n+1)==(unsigned)nKey1 );
        if( (d1+mem1.n) > (unsigned)nKey1
         || (pKeyInfo = pPKey2->pKeyInfo)->nAllField<=i
        ){
          pPKey2->errCode = (u8)SQLITE_CORRUPT_BKPT;
          return 0;                /* Corruption */
        }else if( pKeyInfo->aColl[i] ){
          mem1.enc = pKeyInfo->enc;
          mem1.db = pKeyInfo->db;
          mem1.flags = MEM_Str;
          mem1.z = (char*)&aKey1[d1];
          rc = vdbeCompareMemString(
              &mem1, pRhs, pKeyInfo->aColl[i], &pPKey2->errCode
          );
        }else{
          int nCmp = MIN(mem1.n, pRhs->n);
          rc = memcmp(&aKey1[d1], pRhs->z, nCmp);
          if( rc==0 ) rc = mem1.n - pRhs->n; 
        }
      }
    }

    /* RHS is a blob */
    else if( pRhs->flags & MEM_Blob ){
      assert( (pRhs->flags & MEM_Zero)==0 || pRhs->n==0 );
      getVarint32NR(&aKey1[idx1], serial_type);
      testcase( serial_type==12 );
      if( serial_type<12 || (serial_type & 0x01) ){
        rc = -1;
      }else{
        int nStr = (serial_type - 12) / 2;
        testcase( (d1+nStr)==(unsigned)nKey1 );
        testcase( (d1+nStr+1)==(unsigned)nKey1 );
        if( (d1+nStr) > (unsigned)nKey1 ){
          pPKey2->errCode = (u8)SQLITE_CORRUPT_BKPT;
          return 0;                /* Corruption */
        }else if( pRhs->flags & MEM_Zero ){
          if( !isAllZero((const char*)&aKey1[d1],nStr) ){
            rc = 1;
          }else{
            rc = nStr - pRhs->u.nZero;
          }
        }else{
          int nCmp = MIN(nStr, pRhs->n);
          rc = memcmp(&aKey1[d1], pRhs->z, nCmp);
          if( rc==0 ) rc = nStr - pRhs->n;
        }
      }
    }

    /* RHS is null */
    else{
      serial_type = aKey1[idx1];
      rc = (serial_type!=0);
    }

    if( rc!=0 ){
      int sortFlags = pPKey2->pKeyInfo->aSortFlags[i];
      if( sortFlags ){
        if( (sortFlags & KEYINFO_ORDER_BIGNULL)==0
         || ((sortFlags & KEYINFO_ORDER_DESC)
           !=(serial_type==0 || (pRhs->flags&MEM_Null)))
        ){
          rc = -rc;
        }
      }
      assert( vdbeRecordCompareDebug(nKey1, pKey1, pPKey2, rc) );
      assert( mem1.szMalloc==0 );  /* See comment below */
      return rc;
    }

    i++;
    if( i==pPKey2->nField ) break;
    pRhs++;
    d1 += sqlite3VdbeSerialTypeLen(serial_type);
    idx1 += sqlite3VarintLen(serial_type);
  }while( idx1<(unsigned)szHdr1 && d1<=(unsigned)nKey1 );

  /* No memory allocation is ever used on mem1.  Prove this using
  ** the following assert().  If the assert() fails, it indicates a
  ** memory leak and a need to call sqlite3VdbeMemRelease(&mem1).  */
  assert( mem1.szMalloc==0 );

  /* rc==0 here means that one or both of the keys ran out of fields and
  ** all the fields up to that point were equal. Return the default_rc
  ** value.  */
  assert( CORRUPT_DB 
       || vdbeRecordCompareDebug(nKey1, pKey1, pPKey2, pPKey2->default_rc) 
       || pPKey2->pKeyInfo->db->mallocFailed
  );
  pPKey2->eqSeen = 1;
  return pPKey2->default_rc;
}
int sqlite3VdbeRecordCompare(
  int nKey1, const void *pKey1,   /* Left key */
  UnpackedRecord *pPKey2          /* Right key */
){
  return sqlite3VdbeRecordCompareWithSkip(nKey1, pKey1, pPKey2, 0);
}


/*
** This function is an optimized version of sqlite3VdbeRecordCompare() 
** that (a) the first field of pPKey2 is an integer, and (b) the 
** size-of-header varint at the start of (pKey1/nKey1) fits in a single
** byte (i.e. is less than 128).
**
** To avoid concerns about buffer overreads, this routine is only used
** on schemas where the maximum valid header size is 63 bytes or less.
*/
static int vdbeRecordCompareInt(
  int nKey1, const void *pKey1, /* Left key */
  UnpackedRecord *pPKey2        /* Right key */
){
  const u8 *aKey = &((const u8*)pKey1)[*(const u8*)pKey1 & 0x3F];
  int serial_type = ((const u8*)pKey1)[1];
  int res;
  u32 y;
  u64 x;
  i64 v;
  i64 lhs;

  vdbeAssertFieldCountWithinLimits(nKey1, pKey1, pPKey2->pKeyInfo);
  assert( (*(u8*)pKey1)<=0x3F || CORRUPT_DB );
  switch( serial_type ){
    case 1: { /* 1-byte signed integer */
      lhs = ONE_BYTE_INT(aKey);
      testcase( lhs<0 );
      break;
    }
    case 2: { /* 2-byte signed integer */
      lhs = TWO_BYTE_INT(aKey);
      testcase( lhs<0 );
      break;
    }
    case 3: { /* 3-byte signed integer */
      lhs = THREE_BYTE_INT(aKey);
      testcase( lhs<0 );
      break;
    }
    case 4: { /* 4-byte signed integer */
      y = FOUR_BYTE_UINT(aKey);
      lhs = (i64)*(int*)&y;
      testcase( lhs<0 );
      break;
    }
    case 5: { /* 6-byte signed integer */
      lhs = FOUR_BYTE_UINT(aKey+2) + (((i64)1)<<32)*TWO_BYTE_INT(aKey);
      testcase( lhs<0 );
      break;
    }
    case 6: { /* 8-byte signed integer */
      x = FOUR_BYTE_UINT(aKey);
      x = (x<<32) | FOUR_BYTE_UINT(aKey+4);
      lhs = *(i64*)&x;
      testcase( lhs<0 );
      break;
    }
    case 8: 
      lhs = 0;
      break;
    case 9:
      lhs = 1;
      break;

    /* This case could be removed without changing the results of running
    ** this code. Including it causes gcc to generate a faster switch 
    ** statement (since the range of switch targets now starts at zero and
    ** is contiguous) but does not cause any duplicate code to be generated
    ** (as gcc is clever enough to combine the two like cases). Other 
    ** compilers might be similar.  */ 
    case 0: case 7:
      return sqlite3VdbeRecordCompare(nKey1, pKey1, pPKey2);

    default:
      return sqlite3VdbeRecordCompare(nKey1, pKey1, pPKey2);
  }

  v = pPKey2->aMem[0].u.i;
  if( v>lhs ){
    res = pPKey2->r1;
  }else if( v<lhs ){
    res = pPKey2->r2;
  }else if( pPKey2->nField>1 ){
    /* The first fields of the two keys are equal. Compare the trailing 
    ** fields.  */
    res = sqlite3VdbeRecordCompareWithSkip(nKey1, pKey1, pPKey2, 1);
  }else{
    /* The first fields of the two keys are equal and there are no trailing
    ** fields. Return pPKey2->default_rc in this case. */
    res = pPKey2->default_rc;
    pPKey2->eqSeen = 1;
  }

  assert( vdbeRecordCompareDebug(nKey1, pKey1, pPKey2, res) );
  return res;
}

/*
** This function is an optimized version of sqlite3VdbeRecordCompare() 
** that (a) the first field of pPKey2 is a string, that (b) the first field
** uses the collation sequence BINARY and (c) that the size-of-header varint 
** at the start of (pKey1/nKey1) fits in a single byte.
*/
static int vdbeRecordCompareString(
  int nKey1, const void *pKey1, /* Left key */
  UnpackedRecord *pPKey2        /* Right key */
){
  const u8 *aKey1 = (const u8*)pKey1;
  int serial_type;
  int res;

  assert( pPKey2->aMem[0].flags & MEM_Str );
  vdbeAssertFieldCountWithinLimits(nKey1, pKey1, pPKey2->pKeyInfo);
  serial_type = (u8)(aKey1[1]);
  if( serial_type >= 0x80 ){
    sqlite3GetVarint32(&aKey1[1], (u32*)&serial_type);
  }
  if( serial_type<12 ){
    res = pPKey2->r1;      /* (pKey1/nKey1) is a number or a null */
  }else if( !(serial_type & 0x01) ){ 
    res = pPKey2->r2;      /* (pKey1/nKey1) is a blob */
  }else{
    int nCmp;
    int nStr;
    int szHdr = aKey1[0];

    nStr = (serial_type-12) / 2;
    if( (szHdr + nStr) > nKey1 ){
      pPKey2->errCode = (u8)SQLITE_CORRUPT_BKPT;
      return 0;    /* Corruption */
    }
    nCmp = MIN( pPKey2->aMem[0].n, nStr );
    res = memcmp(&aKey1[szHdr], pPKey2->aMem[0].z, nCmp);

    if( res>0 ){
      res = pPKey2->r2;
    }else if( res<0 ){
      res = pPKey2->r1;
    }else{
      res = nStr - pPKey2->aMem[0].n;
      if( res==0 ){
        if( pPKey2->nField>1 ){
          res = sqlite3VdbeRecordCompareWithSkip(nKey1, pKey1, pPKey2, 1);
        }else{
          res = pPKey2->default_rc;
          pPKey2->eqSeen = 1;
        }
      }else if( res>0 ){
        res = pPKey2->r2;
      }else{
        res = pPKey2->r1;
      }
    }
  }

  assert( vdbeRecordCompareDebug(nKey1, pKey1, pPKey2, res)
       || CORRUPT_DB
       || pPKey2->pKeyInfo->db->mallocFailed
  );
  return res;
}

/*
** Return a pointer to an sqlite3VdbeRecordCompare() compatible function
** suitable for comparing serialized records to the unpacked record passed
** as the only argument.
*/
RecordCompare sqlite3VdbeFindCompare(UnpackedRecord *p){
  /* varintRecordCompareInt() and varintRecordCompareString() both assume
  ** that the size-of-header varint that occurs at the start of each record
  ** fits in a single byte (i.e. is 127 or less). varintRecordCompareInt()
  ** also assumes that it is safe to overread a buffer by at least the 
  ** maximum possible legal header size plus 8 bytes. Because there is
  ** guaranteed to be at least 74 (but not 136) bytes of padding following each
  ** buffer passed to varintRecordCompareInt() this makes it convenient to
  ** limit the size of the header to 64 bytes in cases where the first field
  ** is an integer.
  **
  ** The easiest way to enforce this limit is to consider only records with
  ** 13 fields or less. If the first field is an integer, the maximum legal
  ** header size is (12*5 + 1 + 1) bytes.  */
  if( p->pKeyInfo->nAllField<=13 ){
    int flags = p->aMem[0].flags;
    if( p->pKeyInfo->aSortFlags[0] ){
      if( p->pKeyInfo->aSortFlags[0] & KEYINFO_ORDER_BIGNULL ){
        return sqlite3VdbeRecordCompare;
      }
      p->r1 = 1;
      p->r2 = -1;
    }else{
      p->r1 = -1;
      p->r2 = 1;
    }
    if( (flags & MEM_Int) ){
      return vdbeRecordCompareInt;
    }
    testcase( flags & MEM_Real );
    testcase( flags & MEM_Null );
    testcase( flags & MEM_Blob );
    if( (flags & (MEM_Real|MEM_IntReal|MEM_Null|MEM_Blob))==0
     && p->pKeyInfo->aColl[0]==0
    ){
      assert( flags & MEM_Str );
      return vdbeRecordCompareString;
    }
  }

  return sqlite3VdbeRecordCompare;
}

/*
** pCur points at an index entry created using the OP_MakeRecord opcode.
** Read the rowid (the last field in the record) and store it in *rowid.
** Return SQLITE_OK if everything works, or an error code otherwise.
**
** pCur might be pointing to text obtained from a corrupt database file.
** So the content cannot be trusted.  Do appropriate checks on the content.
*/
int sqlite3VdbeIdxRowid(sqlite3 *db, BtCursor *pCur, i64 *rowid){
  i64 nCellKey = 0;
  int rc;
  u32 szHdr;        /* Size of the header */
  u32 typeRowid;    /* Serial type of the rowid */
  u32 lenRowid;     /* Size of the rowid */
  Mem m, v;

  /* Get the size of the index entry.  Only indices entries of less
  ** than 2GiB are support - anything large must be database corruption.
  ** Any corruption is detected in sqlite3BtreeParseCellPtr(), though, so
  ** this code can safely assume that nCellKey is 32-bits  
  */
  assert( sqlite3BtreeCursorIsValid(pCur) );
  nCellKey = sqlite3BtreePayloadSize(pCur);
  assert( (nCellKey & SQLITE_MAX_U32)==(u64)nCellKey );

  /* Read in the complete content of the index entry */
  sqlite3VdbeMemInit(&m, db, 0);
  rc = sqlite3VdbeMemFromBtreeZeroOffset(pCur, (u32)nCellKey, &m);
  if( rc ){
    return rc;
  }

  /* The index entry must begin with a header size */
  getVarint32NR((u8*)m.z, szHdr);
  testcase( szHdr==3 );
  testcase( szHdr==m.n );
  testcase( szHdr>0x7fffffff );
  assert( m.n>=0 );
  if( unlikely(szHdr<3 || szHdr>(unsigned)m.n) ){
    goto idx_rowid_corruption;
  }

  /* The last field of the index should be an integer - the ROWID.
  ** Verify that the last entry really is an integer. */
  getVarint32NR((u8*)&m.z[szHdr-1], typeRowid);
  testcase( typeRowid==1 );
  testcase( typeRowid==2 );
  testcase( typeRowid==3 );
  testcase( typeRowid==4 );
  testcase( typeRowid==5 );
  testcase( typeRowid==6 );
  testcase( typeRowid==8 );
  testcase( typeRowid==9 );
  if( unlikely(typeRowid<1 || typeRowid>9 || typeRowid==7) ){
    goto idx_rowid_corruption;
  }
  lenRowid = sqlite3SmallTypeSizes[typeRowid];
  testcase( (u32)m.n==szHdr+lenRowid );
  if( unlikely((u32)m.n<szHdr+lenRowid) ){
    goto idx_rowid_corruption;
  }

  /* Fetch the integer off the end of the index record */
  sqlite3VdbeSerialGet((u8*)&m.z[m.n-lenRowid], typeRowid, &v);
  *rowid = v.u.i;
  sqlite3VdbeMemRelease(&m);
  return SQLITE_OK;

  /* Jump here if database corruption is detected after m has been
  ** allocated.  Free the m object and return SQLITE_CORRUPT. */
idx_rowid_corruption:
  testcase( m.szMalloc!=0 );
  sqlite3VdbeMemRelease(&m);
  return SQLITE_CORRUPT_BKPT;
}

/*
** Compare the key of the index entry that cursor pC is pointing to against
** the key string in pUnpacked.  Write into *pRes a number
** that is negative, zero, or positive if pC is less than, equal to,
** or greater than pUnpacked.  Return SQLITE_OK on success.
**
** pUnpacked is either created without a rowid or is truncated so that it
** omits the rowid at the end.  The rowid at the end of the index entry
** is ignored as well.  Hence, this routine only compares the prefixes 
** of the keys prior to the final rowid, not the entire key.
*/
int sqlite3VdbeIdxKeyCompare(
  sqlite3 *db,                     /* Database connection */
  VdbeCursor *pC,                  /* The cursor to compare against */
  UnpackedRecord *pUnpacked,       /* Unpacked version of key */
  int *res                         /* Write the comparison result here */
){
  i64 nCellKey = 0;
  int rc;
  BtCursor *pCur;
  Mem m;

  assert( pC->eCurType==CURTYPE_BTREE );
  pCur = pC->uc.pCursor;
  assert( sqlite3BtreeCursorIsValid(pCur) );
  nCellKey = sqlite3BtreePayloadSize(pCur);
  /* nCellKey will always be between 0 and 0xffffffff because of the way
  ** that btreeParseCellPtr() and sqlite3GetVarint32() are implemented */
  if( nCellKey<=0 || nCellKey>0x7fffffff ){
    *res = 0;
    return SQLITE_CORRUPT_BKPT;
  }
  sqlite3VdbeMemInit(&m, db, 0);
  rc = sqlite3VdbeMemFromBtreeZeroOffset(pCur, (u32)nCellKey, &m);
  if( rc ){
    return rc;
  }
  *res = sqlite3VdbeRecordCompareWithSkip(m.n, m.z, pUnpacked, 0);
  sqlite3VdbeMemRelease(&m);
  return SQLITE_OK;
}

/*
** This routine sets the value to be returned by subsequent calls to
** sqlite3_changes() on the database handle 'db'. 
*/
void sqlite3VdbeSetChanges(sqlite3 *db, int nChange){
  assert( sqlite3_mutex_held(db->mutex) );
  db->nChange = nChange;
  db->nTotalChange += nChange;
}

/*
** Set a flag in the vdbe to update the change counter when it is finalised
** or reset.
*/
void sqlite3VdbeCountChanges(Vdbe *v){
  v->changeCntOn = 1;
}

/*
** Mark every prepared statement associated with a database connection
** as expired.
**
** An expired statement means that recompilation of the statement is
** recommend.  Statements expire when things happen that make their
** programs obsolete.  Removing user-defined functions or collating
** sequences, or changing an authorization function are the types of
** things that make prepared statements obsolete.
**
** If iCode is 1, then expiration is advisory.  The statement should
** be reprepared before being restarted, but if it is already running
** it is allowed to run to completion.
**
** Internally, this function just sets the Vdbe.expired flag on all
** prepared statements.  The flag is set to 1 for an immediate expiration
** and set to 2 for an advisory expiration.
*/
void sqlite3ExpirePreparedStatements(sqlite3 *db, int iCode){
  Vdbe *p;
  for(p = db->pVdbe; p; p=p->pNext){
    p->expired = iCode+1;
  }
}

/*
** Return the database associated with the Vdbe.
*/
sqlite3 *sqlite3VdbeDb(Vdbe *v){
  return v->db;
}

/*
** Return the SQLITE_PREPARE flags for a Vdbe.
*/
u8 sqlite3VdbePrepareFlags(Vdbe *v){
  return v->prepFlags;
}

/*
** Return a pointer to an sqlite3_value structure containing the value bound
** parameter iVar of VM v. Except, if the value is an SQL NULL, return 
** 0 instead. Unless it is NULL, apply affinity aff (one of the SQLITE_AFF_*
** constants) to the value before returning it.
**
** The returned value must be freed by the caller using sqlite3ValueFree().
*/
sqlite3_value *sqlite3VdbeGetBoundValue(Vdbe *v, int iVar, u8 aff){
  assert( iVar>0 );
  if( v ){
    Mem *pMem = &v->aVar[iVar-1];
    assert( (v->db->flags & SQLITE_EnableQPSG)==0 );
    if( 0==(pMem->flags & MEM_Null) ){
      sqlite3_value *pRet = sqlite3ValueNew(v->db);
      if( pRet ){
        sqlite3VdbeMemCopy((Mem *)pRet, pMem);
        sqlite3ValueApplyAffinity(pRet, aff, SQLITE_UTF8);
      }
      return pRet;
    }
  }
  return 0;
}

/*
** Configure SQL variable iVar so that binding a new value to it signals
** to sqlite3_reoptimize() that re-preparing the statement may result
** in a better query plan.
*/
void sqlite3VdbeSetVarmask(Vdbe *v, int iVar){
  assert( iVar>0 );
  assert( (v->db->flags & SQLITE_EnableQPSG)==0 );
  if( iVar>=32 ){
    v->expmask |= 0x80000000;
  }else{
    v->expmask |= ((u32)1 << (iVar-1));
  }
}

/*
** Cause a function to throw an error if it was call from OP_PureFunc
** rather than OP_Function.
**
** OP_PureFunc means that the function must be deterministic, and should
** throw an error if it is given inputs that would make it non-deterministic.
** This routine is invoked by date/time functions that use non-deterministic
** features such as 'now'.
*/
int sqlite3NotPureFunc(sqlite3_context *pCtx){
  const VdbeOp *pOp;
#ifdef SQLITE_ENABLE_STAT4
  if( pCtx->pVdbe==0 ) return 1;
#endif
  pOp = pCtx->pVdbe->aOp + pCtx->iOp;
  if( pOp->opcode==OP_PureFunc ){
    const char *zContext;
    char *zMsg;
    if( pOp->p5 & NC_IsCheck ){
      zContext = "a CHECK constraint";
    }else if( pOp->p5 & NC_GenCol ){
      zContext = "a generated column";
    }else{
      zContext = "an index";
    }
    zMsg = sqlite3_mprintf("non-deterministic use of %s() in %s",
                           pCtx->pFunc->zName, zContext);
    sqlite3_result_error(pCtx, zMsg, -1);
    sqlite3_free(zMsg);
    return 0;
  }
  return 1;
}

#ifndef SQLITE_OMIT_VIRTUALTABLE
/*
** Transfer error message text from an sqlite3_vtab.zErrMsg (text stored
** in memory obtained from sqlite3_malloc) into a Vdbe.zErrMsg (text stored
** in memory obtained from sqlite3DbMalloc).
*/
void sqlite3VtabImportErrmsg(Vdbe *p, sqlite3_vtab *pVtab){
  if( pVtab->zErrMsg ){
    sqlite3 *db = p->db;
    sqlite3DbFree(db, p->zErrMsg);
    p->zErrMsg = sqlite3DbStrDup(db, pVtab->zErrMsg);
    sqlite3_free(pVtab->zErrMsg);
    pVtab->zErrMsg = 0;
  }
}
#endif /* SQLITE_OMIT_VIRTUALTABLE */

#ifdef SQLITE_ENABLE_PREUPDATE_HOOK

/*
** If the second argument is not NULL, release any allocations associated 
** with the memory cells in the p->aMem[] array. Also free the UnpackedRecord
** structure itself, using sqlite3DbFree().
**
** This function is used to free UnpackedRecord structures allocated by
** the vdbeUnpackRecord() function found in vdbeapi.c.
*/
static void vdbeFreeUnpacked(sqlite3 *db, int nField, UnpackedRecord *p){
  if( p ){
    int i;
    for(i=0; i<nField; i++){
      Mem *pMem = &p->aMem[i];
      if( pMem->zMalloc ) sqlite3VdbeMemRelease(pMem);
    }
    sqlite3DbFreeNN(db, p);
  }
}
#endif /* SQLITE_ENABLE_PREUPDATE_HOOK */

#ifdef SQLITE_ENABLE_PREUPDATE_HOOK
/*
** Invoke the pre-update hook. If this is an UPDATE or DELETE pre-update call,
** then cursor passed as the second argument should point to the row about
** to be update or deleted. If the application calls sqlite3_preupdate_old(),
** the required value will be read from the row the cursor points to.
*/
void sqlite3VdbePreUpdateHook(
  Vdbe *v,                        /* Vdbe pre-update hook is invoked by */
  VdbeCursor *pCsr,               /* Cursor to grab old.* values from */
  int op,                         /* SQLITE_INSERT, UPDATE or DELETE */
  const char *zDb,                /* Database name */
  Table *pTab,                    /* Modified table */
  i64 iKey1,                      /* Initial key value */
  int iReg                        /* Register for new.* record */
){
  sqlite3 *db = v->db;
  i64 iKey2;
  PreUpdate preupdate;
  const char *zTbl = pTab->zName;
  static const u8 fakeSortOrder = 0;

  assert( db->pPreUpdate==0 );
  memset(&preupdate, 0, sizeof(PreUpdate));
  if( HasRowid(pTab)==0 ){
    iKey1 = iKey2 = 0;
    preupdate.pPk = sqlite3PrimaryKeyIndex(pTab);
  }else{
    if( op==SQLITE_UPDATE ){
      iKey2 = v->aMem[iReg].u.i;
    }else{
      iKey2 = iKey1;
    }
  }

  assert( pCsr->nField==pTab->nCol 
       || (pCsr->nField==pTab->nCol+1 && op==SQLITE_DELETE && iReg==-1)
  );

  preupdate.v = v;
  preupdate.pCsr = pCsr;
  preupdate.op = op;
  preupdate.iNewReg = iReg;
  preupdate.keyinfo.db = db;
  preupdate.keyinfo.enc = ENC(db);
  preupdate.keyinfo.nKeyField = pTab->nCol;
  preupdate.keyinfo.aSortFlags = (u8*)&fakeSortOrder;
  preupdate.iKey1 = iKey1;
  preupdate.iKey2 = iKey2;
  preupdate.pTab = pTab;

  db->pPreUpdate = &preupdate;
  db->xPreUpdateCallback(db->pPreUpdateArg, db, op, zDb, zTbl, iKey1, iKey2);
  db->pPreUpdate = 0;
  sqlite3DbFree(db, preupdate.aRecord);
  vdbeFreeUnpacked(db, preupdate.keyinfo.nKeyField+1, preupdate.pUnpacked);
  vdbeFreeUnpacked(db, preupdate.keyinfo.nKeyField+1, preupdate.pNewUnpacked);
  if( preupdate.aNew ){
    int i;
    for(i=0; i<pCsr->nField; i++){
      sqlite3VdbeMemRelease(&preupdate.aNew[i]);
    }
    sqlite3DbFreeNN(db, preupdate.aNew);
  }
}
#endif /* SQLITE_ENABLE_PREUPDATE_HOOK */<|MERGE_RESOLUTION|>--- conflicted
+++ resolved
@@ -471,12 +471,8 @@
 ** The zWhere string must have been obtained from sqlite3_malloc().
 ** This routine will take ownership of the allocated memory.
 */
-<<<<<<< HEAD
-void sqlite3VdbeAddParseSchemaOp(Parse *pParse, int iDb, char *zWhere){
+void sqlite3VdbeAddParseSchemaOp(Parse *pParse, int iDb, char *zWhere, u16 p5){
   Vdbe *p = pParse->pVdbe;
-=======
-void sqlite3VdbeAddParseSchemaOp(Vdbe *p, int iDb, char *zWhere, u16 p5){
->>>>>>> 8718f0b6
   int j;
   sqlite3SchemaWritable(pParse, iDb);
   sqlite3VdbeAddOp4(p, OP_ParseSchema, iDb, 0, 0, zWhere, P4_DYNAMIC);
