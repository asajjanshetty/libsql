/*
** 2007 May 1
**
** The author disclaims copyright to this source code.  In place of
** a legal notice, here is a blessing:
**
**    May you do good and not evil.
**    May you find forgiveness for yourself and forgive others.
**    May you share freely, never taking more than you give.
**
*************************************************************************
**
** This file contains code used to implement incremental BLOB I/O.
*/

#include "sqliteInt.h"
#include "vdbeInt.h"

#ifndef SQLITE_OMIT_INCRBLOB

/*
** Valid sqlite3_blob* handles point to Incrblob structures.
*/
typedef struct Incrblob Incrblob;
struct Incrblob {
  int nByte;              /* Size of open blob, in bytes */
  int iOffset;            /* Byte offset of blob in cursor data */
  u16 iCol;               /* Table column this handle is open on */
  BtCursor *pCsr;         /* Cursor pointing at blob row */
  sqlite3_stmt *pStmt;    /* Statement holding cursor open */
  sqlite3 *db;            /* The associated database */
  char *zDb;              /* Database name */
  Table *pTab;            /* Table object */
};


/*
** This function is used by both blob_open() and blob_reopen(). It seeks
** the b-tree cursor associated with blob handle p to point to row iRow.
** If successful, SQLITE_OK is returned and subsequent calls to
** sqlite3_blob_read() or sqlite3_blob_write() access the specified row.
**
** If an error occurs, or if the specified row does not exist or does not
** contain a value of type TEXT or BLOB in the column nominated when the
** blob handle was opened, then an error code is returned and *pzErr may
** be set to point to a buffer containing an error message. It is the
** responsibility of the caller to free the error message buffer using
** sqlite3DbFree().
**
** If an error does occur, then the b-tree cursor is closed. All subsequent
** calls to sqlite3_blob_read(), blob_write() or blob_reopen() will 
** immediately return SQLITE_ABORT.
*/
static int blobSeekToRow(Incrblob *p, sqlite3_int64 iRow, char **pzErr){
  int rc;                         /* Error code */
  char *zErr = 0;                 /* Error message */
  Vdbe *v = (Vdbe *)p->pStmt;

  /* Set the value of register r[1] in the SQL statement to integer iRow. 
  ** This is done directly as a performance optimization
  */
  v->aMem[1].flags = MEM_Int;
  v->aMem[1].u.i = iRow;

  /* If the statement has been run before (and is paused at the OP_ResultRow)
  ** then back it up to the point where it does the OP_NotExists.  This could
  ** have been down with an extra OP_Goto, but simply setting the program
  ** counter is faster. */
  if( v->pc>4 ){
    v->pc = 4;
    assert( v->aOp[v->pc].opcode==OP_NotExists );
    rc = sqlite3VdbeExec(v);
  }else{
    rc = sqlite3_step(p->pStmt);
  }
  if( rc==SQLITE_ROW ){
    VdbeCursor *pC = v->apCsr[0];
    u32 type;
    assert( pC!=0 );
    assert( pC->eCurType==CURTYPE_BTREE );
    type = pC->nHdrParsed>p->iCol ? pC->aType[p->iCol] : 0;
    testcase( pC->nHdrParsed==p->iCol );
    testcase( pC->nHdrParsed==p->iCol+1 );
    if( type<12 ){
      zErr = sqlite3MPrintf(p->db, "cannot open value of type %s",
          type==0?"null": type==7?"real": "integer"
      );
      rc = SQLITE_ERROR;
      sqlite3_finalize(p->pStmt);
      p->pStmt = 0;
    }else{
      p->iOffset = pC->aType[p->iCol + pC->nField];
      p->nByte = sqlite3VdbeSerialTypeLen(type);
      p->pCsr =  pC->uc.pCursor;
      sqlite3BtreeIncrblobCursor(p->pCsr);
    }
  }

  if( rc==SQLITE_ROW ){
    rc = SQLITE_OK;
  }else if( p->pStmt ){
    rc = sqlite3_finalize(p->pStmt);
    p->pStmt = 0;
    if( rc==SQLITE_OK ){
      zErr = sqlite3MPrintf(p->db, "no such rowid: %lld", iRow);
      rc = SQLITE_ERROR;
    }else{
      zErr = sqlite3MPrintf(p->db, "%s", sqlite3_errmsg(p->db));
    }
  }

  assert( rc!=SQLITE_OK || zErr==0 );
  assert( rc!=SQLITE_ROW && rc!=SQLITE_DONE );

  *pzErr = zErr;
  return rc;
}

/*
** Open a blob handle.
*/
int sqlite3_blob_open(
  sqlite3* db,            /* The database connection */
  const char *zDb,        /* The attached database containing the blob */
  const char *zTable,     /* The table containing the blob */
  const char *zColumn,    /* The column containing the blob */
  sqlite_int64 iRow,      /* The row containing the glob */
  int wrFlag,             /* True -> read/write access, false -> read-only */
  sqlite3_blob **ppBlob   /* Handle for accessing the blob returned here */
){
  int nAttempt = 0;
  int iCol;               /* Index of zColumn in row-record */
  int rc = SQLITE_OK;
  char *zErr = 0;
  Table *pTab;
  Incrblob *pBlob = 0;
  Parse *pParentParse = db->pParse;
  Parse sParse;
  int bUnlock;            /* True to unlock reusable schemas before returning */

#ifdef SQLITE_ENABLE_API_ARMOR
  if( ppBlob==0 ){
    return SQLITE_MISUSE_BKPT;
  }
#endif
  *ppBlob = 0;
#ifdef SQLITE_ENABLE_API_ARMOR
  if( !sqlite3SafetyCheckOk(db) || zTable==0 ){
    return SQLITE_MISUSE_BKPT;
  }
#endif
  wrFlag = !!wrFlag;                /* wrFlag = (wrFlag ? 1 : 0); */

  sqlite3_mutex_enter(db->mutex);

  bUnlock = sqlite3LockReusableSchema(db);
  pBlob = (Incrblob *)sqlite3DbMallocZero(db, sizeof(Incrblob));
  while(1){
    sqlite3ParseObjectInit(&sParse,db);
    if( !pBlob ) goto blob_open_out;
<<<<<<< HEAD
    sParse.db = db;
    db->pParse = &sParse;
=======
>>>>>>> a5c9a707
    sqlite3DbFree(db, zErr);
    zErr = 0;

    sqlite3BtreeEnterAll(db);
    pTab = sqlite3LocateTable(&sParse, 0, zTable, zDb);
    if( pTab && IsVirtual(pTab) ){
      pTab = 0;
      sqlite3ErrorMsg(&sParse, "cannot open virtual table: %s", zTable);
    }
    if( pTab && !HasRowid(pTab) ){
      pTab = 0;
      sqlite3ErrorMsg(&sParse, "cannot open table without rowid: %s", zTable);
    }
#ifndef SQLITE_OMIT_VIEW
    if( pTab && IsView(pTab) ){
      pTab = 0;
      sqlite3ErrorMsg(&sParse, "cannot open view: %s", zTable);
    }
#endif
    if( !pTab ){
      if( sParse.zErrMsg ){
        sqlite3DbFree(db, zErr);
        zErr = sParse.zErrMsg;
        sParse.zErrMsg = 0;
      }
      rc = SQLITE_ERROR;
      sqlite3BtreeLeaveAll(db);
      goto blob_open_out;
    }
    pBlob->pTab = pTab;
    pBlob->zDb = db->aDb[sqlite3SchemaToIndex(db, pTab->pSchema)].zDbSName;

    /* Now search pTab for the exact column. */
    for(iCol=0; iCol<pTab->nCol; iCol++) {
      if( sqlite3StrICmp(pTab->aCol[iCol].zCnName, zColumn)==0 ){
        break;
      }
    }
    if( iCol==pTab->nCol ){
      sqlite3DbFree(db, zErr);
      zErr = sqlite3MPrintf(db, "no such column: \"%s\"", zColumn);
      rc = SQLITE_ERROR;
      sqlite3BtreeLeaveAll(db);
      goto blob_open_out;
    }

    /* If the value is being opened for writing, check that the
    ** column is not indexed, and that it is not part of a foreign key. 
    */
    if( wrFlag ){
      const char *zFault = 0;
      Index *pIdx;
#ifndef SQLITE_OMIT_FOREIGN_KEY
      if( db->flags&SQLITE_ForeignKeys ){
        /* Check that the column is not part of an FK child key definition. It
        ** is not necessary to check if it is part of a parent key, as parent
        ** key columns must be indexed. The check below will pick up this 
        ** case.  */
        FKey *pFKey;
        assert( IsOrdinaryTable(pTab) );
        for(pFKey=pTab->u.tab.pFKey; pFKey; pFKey=pFKey->pNextFrom){
          int j;
          for(j=0; j<pFKey->nCol; j++){
            if( pFKey->aCol[j].iFrom==iCol ){
              zFault = "foreign key";
            }
          }
        }
      }
#endif
      for(pIdx=pTab->pIndex; pIdx; pIdx=pIdx->pNext){
        int j;
        for(j=0; j<pIdx->nKeyCol; j++){
          /* FIXME: Be smarter about indexes that use expressions */
          if( pIdx->aiColumn[j]==iCol || pIdx->aiColumn[j]==XN_EXPR ){
            zFault = "indexed";
          }
        }
      }
      if( zFault ){
        sqlite3DbFree(db, zErr);
        zErr = sqlite3MPrintf(db, "cannot open %s column for writing", zFault);
        rc = SQLITE_ERROR;
        sqlite3BtreeLeaveAll(db);
        goto blob_open_out;
      }
    }

    pBlob->pStmt = (sqlite3_stmt *)sqlite3VdbeCreate(&sParse);
    assert( pBlob->pStmt || db->mallocFailed );
    if( pBlob->pStmt ){
      
      /* This VDBE program seeks a btree cursor to the identified 
      ** db/table/row entry. The reason for using a vdbe program instead
      ** of writing code to use the b-tree layer directly is that the
      ** vdbe program will take advantage of the various transaction,
      ** locking and error handling infrastructure built into the vdbe.
      **
      ** After seeking the cursor, the vdbe executes an OP_ResultRow.
      ** Code external to the Vdbe then "borrows" the b-tree cursor and
      ** uses it to implement the blob_read(), blob_write() and 
      ** blob_bytes() functions.
      **
      ** The sqlite3_blob_close() function finalizes the vdbe program,
      ** which closes the b-tree cursor and (possibly) commits the 
      ** transaction.
      */
      static const int iLn = VDBE_OFFSET_LINENO(2);
      static const VdbeOpList openBlob[] = {
        {OP_TableLock,      0, 0, 0},  /* 0: Acquire a read or write lock */
        {OP_OpenRead,       0, 0, 0},  /* 1: Open a cursor */
        /* blobSeekToRow() will initialize r[1] to the desired rowid */
        {OP_NotExists,      0, 5, 1},  /* 2: Seek the cursor to rowid=r[1] */
        {OP_Column,         0, 0, 1},  /* 3  */
        {OP_ResultRow,      1, 0, 0},  /* 4  */
        {OP_Halt,           0, 0, 0},  /* 5  */
      };
      Vdbe *v = (Vdbe *)pBlob->pStmt;
      int iDb = sqlite3SchemaToIndex(db, pTab->pSchema);
      VdbeOp *aOp;

      sqlite3VdbeAddOp4Int(v, OP_Transaction, iDb, wrFlag, 
                           pTab->pSchema->schema_cookie,
                           pTab->pSchema->iGeneration);
      sqlite3VdbeChangeP5(v, 1);
      assert( sqlite3VdbeCurrentAddr(v)==2 || db->mallocFailed );
      aOp = sqlite3VdbeAddOpList(v, ArraySize(openBlob), openBlob, iLn);

      /* Make sure a mutex is held on the table to be accessed */
      sqlite3VdbeUsesBtree(v, iDb); 

      if( db->mallocFailed==0 ){
        assert( aOp!=0 );
        /* Configure the OP_TableLock instruction */
#ifdef SQLITE_OMIT_SHARED_CACHE
        aOp[0].opcode = OP_Noop;
#else
        aOp[0].p1 = iDb;
        aOp[0].p2 = pTab->tnum;
        aOp[0].p3 = wrFlag;
        sqlite3VdbeChangeP4(v, 2, pTab->zName, P4_TRANSIENT);
      }
      if( db->mallocFailed==0 ){
#endif

        /* Remove either the OP_OpenWrite or OpenRead. Set the P2 
        ** parameter of the other to pTab->tnum.  */
        if( wrFlag ) aOp[1].opcode = OP_OpenWrite;
        aOp[1].p2 = pTab->tnum;
        aOp[1].p3 = iDb;   

        /* Configure the number of columns. Configure the cursor to
        ** think that the table has one more column than it really
        ** does. An OP_Column to retrieve this imaginary column will
        ** always return an SQL NULL. This is useful because it means
        ** we can invoke OP_Column to fill in the vdbe cursors type 
        ** and offset cache without causing any IO.
        */
        aOp[1].p4type = P4_INT32;
        aOp[1].p4.i = pTab->nCol+1;
        aOp[3].p2 = pTab->nCol;

        sParse.nVar = 0;
        sParse.nMem = 1;
        sParse.nTab = 1;
        sqlite3VdbeMakeReady(v, &sParse);
      }
    }
   
    pBlob->iCol = iCol;
    pBlob->db = db;
    sqlite3BtreeLeaveAll(db);
    if( db->mallocFailed ){
      goto blob_open_out;
    }
    rc = blobSeekToRow(pBlob, iRow, &zErr);
    if( (++nAttempt)>=SQLITE_MAX_SCHEMA_RETRY || rc!=SQLITE_SCHEMA ) break;
    sqlite3ParseObjectReset(&sParse);
  }

blob_open_out:
  db->pParse = pParentParse;
  sqlite3UnlockReusableSchema(db, bUnlock);
  if( rc==SQLITE_OK && db->mallocFailed==0 ){
    *ppBlob = (sqlite3_blob *)pBlob;
  }else{
    if( pBlob && pBlob->pStmt ) sqlite3VdbeFinalize((Vdbe *)pBlob->pStmt);
    sqlite3DbFree(db, pBlob);
  }
  sqlite3ErrorWithMsg(db, rc, (zErr ? "%s" : 0), zErr);
  sqlite3DbFree(db, zErr);
  sqlite3ParseObjectReset(&sParse);
  rc = sqlite3ApiExit(db, rc);
  sqlite3_mutex_leave(db->mutex);
  return rc;
}

/*
** Close a blob handle that was previously created using
** sqlite3_blob_open().
*/
int sqlite3_blob_close(sqlite3_blob *pBlob){
  Incrblob *p = (Incrblob *)pBlob;
  int rc;
  sqlite3 *db;

  if( p ){
    sqlite3_stmt *pStmt = p->pStmt;
    db = p->db;
    sqlite3_mutex_enter(db->mutex);
    sqlite3DbFree(db, p);
    sqlite3_mutex_leave(db->mutex);
    rc = sqlite3_finalize(pStmt);
  }else{
    rc = SQLITE_OK;
  }
  return rc;
}

/*
** Perform a read or write operation on a blob
*/
static int blobReadWrite(
  sqlite3_blob *pBlob, 
  void *z, 
  int n, 
  int iOffset, 
  int (*xCall)(BtCursor*, u32, u32, void*)
){
  int rc;
  Incrblob *p = (Incrblob *)pBlob;
  Vdbe *v;
  sqlite3 *db;

  if( p==0 ) return SQLITE_MISUSE_BKPT;
  db = p->db;
  sqlite3_mutex_enter(db->mutex);
  v = (Vdbe*)p->pStmt;

  if( n<0 || iOffset<0 || ((sqlite3_int64)iOffset+n)>p->nByte ){
    /* Request is out of range. Return a transient error. */
    rc = SQLITE_ERROR;
  }else if( v==0 ){
    /* If there is no statement handle, then the blob-handle has
    ** already been invalidated. Return SQLITE_ABORT in this case.
    */
    rc = SQLITE_ABORT;
  }else{
    /* Call either BtreeData() or BtreePutData(). If SQLITE_ABORT is
    ** returned, clean-up the statement handle.
    */
    assert( db == v->db );
    sqlite3BtreeEnterCursor(p->pCsr);

#ifdef SQLITE_ENABLE_PREUPDATE_HOOK
    if( xCall==sqlite3BtreePutData && db->xPreUpdateCallback ){
      /* If a pre-update hook is registered and this is a write cursor, 
      ** invoke it here. 
      ** 
      ** TODO: The preupdate-hook is passed SQLITE_DELETE, even though this
      ** operation should really be an SQLITE_UPDATE. This is probably
      ** incorrect, but is convenient because at this point the new.* values 
      ** are not easily obtainable. And for the sessions module, an 
      ** SQLITE_UPDATE where the PK columns do not change is handled in the 
      ** same way as an SQLITE_DELETE (the SQLITE_DELETE code is actually
      ** slightly more efficient). Since you cannot write to a PK column
      ** using the incremental-blob API, this works. For the sessions module
      ** anyhow.
      */
      sqlite3_int64 iKey;
      iKey = sqlite3BtreeIntegerKey(p->pCsr);
      assert( v->apCsr[0]!=0 );
      assert( v->apCsr[0]->eCurType==CURTYPE_BTREE );
      sqlite3VdbePreUpdateHook(
          v, v->apCsr[0], SQLITE_DELETE, p->zDb, p->pTab, iKey, -1, p->iCol
      );
    }
#endif

    rc = xCall(p->pCsr, iOffset+p->iOffset, n, z);
    sqlite3BtreeLeaveCursor(p->pCsr);
    if( rc==SQLITE_ABORT ){
      sqlite3VdbeFinalize(v);
      p->pStmt = 0;
    }else{
      v->rc = rc;
    }
  }
  sqlite3Error(db, rc);
  rc = sqlite3ApiExit(db, rc);
  sqlite3_mutex_leave(db->mutex);
  return rc;
}

/*
** Read data from a blob handle.
*/
int sqlite3_blob_read(sqlite3_blob *pBlob, void *z, int n, int iOffset){
  return blobReadWrite(pBlob, z, n, iOffset, sqlite3BtreePayloadChecked);
}

/*
** Write data to a blob handle.
*/
int sqlite3_blob_write(sqlite3_blob *pBlob, const void *z, int n, int iOffset){
  return blobReadWrite(pBlob, (void *)z, n, iOffset, sqlite3BtreePutData);
}

/*
** Query a blob handle for the size of the data.
**
** The Incrblob.nByte field is fixed for the lifetime of the Incrblob
** so no mutex is required for access.
*/
int sqlite3_blob_bytes(sqlite3_blob *pBlob){
  Incrblob *p = (Incrblob *)pBlob;
  return (p && p->pStmt) ? p->nByte : 0;
}

/*
** Move an existing blob handle to point to a different row of the same
** database table.
**
** If an error occurs, or if the specified row does not exist or does not
** contain a blob or text value, then an error code is returned and the
** database handle error code and message set. If this happens, then all 
** subsequent calls to sqlite3_blob_xxx() functions (except blob_close()) 
** immediately return SQLITE_ABORT.
*/
int sqlite3_blob_reopen(sqlite3_blob *pBlob, sqlite3_int64 iRow){
  int rc;
  Incrblob *p = (Incrblob *)pBlob;
  sqlite3 *db;

  if( p==0 ) return SQLITE_MISUSE_BKPT;
  db = p->db;
  sqlite3_mutex_enter(db->mutex);

  if( p->pStmt==0 ){
    /* If there is no statement handle, then the blob-handle has
    ** already been invalidated. Return SQLITE_ABORT in this case.
    */
    rc = SQLITE_ABORT;
  }else{
    char *zErr;
    ((Vdbe*)p->pStmt)->rc = SQLITE_OK;
    rc = blobSeekToRow(p, iRow, &zErr);
    if( rc!=SQLITE_OK ){
      sqlite3ErrorWithMsg(db, rc, (zErr ? "%s" : 0), zErr);
      sqlite3DbFree(db, zErr);
    }
    assert( rc!=SQLITE_SCHEMA );
  }

  rc = sqlite3ApiExit(db, rc);
  assert( rc==SQLITE_OK || p->pStmt==0 );
  sqlite3_mutex_leave(db->mutex);
  return rc;
}

#endif /* #ifndef SQLITE_OMIT_INCRBLOB */<|MERGE_RESOLUTION|>--- conflicted
+++ resolved
@@ -134,7 +134,6 @@
   char *zErr = 0;
   Table *pTab;
   Incrblob *pBlob = 0;
-  Parse *pParentParse = db->pParse;
   Parse sParse;
   int bUnlock;            /* True to unlock reusable schemas before returning */
 
@@ -158,11 +157,6 @@
   while(1){
     sqlite3ParseObjectInit(&sParse,db);
     if( !pBlob ) goto blob_open_out;
-<<<<<<< HEAD
-    sParse.db = db;
-    db->pParse = &sParse;
-=======
->>>>>>> a5c9a707
     sqlite3DbFree(db, zErr);
     zErr = 0;
 
@@ -344,7 +338,6 @@
   }
 
 blob_open_out:
-  db->pParse = pParentParse;
   sqlite3UnlockReusableSchema(db, bUnlock);
   if( rc==SQLITE_OK && db->mallocFailed==0 ){
     *ppBlob = (sqlite3_blob *)pBlob;
