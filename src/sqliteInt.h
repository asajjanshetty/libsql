/*
** 2001 September 15
**
** The author disclaims copyright to this source code.  In place of
** a legal notice, here is a blessing:
**
**    May you do good and not evil.
**    May you find forgiveness for yourself and forgive others.
**    May you share freely, never taking more than you give.
**
*************************************************************************
** Internal interface definitions for SQLite.
**
*/
#ifndef SQLITEINT_H
#define SQLITEINT_H

/* Special Comments:
**
** Some comments have special meaning to the tools that measure test
** coverage:
**
**    NO_TEST                     - The branches on this line are not
**                                  measured by branch coverage.  This is
**                                  used on lines of code that actually
**                                  implement parts of coverage testing.
**
**    OPTIMIZATION-IF-TRUE        - This branch is allowed to alway be false
**                                  and the correct answer is still obtained,
**                                  though perhaps more slowly.
**
**    OPTIMIZATION-IF-FALSE       - This branch is allowed to alway be true
**                                  and the correct answer is still obtained,
**                                  though perhaps more slowly.
**
**    PREVENTS-HARMLESS-OVERREAD  - This branch prevents a buffer overread
**                                  that would be harmless and undetectable
**                                  if it did occur.  
**
** In all cases, the special comment must be enclosed in the usual
** slash-asterisk...asterisk-slash comment marks, with no spaces between the 
** asterisks and the comment text.
*/

/*
** Make sure the Tcl calling convention macro is defined.  This macro is
** only used by test code and Tcl integration code.
*/
#ifndef SQLITE_TCLAPI
#  define SQLITE_TCLAPI
#endif

/*
** Include the header file used to customize the compiler options for MSVC.
** This should be done first so that it can successfully prevent spurious
** compiler warnings due to subsequent content in this file and other files
** that are included by this file.
*/
#include "msvc.h"

/*
** Special setup for VxWorks
*/
#include "vxworks.h"

/*
** These #defines should enable >2GB file support on POSIX if the
** underlying operating system supports it.  If the OS lacks
** large file support, or if the OS is windows, these should be no-ops.
**
** Ticket #2739:  The _LARGEFILE_SOURCE macro must appear before any
** system #includes.  Hence, this block of code must be the very first
** code in all source files.
**
** Large file support can be disabled using the -DSQLITE_DISABLE_LFS switch
** on the compiler command line.  This is necessary if you are compiling
** on a recent machine (ex: Red Hat 7.2) but you want your code to work
** on an older machine (ex: Red Hat 6.0).  If you compile on Red Hat 7.2
** without this option, LFS is enable.  But LFS does not exist in the kernel
** in Red Hat 6.0, so the code won't work.  Hence, for maximum binary
** portability you should omit LFS.
**
** The previous paragraph was written in 2005.  (This paragraph is written
** on 2008-11-28.) These days, all Linux kernels support large files, so
** you should probably leave LFS enabled.  But some embedded platforms might
** lack LFS in which case the SQLITE_DISABLE_LFS macro might still be useful.
**
** Similar is true for Mac OS X.  LFS is only supported on Mac OS X 9 and later.
*/
#ifndef SQLITE_DISABLE_LFS
# define _LARGE_FILE       1
# ifndef _FILE_OFFSET_BITS
#   define _FILE_OFFSET_BITS 64
# endif
# define _LARGEFILE_SOURCE 1
#endif

/* The GCC_VERSION and MSVC_VERSION macros are used to
** conditionally include optimizations for each of these compilers.  A
** value of 0 means that compiler is not being used.  The
** SQLITE_DISABLE_INTRINSIC macro means do not use any compiler-specific
** optimizations, and hence set all compiler macros to 0
**
** There was once also a CLANG_VERSION macro.  However, we learn that the
** version numbers in clang are for "marketing" only and are inconsistent
** and unreliable.  Fortunately, all versions of clang also recognize the
** gcc version numbers and have reasonable settings for gcc version numbers,
** so the GCC_VERSION macro will be set to a correct non-zero value even
** when compiling with clang.
*/
#if defined(__GNUC__) && !defined(SQLITE_DISABLE_INTRINSIC)
# define GCC_VERSION (__GNUC__*1000000+__GNUC_MINOR__*1000+__GNUC_PATCHLEVEL__)
#else
# define GCC_VERSION 0
#endif
#if defined(_MSC_VER) && !defined(SQLITE_DISABLE_INTRINSIC)
# define MSVC_VERSION _MSC_VER
#else
# define MSVC_VERSION 0
#endif

/* Needed for various definitions... */
#if defined(__GNUC__) && !defined(_GNU_SOURCE)
# define _GNU_SOURCE
#endif

#if defined(__OpenBSD__) && !defined(_BSD_SOURCE)
# define _BSD_SOURCE
#endif

/*
** For MinGW, check to see if we can include the header file containing its
** version information, among other things.  Normally, this internal MinGW
** header file would [only] be included automatically by other MinGW header
** files; however, the contained version information is now required by this
** header file to work around binary compatibility issues (see below) and
** this is the only known way to reliably obtain it.  This entire #if block
** would be completely unnecessary if there was any other way of detecting
** MinGW via their preprocessor (e.g. if they customized their GCC to define
** some MinGW-specific macros).  When compiling for MinGW, either the
** _HAVE_MINGW_H or _HAVE__MINGW_H (note the extra underscore) macro must be
** defined; otherwise, detection of conditions specific to MinGW will be
** disabled.
*/
#if defined(_HAVE_MINGW_H)
# include "mingw.h"
#elif defined(_HAVE__MINGW_H)
# include "_mingw.h"
#endif

/*
** For MinGW version 4.x (and higher), check to see if the _USE_32BIT_TIME_T
** define is required to maintain binary compatibility with the MSVC runtime
** library in use (e.g. for Windows XP).
*/
#if !defined(_USE_32BIT_TIME_T) && !defined(_USE_64BIT_TIME_T) && \
    defined(_WIN32) && !defined(_WIN64) && \
    defined(__MINGW_MAJOR_VERSION) && __MINGW_MAJOR_VERSION >= 4 && \
    defined(__MSVCRT__)
# define _USE_32BIT_TIME_T
#endif

/* The public SQLite interface.  The _FILE_OFFSET_BITS macro must appear
** first in QNX.  Also, the _USE_32BIT_TIME_T macro must appear first for
** MinGW.
*/
#include "sqlite3.h"

/*
** Include the configuration header output by 'configure' if we're using the
** autoconf-based build
*/
#if defined(_HAVE_SQLITE_CONFIG_H) && !defined(SQLITECONFIG_H)
#include "config.h"
#define SQLITECONFIG_H 1
#endif

#include "sqliteLimit.h"

/* Disable nuisance warnings on Borland compilers */
#if defined(__BORLANDC__)
#pragma warn -rch /* unreachable code */
#pragma warn -ccc /* Condition is always true or false */
#pragma warn -aus /* Assigned value is never used */
#pragma warn -csu /* Comparing signed and unsigned */
#pragma warn -spa /* Suspicious pointer arithmetic */
#endif

/*
** Include standard header files as necessary
*/
#ifdef HAVE_STDINT_H
#include <stdint.h>
#endif
#ifdef HAVE_INTTYPES_H
#include <inttypes.h>
#endif

/*
** The following macros are used to cast pointers to integers and
** integers to pointers.  The way you do this varies from one compiler
** to the next, so we have developed the following set of #if statements
** to generate appropriate macros for a wide range of compilers.
**
** The correct "ANSI" way to do this is to use the intptr_t type.
** Unfortunately, that typedef is not available on all compilers, or
** if it is available, it requires an #include of specific headers
** that vary from one machine to the next.
**
** Ticket #3860:  The llvm-gcc-4.2 compiler from Apple chokes on
** the ((void*)&((char*)0)[X]) construct.  But MSVC chokes on ((void*)(X)).
** So we have to define the macros in different ways depending on the
** compiler.
*/
#if defined(HAVE_STDINT_H)   /* Use this case if we have ANSI headers */
# define SQLITE_INT_TO_PTR(X)  ((void*)(intptr_t)(X))
# define SQLITE_PTR_TO_INT(X)  ((int)(intptr_t)(X))
#elif defined(__PTRDIFF_TYPE__)  /* This case should work for GCC */
# define SQLITE_INT_TO_PTR(X)  ((void*)(__PTRDIFF_TYPE__)(X))
# define SQLITE_PTR_TO_INT(X)  ((int)(__PTRDIFF_TYPE__)(X))
#elif !defined(__GNUC__)       /* Works for compilers other than LLVM */
# define SQLITE_INT_TO_PTR(X)  ((void*)&((char*)0)[X])
# define SQLITE_PTR_TO_INT(X)  ((int)(((char*)X)-(char*)0))
#else                          /* Generates a warning - but it always works */
# define SQLITE_INT_TO_PTR(X)  ((void*)(X))
# define SQLITE_PTR_TO_INT(X)  ((int)(X))
#endif

/*
** A macro to hint to the compiler that a function should not be
** inlined.
*/
#if defined(__GNUC__)
#  define SQLITE_NOINLINE  __attribute__((noinline))
#elif defined(_MSC_VER) && _MSC_VER>=1310
#  define SQLITE_NOINLINE  __declspec(noinline)
#else
#  define SQLITE_NOINLINE
#endif

/*
** Make sure that the compiler intrinsics we desire are enabled when
** compiling with an appropriate version of MSVC unless prevented by
** the SQLITE_DISABLE_INTRINSIC define.
*/
#if !defined(SQLITE_DISABLE_INTRINSIC)
#  if defined(_MSC_VER) && _MSC_VER>=1400
#    if !defined(_WIN32_WCE)
#      include <intrin.h>
#      pragma intrinsic(_byteswap_ushort)
#      pragma intrinsic(_byteswap_ulong)
#      pragma intrinsic(_byteswap_uint64)
#      pragma intrinsic(_ReadWriteBarrier)
#    else
#      include <cmnintrin.h>
#    endif
#  endif
#endif

/*
** The SQLITE_THREADSAFE macro must be defined as 0, 1, or 2.
** 0 means mutexes are permanently disable and the library is never
** threadsafe.  1 means the library is serialized which is the highest
** level of threadsafety.  2 means the library is multithreaded - multiple
** threads can use SQLite as long as no two threads try to use the same
** database connection at the same time.
**
** Older versions of SQLite used an optional THREADSAFE macro.
** We support that for legacy.
**
** To ensure that the correct value of "THREADSAFE" is reported when querying
** for compile-time options at runtime (e.g. "PRAGMA compile_options"), this
** logic is partially replicated in ctime.c. If it is updated here, it should
** also be updated there.
*/
#if !defined(SQLITE_THREADSAFE)
# if defined(THREADSAFE)
#   define SQLITE_THREADSAFE THREADSAFE
# else
#   define SQLITE_THREADSAFE 1 /* IMP: R-07272-22309 */
# endif
#endif

/*
** Powersafe overwrite is on by default.  But can be turned off using
** the -DSQLITE_POWERSAFE_OVERWRITE=0 command-line option.
*/
#ifndef SQLITE_POWERSAFE_OVERWRITE
# define SQLITE_POWERSAFE_OVERWRITE 1
#endif

/*
** EVIDENCE-OF: R-25715-37072 Memory allocation statistics are enabled by
** default unless SQLite is compiled with SQLITE_DEFAULT_MEMSTATUS=0 in
** which case memory allocation statistics are disabled by default.
*/
#if !defined(SQLITE_DEFAULT_MEMSTATUS)
# define SQLITE_DEFAULT_MEMSTATUS 1
#endif

/*
** Exactly one of the following macros must be defined in order to
** specify which memory allocation subsystem to use.
**
**     SQLITE_SYSTEM_MALLOC          // Use normal system malloc()
**     SQLITE_WIN32_MALLOC           // Use Win32 native heap API
**     SQLITE_ZERO_MALLOC            // Use a stub allocator that always fails
**     SQLITE_MEMDEBUG               // Debugging version of system malloc()
**
** On Windows, if the SQLITE_WIN32_MALLOC_VALIDATE macro is defined and the
** assert() macro is enabled, each call into the Win32 native heap subsystem
** will cause HeapValidate to be called.  If heap validation should fail, an
** assertion will be triggered.
**
** If none of the above are defined, then set SQLITE_SYSTEM_MALLOC as
** the default.
*/
#if defined(SQLITE_SYSTEM_MALLOC) \
  + defined(SQLITE_WIN32_MALLOC) \
  + defined(SQLITE_ZERO_MALLOC) \
  + defined(SQLITE_MEMDEBUG)>1
# error "Two or more of the following compile-time configuration options\
 are defined but at most one is allowed:\
 SQLITE_SYSTEM_MALLOC, SQLITE_WIN32_MALLOC, SQLITE_MEMDEBUG,\
 SQLITE_ZERO_MALLOC"
#endif
#if defined(SQLITE_SYSTEM_MALLOC) \
  + defined(SQLITE_WIN32_MALLOC) \
  + defined(SQLITE_ZERO_MALLOC) \
  + defined(SQLITE_MEMDEBUG)==0
# define SQLITE_SYSTEM_MALLOC 1
#endif

/*
** If SQLITE_MALLOC_SOFT_LIMIT is not zero, then try to keep the
** sizes of memory allocations below this value where possible.
*/
#if !defined(SQLITE_MALLOC_SOFT_LIMIT)
# define SQLITE_MALLOC_SOFT_LIMIT 1024
#endif

/*
** We need to define _XOPEN_SOURCE as follows in order to enable
** recursive mutexes on most Unix systems and fchmod() on OpenBSD.
** But _XOPEN_SOURCE define causes problems for Mac OS X, so omit
** it.
*/
#if !defined(_XOPEN_SOURCE) && !defined(__DARWIN__) && !defined(__APPLE__)
#  define _XOPEN_SOURCE 600
#endif

/*
** NDEBUG and SQLITE_DEBUG are opposites.  It should always be true that
** defined(NDEBUG)==!defined(SQLITE_DEBUG).  If this is not currently true,
** make it true by defining or undefining NDEBUG.
**
** Setting NDEBUG makes the code smaller and faster by disabling the
** assert() statements in the code.  So we want the default action
** to be for NDEBUG to be set and NDEBUG to be undefined only if SQLITE_DEBUG
** is set.  Thus NDEBUG becomes an opt-in rather than an opt-out
** feature.
*/
#if !defined(NDEBUG) && !defined(SQLITE_DEBUG)
# define NDEBUG 1
#endif
#if defined(NDEBUG) && defined(SQLITE_DEBUG)
# undef NDEBUG
#endif

/*
** Enable SQLITE_ENABLE_EXPLAIN_COMMENTS if SQLITE_DEBUG is turned on.
*/
#if !defined(SQLITE_ENABLE_EXPLAIN_COMMENTS) && defined(SQLITE_DEBUG)
# define SQLITE_ENABLE_EXPLAIN_COMMENTS 1
#endif

/*
** The testcase() macro is used to aid in coverage testing.  When
** doing coverage testing, the condition inside the argument to
** testcase() must be evaluated both true and false in order to
** get full branch coverage.  The testcase() macro is inserted
** to help ensure adequate test coverage in places where simple
** condition/decision coverage is inadequate.  For example, testcase()
** can be used to make sure boundary values are tested.  For
** bitmask tests, testcase() can be used to make sure each bit
** is significant and used at least once.  On switch statements
** where multiple cases go to the same block of code, testcase()
** can insure that all cases are evaluated.
**
*/
#ifdef SQLITE_COVERAGE_TEST
  void sqlite3Coverage(int);
# define testcase(X)  if( X ){ sqlite3Coverage(__LINE__); }
#else
# define testcase(X)
#endif

/*
** The TESTONLY macro is used to enclose variable declarations or
** other bits of code that are needed to support the arguments
** within testcase() and assert() macros.
*/
#if !defined(NDEBUG) || defined(SQLITE_COVERAGE_TEST)
# define TESTONLY(X)  X
#else
# define TESTONLY(X)
#endif

/*
** Sometimes we need a small amount of code such as a variable initialization
** to setup for a later assert() statement.  We do not want this code to
** appear when assert() is disabled.  The following macro is therefore
** used to contain that setup code.  The "VVA" acronym stands for
** "Verification, Validation, and Accreditation".  In other words, the
** code within VVA_ONLY() will only run during verification processes.
*/
#ifndef NDEBUG
# define VVA_ONLY(X)  X
#else
# define VVA_ONLY(X)
#endif

/*
** The ALWAYS and NEVER macros surround boolean expressions which
** are intended to always be true or false, respectively.  Such
** expressions could be omitted from the code completely.  But they
** are included in a few cases in order to enhance the resilience
** of SQLite to unexpected behavior - to make the code "self-healing"
** or "ductile" rather than being "brittle" and crashing at the first
** hint of unplanned behavior.
**
** In other words, ALWAYS and NEVER are added for defensive code.
**
** When doing coverage testing ALWAYS and NEVER are hard-coded to
** be true and false so that the unreachable code they specify will
** not be counted as untested code.
*/
#if defined(SQLITE_COVERAGE_TEST) || defined(SQLITE_MUTATION_TEST)
# define ALWAYS(X)      (1)
# define NEVER(X)       (0)
#elif !defined(NDEBUG)
# define ALWAYS(X)      ((X)?1:(assert(0),0))
# define NEVER(X)       ((X)?(assert(0),1):0)
#else
# define ALWAYS(X)      (X)
# define NEVER(X)       (X)
#endif

/*
** The harmless(X) macro indicates that expression X is usually false
** but can be true without causing any problems, but we don't know of
** any way to cause X to be true.
**
** In debugging and testing builds, this macro will abort if X is ever
** true.  In this way, developers are alerted to a possible test case
** that causes X to be true.  If a harmless macro ever fails, that is
** an opportunity to change the macro into a testcase() and add a new
** test case to the test suite.
**
** For normal production builds, harmless(X) is a no-op, since it does
** not matter whether expression X is true or false.
*/
#ifdef SQLITE_DEBUG
# define harmless(X)  assert(!(X));
#else
# define harmless(X)
#endif

/*
** Some conditionals are optimizations only.  In other words, if the
** conditionals are replaced with a constant 1 (true) or 0 (false) then
** the correct answer is still obtained, though perhaps not as quickly.
**
** The following macros mark these optimizations conditionals.
*/
#if defined(SQLITE_MUTATION_TEST)
# define OK_IF_ALWAYS_TRUE(X)  (1)
# define OK_IF_ALWAYS_FALSE(X) (0)
#else
# define OK_IF_ALWAYS_TRUE(X)  (X)
# define OK_IF_ALWAYS_FALSE(X) (X)
#endif

/*
** Some malloc failures are only possible if SQLITE_TEST_REALLOC_STRESS is
** defined.  We need to defend against those failures when testing with
** SQLITE_TEST_REALLOC_STRESS, but we don't want the unreachable branches
** during a normal build.  The following macro can be used to disable tests
** that are always false except when SQLITE_TEST_REALLOC_STRESS is set.
*/
#if defined(SQLITE_TEST_REALLOC_STRESS)
# define ONLY_IF_REALLOC_STRESS(X)  (X)
#elif !defined(NDEBUG)
# define ONLY_IF_REALLOC_STRESS(X)  ((X)?(assert(0),1):0)
#else
# define ONLY_IF_REALLOC_STRESS(X)  (0)
#endif

/*
** Declarations used for tracing the operating system interfaces.
*/
#if defined(SQLITE_FORCE_OS_TRACE) || defined(SQLITE_TEST) || \
    (defined(SQLITE_DEBUG) && SQLITE_OS_WIN)
  extern int sqlite3OSTrace;
# define OSTRACE(X)          if( sqlite3OSTrace ) sqlite3DebugPrintf X
# define SQLITE_HAVE_OS_TRACE
#else
# define OSTRACE(X)
# undef  SQLITE_HAVE_OS_TRACE
#endif

/*
** Is the sqlite3ErrName() function needed in the build?  Currently,
** it is needed by "mutex_w32.c" (when debugging), "os_win.c" (when
** OSTRACE is enabled), and by several "test*.c" files (which are
** compiled using SQLITE_TEST).
*/
#if defined(SQLITE_HAVE_OS_TRACE) || defined(SQLITE_TEST) || \
    (defined(SQLITE_DEBUG) && SQLITE_OS_WIN)
# define SQLITE_NEED_ERR_NAME
#else
# undef  SQLITE_NEED_ERR_NAME
#endif

/*
** SQLITE_ENABLE_EXPLAIN_COMMENTS is incompatible with SQLITE_OMIT_EXPLAIN
*/
#ifdef SQLITE_OMIT_EXPLAIN
# undef SQLITE_ENABLE_EXPLAIN_COMMENTS
#endif

/*
** Return true (non-zero) if the input is an integer that is too large
** to fit in 32-bits.  This macro is used inside of various testcase()
** macros to verify that we have tested SQLite for large-file support.
*/
#define IS_BIG_INT(X)  (((X)&~(i64)0xffffffff)!=0)

/*
** The macro unlikely() is a hint that surrounds a boolean
** expression that is usually false.  Macro likely() surrounds
** a boolean expression that is usually true.  These hints could,
** in theory, be used by the compiler to generate better code, but
** currently they are just comments for human readers.
*/
#define likely(X)    (X)
#define unlikely(X)  (X)

#include "hash.h"
#include "parse.h"
#include <stdio.h>
#include <stdlib.h>
#include <string.h>
#include <assert.h>
#include <stddef.h>

/*
** Use a macro to replace memcpy() if compiled with SQLITE_INLINE_MEMCPY.
** This allows better measurements of where memcpy() is used when running
** cachegrind.  But this macro version of memcpy() is very slow so it
** should not be used in production.  This is a performance measurement
** hack only.
*/
#ifdef SQLITE_INLINE_MEMCPY
# define memcpy(D,S,N) {char*xxd=(char*)(D);const char*xxs=(const char*)(S);\
                        int xxn=(N);while(xxn-->0)*(xxd++)=*(xxs++);}
#endif

/*
** If compiling for a processor that lacks floating point support,
** substitute integer for floating-point
*/
#ifdef SQLITE_OMIT_FLOATING_POINT
# define double sqlite_int64
# define float sqlite_int64
# define LONGDOUBLE_TYPE sqlite_int64
# ifndef SQLITE_BIG_DBL
#   define SQLITE_BIG_DBL (((sqlite3_int64)1)<<50)
# endif
# define SQLITE_OMIT_DATETIME_FUNCS 1
# define SQLITE_OMIT_TRACE 1
# undef SQLITE_MIXED_ENDIAN_64BIT_FLOAT
# undef SQLITE_HAVE_ISNAN
#endif
#ifndef SQLITE_BIG_DBL
# define SQLITE_BIG_DBL (1e99)
#endif

/*
** OMIT_TEMPDB is set to 1 if SQLITE_OMIT_TEMPDB is defined, or 0
** afterward. Having this macro allows us to cause the C compiler
** to omit code used by TEMP tables without messy #ifndef statements.
*/
#ifdef SQLITE_OMIT_TEMPDB
#define OMIT_TEMPDB 1
#else
#define OMIT_TEMPDB 0
#endif

/*
** The "file format" number is an integer that is incremented whenever
** the VDBE-level file format changes.  The following macros define the
** the default file format for new databases and the maximum file format
** that the library can read.
*/
#define SQLITE_MAX_FILE_FORMAT 4
#ifndef SQLITE_DEFAULT_FILE_FORMAT
# define SQLITE_DEFAULT_FILE_FORMAT 4
#endif

/*
** Determine whether triggers are recursive by default.  This can be
** changed at run-time using a pragma.
*/
#ifndef SQLITE_DEFAULT_RECURSIVE_TRIGGERS
# define SQLITE_DEFAULT_RECURSIVE_TRIGGERS 0
#endif

/*
** Provide a default value for SQLITE_TEMP_STORE in case it is not specified
** on the command-line
*/
#ifndef SQLITE_TEMP_STORE
# define SQLITE_TEMP_STORE 1
#endif

/*
** If no value has been provided for SQLITE_MAX_WORKER_THREADS, or if
** SQLITE_TEMP_STORE is set to 3 (never use temporary files), set it
** to zero.
*/
#if SQLITE_TEMP_STORE==3 || SQLITE_THREADSAFE==0
# undef SQLITE_MAX_WORKER_THREADS
# define SQLITE_MAX_WORKER_THREADS 0
#endif
#ifndef SQLITE_MAX_WORKER_THREADS
# define SQLITE_MAX_WORKER_THREADS 8
#endif
#ifndef SQLITE_DEFAULT_WORKER_THREADS
# define SQLITE_DEFAULT_WORKER_THREADS 0
#endif
#if SQLITE_DEFAULT_WORKER_THREADS>SQLITE_MAX_WORKER_THREADS
# undef SQLITE_MAX_WORKER_THREADS
# define SQLITE_MAX_WORKER_THREADS SQLITE_DEFAULT_WORKER_THREADS
#endif

/*
** The default initial allocation for the pagecache when using separate
** pagecaches for each database connection.  A positive number is the
** number of pages.  A negative number N translations means that a buffer
** of -1024*N bytes is allocated and used for as many pages as it will hold.
**
** The default value of "20" was choosen to minimize the run-time of the
** speedtest1 test program with options: --shrink-memory --reprepare
*/
#ifndef SQLITE_DEFAULT_PCACHE_INITSZ
# define SQLITE_DEFAULT_PCACHE_INITSZ 20
#endif

/*
** Default value for the SQLITE_CONFIG_SORTERREF_SIZE option.
*/
#ifndef SQLITE_DEFAULT_SORTERREF_SIZE
# define SQLITE_DEFAULT_SORTERREF_SIZE 0x7fffffff
#endif

/*
** The compile-time options SQLITE_MMAP_READWRITE and 
** SQLITE_ENABLE_BATCH_ATOMIC_WRITE are not compatible with one another.
** You must choose one or the other (or neither) but not both.
*/
#if defined(SQLITE_MMAP_READWRITE) && defined(SQLITE_ENABLE_BATCH_ATOMIC_WRITE)
#error Cannot use both SQLITE_MMAP_READWRITE and SQLITE_ENABLE_BATCH_ATOMIC_WRITE
#endif

/*
** GCC does not define the offsetof() macro so we'll have to do it
** ourselves.
*/
#ifndef offsetof
#define offsetof(STRUCTURE,FIELD) ((int)((char*)&((STRUCTURE*)0)->FIELD))
#endif

/*
** Macros to compute minimum and maximum of two numbers.
*/
#ifndef MIN
# define MIN(A,B) ((A)<(B)?(A):(B))
#endif
#ifndef MAX
# define MAX(A,B) ((A)>(B)?(A):(B))
#endif

/*
** Swap two objects of type TYPE.
*/
#define SWAP(TYPE,A,B) {TYPE t=A; A=B; B=t;}

/*
** Check to see if this machine uses EBCDIC.  (Yes, believe it or
** not, there are still machines out there that use EBCDIC.)
*/
#if 'A' == '\301'
# define SQLITE_EBCDIC 1
#else
# define SQLITE_ASCII 1
#endif

/*
** Integers of known sizes.  These typedefs might change for architectures
** where the sizes very.  Preprocessor macros are available so that the
** types can be conveniently redefined at compile-type.  Like this:
**
**         cc '-DUINTPTR_TYPE=long long int' ...
*/
#ifndef UINT32_TYPE
# ifdef HAVE_UINT32_T
#  define UINT32_TYPE uint32_t
# else
#  define UINT32_TYPE unsigned int
# endif
#endif
#ifndef UINT16_TYPE
# ifdef HAVE_UINT16_T
#  define UINT16_TYPE uint16_t
# else
#  define UINT16_TYPE unsigned short int
# endif
#endif
#ifndef INT16_TYPE
# ifdef HAVE_INT16_T
#  define INT16_TYPE int16_t
# else
#  define INT16_TYPE short int
# endif
#endif
#ifndef UINT8_TYPE
# ifdef HAVE_UINT8_T
#  define UINT8_TYPE uint8_t
# else
#  define UINT8_TYPE unsigned char
# endif
#endif
#ifndef INT8_TYPE
# ifdef HAVE_INT8_T
#  define INT8_TYPE int8_t
# else
#  define INT8_TYPE signed char
# endif
#endif
#ifndef LONGDOUBLE_TYPE
# define LONGDOUBLE_TYPE long double
#endif
typedef sqlite_int64 i64;          /* 8-byte signed integer */
typedef sqlite_uint64 u64;         /* 8-byte unsigned integer */
typedef UINT32_TYPE u32;           /* 4-byte unsigned integer */
typedef UINT16_TYPE u16;           /* 2-byte unsigned integer */
typedef INT16_TYPE i16;            /* 2-byte signed integer */
typedef UINT8_TYPE u8;             /* 1-byte unsigned integer */
typedef INT8_TYPE i8;              /* 1-byte signed integer */

/*
** SQLITE_MAX_U32 is a u64 constant that is the maximum u64 value
** that can be stored in a u32 without loss of data.  The value
** is 0x00000000ffffffff.  But because of quirks of some compilers, we
** have to specify the value in the less intuitive manner shown:
*/
#define SQLITE_MAX_U32  ((((u64)1)<<32)-1)

/*
** The datatype used to store estimates of the number of rows in a
** table or index.  This is an unsigned integer type.  For 99.9% of
** the world, a 32-bit integer is sufficient.  But a 64-bit integer
** can be used at compile-time if desired.
*/
#ifdef SQLITE_64BIT_STATS
 typedef u64 tRowcnt;    /* 64-bit only if requested at compile-time */
#else
 typedef u32 tRowcnt;    /* 32-bit is the default */
#endif

/*
** Estimated quantities used for query planning are stored as 16-bit
** logarithms.  For quantity X, the value stored is 10*log2(X).  This
** gives a possible range of values of approximately 1.0e986 to 1e-986.
** But the allowed values are "grainy".  Not every value is representable.
** For example, quantities 16 and 17 are both represented by a LogEst
** of 40.  However, since LogEst quantities are suppose to be estimates,
** not exact values, this imprecision is not a problem.
**
** "LogEst" is short for "Logarithmic Estimate".
**
** Examples:
**      1 -> 0              20 -> 43          10000 -> 132
**      2 -> 10             25 -> 46          25000 -> 146
**      3 -> 16            100 -> 66        1000000 -> 199
**      4 -> 20           1000 -> 99        1048576 -> 200
**     10 -> 33           1024 -> 100    4294967296 -> 320
**
** The LogEst can be negative to indicate fractional values.
** Examples:
**
**    0.5 -> -10           0.1 -> -33        0.0625 -> -40
*/
typedef INT16_TYPE LogEst;

/*
** Set the SQLITE_PTRSIZE macro to the number of bytes in a pointer
*/
#ifndef SQLITE_PTRSIZE
# if defined(__SIZEOF_POINTER__)
#   define SQLITE_PTRSIZE __SIZEOF_POINTER__
# elif defined(i386)     || defined(__i386__)   || defined(_M_IX86) ||    \
       defined(_M_ARM)   || defined(__arm__)    || defined(__x86)   ||    \
      (defined(__TOS_AIX__) && !defined(__64BIT__))
#   define SQLITE_PTRSIZE 4
# else
#   define SQLITE_PTRSIZE 8
# endif
#endif

/* The uptr type is an unsigned integer large enough to hold a pointer
*/
#if defined(HAVE_STDINT_H)
  typedef uintptr_t uptr;
#elif SQLITE_PTRSIZE==4
  typedef u32 uptr;
#else
  typedef u64 uptr;
#endif

/*
** The SQLITE_WITHIN(P,S,E) macro checks to see if pointer P points to
** something between S (inclusive) and E (exclusive).
**
** In other words, S is a buffer and E is a pointer to the first byte after
** the end of buffer S.  This macro returns true if P points to something
** contained within the buffer S.
*/
#define SQLITE_WITHIN(P,S,E) (((uptr)(P)>=(uptr)(S))&&((uptr)(P)<(uptr)(E)))


/*
** Macros to determine whether the machine is big or little endian,
** and whether or not that determination is run-time or compile-time.
**
** For best performance, an attempt is made to guess at the byte-order
** using C-preprocessor macros.  If that is unsuccessful, or if
** -DSQLITE_BYTEORDER=0 is set, then byte-order is determined
** at run-time.
*/
#ifndef SQLITE_BYTEORDER
# if defined(i386)      || defined(__i386__)      || defined(_M_IX86) ||    \
     defined(__x86_64)  || defined(__x86_64__)    || defined(_M_X64)  ||    \
     defined(_M_AMD64)  || defined(_M_ARM)        || defined(__x86)   ||    \
     defined(__ARMEL__) || defined(__AARCH64EL__) || defined(_M_ARM64)
#   define SQLITE_BYTEORDER    1234
# elif defined(sparc)     || defined(__ppc__) || \
       defined(__ARMEB__) || defined(__AARCH64EB__)
#   define SQLITE_BYTEORDER    4321
# else
#   define SQLITE_BYTEORDER 0
# endif
#endif
#if SQLITE_BYTEORDER==4321
# define SQLITE_BIGENDIAN    1
# define SQLITE_LITTLEENDIAN 0
# define SQLITE_UTF16NATIVE  SQLITE_UTF16BE
#elif SQLITE_BYTEORDER==1234
# define SQLITE_BIGENDIAN    0
# define SQLITE_LITTLEENDIAN 1
# define SQLITE_UTF16NATIVE  SQLITE_UTF16LE
#else
# ifdef SQLITE_AMALGAMATION
  const int sqlite3one = 1;
# else
  extern const int sqlite3one;
# endif
# define SQLITE_BIGENDIAN    (*(char *)(&sqlite3one)==0)
# define SQLITE_LITTLEENDIAN (*(char *)(&sqlite3one)==1)
# define SQLITE_UTF16NATIVE  (SQLITE_BIGENDIAN?SQLITE_UTF16BE:SQLITE_UTF16LE)
#endif

/*
** Constants for the largest and smallest possible 64-bit signed integers.
** These macros are designed to work correctly on both 32-bit and 64-bit
** compilers.
*/
#define LARGEST_INT64  (0xffffffff|(((i64)0x7fffffff)<<32))
#define SMALLEST_INT64 (((i64)-1) - LARGEST_INT64)

/*
** Round up a number to the next larger multiple of 8.  This is used
** to force 8-byte alignment on 64-bit architectures.
*/
#define ROUND8(x)     (((x)+7)&~7)

/*
** Round down to the nearest multiple of 8
*/
#define ROUNDDOWN8(x) ((x)&~7)

/*
** Assert that the pointer X is aligned to an 8-byte boundary.  This
** macro is used only within assert() to verify that the code gets
** all alignment restrictions correct.
**
** Except, if SQLITE_4_BYTE_ALIGNED_MALLOC is defined, then the
** underlying malloc() implementation might return us 4-byte aligned
** pointers.  In that case, only verify 4-byte alignment.
*/
#ifdef SQLITE_4_BYTE_ALIGNED_MALLOC
# define EIGHT_BYTE_ALIGNMENT(X)   ((((char*)(X) - (char*)0)&3)==0)
#else
# define EIGHT_BYTE_ALIGNMENT(X)   ((((char*)(X) - (char*)0)&7)==0)
#endif

/*
** Disable MMAP on platforms where it is known to not work
*/
#if defined(__OpenBSD__) || defined(__QNXNTO__)
# undef SQLITE_MAX_MMAP_SIZE
# define SQLITE_MAX_MMAP_SIZE 0
#endif

/*
** Default maximum size of memory used by memory-mapped I/O in the VFS
*/
#ifdef __APPLE__
# include <TargetConditionals.h>
#endif
#ifndef SQLITE_MAX_MMAP_SIZE
# if defined(__linux__) \
  || defined(_WIN32) \
  || (defined(__APPLE__) && defined(__MACH__)) \
  || defined(__sun) \
  || defined(__FreeBSD__) \
  || defined(__DragonFly__)
#   define SQLITE_MAX_MMAP_SIZE 0x7fff0000  /* 2147418112 */
# else
#   define SQLITE_MAX_MMAP_SIZE 0
# endif
#endif

/*
** The default MMAP_SIZE is zero on all platforms.  Or, even if a larger
** default MMAP_SIZE is specified at compile-time, make sure that it does
** not exceed the maximum mmap size.
*/
#ifndef SQLITE_DEFAULT_MMAP_SIZE
# define SQLITE_DEFAULT_MMAP_SIZE 0
#endif
#if SQLITE_DEFAULT_MMAP_SIZE>SQLITE_MAX_MMAP_SIZE
# undef SQLITE_DEFAULT_MMAP_SIZE
# define SQLITE_DEFAULT_MMAP_SIZE SQLITE_MAX_MMAP_SIZE
#endif

/*
** SELECTTRACE_ENABLED will be either 1 or 0 depending on whether or not
** the Select query generator tracing logic is turned on.
*/
#if defined(SQLITE_ENABLE_SELECTTRACE)
# define SELECTTRACE_ENABLED 1
#else
# define SELECTTRACE_ENABLED 0
#endif

/*
** An instance of the following structure is used to store the busy-handler
** callback for a given sqlite handle.
**
** The sqlite.busyHandler member of the sqlite struct contains the busy
** callback for the database handle. Each pager opened via the sqlite
** handle is passed a pointer to sqlite.busyHandler. The busy-handler
** callback is currently invoked only from within pager.c.
*/
typedef struct BusyHandler BusyHandler;
struct BusyHandler {
  int (*xBusyHandler)(void *,int);  /* The busy callback */
  void *pBusyArg;                   /* First arg to busy callback */
  int nBusy;                        /* Incremented with each busy call */
  u8 bExtraFileArg;                 /* Include sqlite3_file as callback arg */
};

/*
** Name of the master database table.  The master database table
** is a special table that holds the names and attributes of all
** user tables and indices.
*/
#define MASTER_NAME       "sqlite_master"
#define TEMP_MASTER_NAME  "sqlite_temp_master"

/*
** The root-page of the master database table.
*/
#define MASTER_ROOT       1

/*
** The name of the schema table.
*/
#define SCHEMA_TABLE(x)  ((!OMIT_TEMPDB)&&(x==1)?TEMP_MASTER_NAME:MASTER_NAME)

/*
** A convenience macro that returns the number of elements in
** an array.
*/
#define ArraySize(X)    ((int)(sizeof(X)/sizeof(X[0])))

/*
** Determine if the argument is a power of two
*/
#define IsPowerOfTwo(X) (((X)&((X)-1))==0)

/*
** The following value as a destructor means to use sqlite3DbFree().
** The sqlite3DbFree() routine requires two parameters instead of the
** one parameter that destructors normally want.  So we have to introduce
** this magic value that the code knows to handle differently.  Any
** pointer will work here as long as it is distinct from SQLITE_STATIC
** and SQLITE_TRANSIENT.
*/
#define SQLITE_DYNAMIC   ((sqlite3_destructor_type)sqlite3MallocSize)

/*
** When SQLITE_OMIT_WSD is defined, it means that the target platform does
** not support Writable Static Data (WSD) such as global and static variables.
** All variables must either be on the stack or dynamically allocated from
** the heap.  When WSD is unsupported, the variable declarations scattered
** throughout the SQLite code must become constants instead.  The SQLITE_WSD
** macro is used for this purpose.  And instead of referencing the variable
** directly, we use its constant as a key to lookup the run-time allocated
** buffer that holds real variable.  The constant is also the initializer
** for the run-time allocated buffer.
**
** In the usual case where WSD is supported, the SQLITE_WSD and GLOBAL
** macros become no-ops and have zero performance impact.
*/
#ifdef SQLITE_OMIT_WSD
  #define SQLITE_WSD const
  #define GLOBAL(t,v) (*(t*)sqlite3_wsd_find((void*)&(v), sizeof(v)))
  #define sqlite3GlobalConfig GLOBAL(struct Sqlite3Config, sqlite3Config)
  int sqlite3_wsd_init(int N, int J);
  void *sqlite3_wsd_find(void *K, int L);
#else
  #define SQLITE_WSD
  #define GLOBAL(t,v) v
  #define sqlite3GlobalConfig sqlite3Config
#endif

/*
** The following macros are used to suppress compiler warnings and to
** make it clear to human readers when a function parameter is deliberately
** left unused within the body of a function. This usually happens when
** a function is called via a function pointer. For example the
** implementation of an SQL aggregate step callback may not use the
** parameter indicating the number of arguments passed to the aggregate,
** if it knows that this is enforced elsewhere.
**
** When a function parameter is not used at all within the body of a function,
** it is generally named "NotUsed" or "NotUsed2" to make things even clearer.
** However, these macros may also be used to suppress warnings related to
** parameters that may or may not be used depending on compilation options.
** For example those parameters only used in assert() statements. In these
** cases the parameters are named as per the usual conventions.
*/
#define UNUSED_PARAMETER(x) (void)(x)
#define UNUSED_PARAMETER2(x,y) UNUSED_PARAMETER(x),UNUSED_PARAMETER(y)

/*
** Forward references to structures
*/
typedef struct AggInfo AggInfo;
typedef struct AuthContext AuthContext;
typedef struct AutoincInfo AutoincInfo;
typedef struct Bitvec Bitvec;
typedef struct CollSeq CollSeq;
typedef struct Column Column;
typedef struct Db Db;
typedef struct Schema Schema;
typedef struct Expr Expr;
typedef struct ExprList ExprList;
typedef struct FKey FKey;
typedef struct FuncDestructor FuncDestructor;
typedef struct FuncDef FuncDef;
typedef struct FuncDefHash FuncDefHash;
typedef struct IdList IdList;
typedef struct Index Index;
typedef struct IndexSample IndexSample;
typedef struct KeyClass KeyClass;
typedef struct KeyInfo KeyInfo;
typedef struct Lookaside Lookaside;
typedef struct LookasideSlot LookasideSlot;
typedef struct Module Module;
typedef struct NameContext NameContext;
typedef struct Parse Parse;
typedef struct PreUpdate PreUpdate;
typedef struct PrintfArguments PrintfArguments;
typedef struct RenameToken RenameToken;
typedef struct FastPrng FastPrng;
typedef struct RowSet RowSet;
typedef struct Savepoint Savepoint;
typedef struct Select Select;
typedef struct SQLiteThread SQLiteThread;
typedef struct SelectDest SelectDest;
typedef struct SrcList SrcList;
typedef struct sqlite3_str StrAccum; /* Internal alias for sqlite3_str */
typedef struct Table Table;
typedef struct TableLock TableLock;
typedef struct Token Token;
typedef struct TreeView TreeView;
typedef struct Trigger Trigger;
typedef struct TriggerPrg TriggerPrg;
typedef struct TriggerStep TriggerStep;
typedef struct UnpackedRecord UnpackedRecord;
typedef struct Upsert Upsert;
typedef struct VTable VTable;
typedef struct VtabCtx VtabCtx;
typedef struct Walker Walker;
typedef struct WhereInfo WhereInfo;
typedef struct Window Window;
typedef struct With With;


/*
** The bitmask datatype defined below is used for various optimizations.
**
** Changing this from a 64-bit to a 32-bit type limits the number of
** tables in a join to 32 instead of 64.  But it also reduces the size
** of the library by 738 bytes on ix86.
*/
#ifdef SQLITE_BITMASK_TYPE
  typedef SQLITE_BITMASK_TYPE Bitmask;
#else
  typedef u64 Bitmask;
#endif

/*
** The number of bits in a Bitmask.  "BMS" means "BitMask Size".
*/
#define BMS  ((int)(sizeof(Bitmask)*8))

/*
** A bit in a Bitmask
*/
#define MASKBIT(n)   (((Bitmask)1)<<(n))
#define MASKBIT64(n) (((u64)1)<<(n))
#define MASKBIT32(n) (((unsigned int)1)<<(n))
#define ALLBITS      ((Bitmask)-1)

/* A VList object records a mapping between parameters/variables/wildcards
** in the SQL statement (such as $abc, @pqr, or :xyz) and the integer
** variable number associated with that parameter.  See the format description
** on the sqlite3VListAdd() routine for more information.  A VList is really
** just an array of integers.
*/
typedef int VList;

/*
** Defer sourcing vdbe.h and btree.h until after the "u8" and
** "BusyHandler" typedefs. vdbe.h also requires a few of the opaque
** pointer types (i.e. FuncDef) defined above.
*/
#include "btree.h"
#include "vdbe.h"
#include "pager.h"
#include "pcache.h"
#include "os.h"
#include "mutex.h"

/* The SQLITE_EXTRA_DURABLE compile-time option used to set the default
** synchronous setting to EXTRA.  It is no longer supported.
*/
#ifdef SQLITE_EXTRA_DURABLE
# warning Use SQLITE_DEFAULT_SYNCHRONOUS=3 instead of SQLITE_EXTRA_DURABLE
# define SQLITE_DEFAULT_SYNCHRONOUS 3
#endif

/*
** Default synchronous levels.
**
** Note that (for historcal reasons) the PAGER_SYNCHRONOUS_* macros differ
** from the SQLITE_DEFAULT_SYNCHRONOUS value by 1.
**
**           PAGER_SYNCHRONOUS       DEFAULT_SYNCHRONOUS
**   OFF           1                         0
**   NORMAL        2                         1
**   FULL          3                         2
**   EXTRA         4                         3
**
** The "PRAGMA synchronous" statement also uses the zero-based numbers.
** In other words, the zero-based numbers are used for all external interfaces
** and the one-based values are used internally.
*/
#ifndef SQLITE_DEFAULT_SYNCHRONOUS
# define SQLITE_DEFAULT_SYNCHRONOUS 2
#endif
#ifndef SQLITE_DEFAULT_WAL_SYNCHRONOUS
# define SQLITE_DEFAULT_WAL_SYNCHRONOUS SQLITE_DEFAULT_SYNCHRONOUS
#endif

/*
** State of a simple PRNG used for the per-connection and per-pager
** pseudo-random number generators.
*/
struct FastPrng {
  unsigned int x, y;
};

/*
** Each database file to be accessed by the system is an instance
** of the following structure.  There are normally two of these structures
** in the sqlite.aDb[] array.  aDb[0] is the main database file and
** aDb[1] is the database file used to hold temporary tables.  Additional
** databases may be attached.
*/
struct Db {
  char *zDbSName;      /* Name of this database. (schema name, not filename) */
  Btree *pBt;          /* The B*Tree structure for this database file */
  u8 safety_level;     /* How aggressive at syncing data to disk */
  u8 bSyncSet;         /* True if "PRAGMA synchronous=N" has been run */
  Schema *pSchema;     /* Pointer to database schema (possibly shared) */
};

/*
** An instance of the following structure stores a database schema.
**
** Most Schema objects are associated with a Btree.  The exception is
** the Schema for the TEMP databaes (sqlite3.aDb[1]) which is free-standing.
** In shared cache mode, a single Schema object can be shared by multiple
** Btrees that refer to the same underlying BtShared object.
**
** Schema objects are automatically deallocated when the last Btree that
** references them is destroyed.   The TEMP Schema is manually freed by
** sqlite3_close().
*
** A thread must be holding a mutex on the corresponding Btree in order
** to access Schema content.  This implies that the thread must also be
** holding a mutex on the sqlite3 connection pointer that owns the Btree.
** For a TEMP Schema, only the connection mutex is required.
*/
struct Schema {
  int schema_cookie;   /* Database schema version number for this file */
  int iGeneration;     /* Generation counter.  Incremented with each change */
  Hash tblHash;        /* All tables indexed by name */
  Hash idxHash;        /* All (named) indices indexed by name */
  Hash trigHash;       /* All triggers indexed by name */
  Hash fkeyHash;       /* All foreign keys by referenced table name */
  Table *pSeqTab;      /* The sqlite_sequence table used by AUTOINCREMENT */
  u8 file_format;      /* Schema format version for this file */
  u8 enc;              /* Text encoding used by this database */
  u16 schemaFlags;     /* Flags associated with this schema */
  int cache_size;      /* Number of pages to use in the cache */
};

/*
** These macros can be used to test, set, or clear bits in the
** Db.pSchema->flags field.
*/
#define DbHasProperty(D,I,P)     (((D)->aDb[I].pSchema->schemaFlags&(P))==(P))
#define DbHasAnyProperty(D,I,P)  (((D)->aDb[I].pSchema->schemaFlags&(P))!=0)
#define DbSetProperty(D,I,P)     (D)->aDb[I].pSchema->schemaFlags|=(P)
#define DbClearProperty(D,I,P)   (D)->aDb[I].pSchema->schemaFlags&=~(P)

/*
** Allowed values for the DB.pSchema->flags field.
**
** The DB_SchemaLoaded flag is set after the database schema has been
** read into internal hash tables.
**
** DB_UnresetViews means that one or more views have column names that
** have been filled out.  If the schema changes, these column names might
** changes and so the view will need to be reset.
*/
#define DB_SchemaLoaded    0x0001  /* The schema has been loaded */
#define DB_UnresetViews    0x0002  /* Some views have defined column names */
#define DB_Empty           0x0004  /* The file is empty (length 0 bytes) */
#define DB_ResetWanted     0x0008  /* Reset the schema when nSchemaLock==0 */

/*
** The number of different kinds of things that can be limited
** using the sqlite3_limit() interface.
*/
#define SQLITE_N_LIMIT (SQLITE_LIMIT_WORKER_THREADS+1)

/*
** Lookaside malloc is a set of fixed-size buffers that can be used
** to satisfy small transient memory allocation requests for objects
** associated with a particular database connection.  The use of
** lookaside malloc provides a significant performance enhancement
** (approx 10%) by avoiding numerous malloc/free requests while parsing
** SQL statements.
**
** The Lookaside structure holds configuration information about the
** lookaside malloc subsystem.  Each available memory allocation in
** the lookaside subsystem is stored on a linked list of LookasideSlot
** objects.
**
** Lookaside allocations are only allowed for objects that are associated
** with a particular database connection.  Hence, schema information cannot
** be stored in lookaside because in shared cache mode the schema information
** is shared by multiple database connections.  Therefore, while parsing
** schema information, the Lookaside.bEnabled flag is cleared so that
** lookaside allocations are not used to construct the schema objects.
**
** New lookaside allocations are only allowed if bDisable==0.  When
** bDisable is greater than zero, sz is set to zero which effectively
** disables lookaside without adding a new test for the bDisable flag
** in a performance-critical path.  sz should be set by to szTrue whenever
** bDisable changes back to zero.
**
** Lookaside buffers are initially held on the pInit list.  As they are
** used and freed, they are added back to the pFree list.  New allocations
** come off of pFree first, then pInit as a fallback.  This dual-list
** allows use to compute a high-water mark - the maximum number of allocations
** outstanding at any point in the past - by subtracting the number of
** allocations on the pInit list from the total number of allocations.
**
** Enhancement on 2019-12-12:  Two-size-lookaside
** The default lookaside configuration is 100 slots of 1200 bytes each.
** The larger slot sizes are important for performance, but they waste
** a lot of space, as most lookaside allocations are less than 128 bytes.
** The two-size-lookaside enhancement breaks up the lookaside allocation
** into two pools:  One of 128-byte slots and the other of the default size
** (1200-byte) slots.   Allocations are filled from the small-pool first,
** failing over to the full-size pool if that does not work.  Thus more
** lookaside slots are available while also using less memory.
** This enhancement can be omitted by compiling with
** SQLITE_OMIT_TWOSIZE_LOOKASIDE.
*/
struct Lookaside {
  u32 bDisable;           /* Only operate the lookaside when zero */
  u16 sz;                 /* Size of each buffer in bytes */
  u16 szTrue;             /* True value of sz, even if disabled */
  u8 bMalloced;           /* True if pStart obtained from sqlite3_malloc() */
  u32 nSlot;              /* Number of lookaside slots allocated */
  u32 anStat[3];          /* 0: hits.  1: size misses.  2: full misses */
  LookasideSlot *pInit;   /* List of buffers not previously used */
  LookasideSlot *pFree;   /* List of available buffers */
#ifndef SQLITE_OMIT_TWOSIZE_LOOKASIDE
  LookasideSlot *pSmallInit; /* List of small buffers not prediously used */
  LookasideSlot *pSmallFree; /* List of available small buffers */
  void *pMiddle;          /* First byte past end of full-size buffers and
                          ** the first byte of LOOKASIDE_SMALL buffers */
#endif /* SQLITE_OMIT_TWOSIZE_LOOKASIDE */
  void *pStart;           /* First byte of available memory space */
  void *pEnd;             /* First byte past end of available space */
};
struct LookasideSlot {
  LookasideSlot *pNext;    /* Next buffer in the list of free buffers */
};

#define DisableLookaside  db->lookaside.bDisable++;db->lookaside.sz=0
#define EnableLookaside   db->lookaside.bDisable--;\
   db->lookaside.sz=db->lookaside.bDisable?0:db->lookaside.szTrue

/* Size of the smaller allocations in two-size lookside */
#ifdef SQLITE_OMIT_TWOSIZE_LOOKASIDE
#  define LOOKASIDE_SMALL           0
#else
#  define LOOKASIDE_SMALL         128
#endif

/*
** A hash table for built-in function definitions.  (Application-defined
** functions use a regular table table from hash.h.)
**
** Hash each FuncDef structure into one of the FuncDefHash.a[] slots.
** Collisions are on the FuncDef.u.pHash chain.  Use the SQLITE_FUNC_HASH()
** macro to compute a hash on the function name.
*/
#define SQLITE_FUNC_HASH_SZ 23
struct FuncDefHash {
  FuncDef *a[SQLITE_FUNC_HASH_SZ];       /* Hash table for functions */
};
#define SQLITE_FUNC_HASH(C,L) (((C)+(L))%SQLITE_FUNC_HASH_SZ)

#ifdef SQLITE_USER_AUTHENTICATION
/*
** Information held in the "sqlite3" database connection object and used
** to manage user authentication.
*/
typedef struct sqlite3_userauth sqlite3_userauth;
struct sqlite3_userauth {
  u8 authLevel;                 /* Current authentication level */
  int nAuthPW;                  /* Size of the zAuthPW in bytes */
  char *zAuthPW;                /* Password used to authenticate */
  char *zAuthUser;              /* User name used to authenticate */
};

/* Allowed values for sqlite3_userauth.authLevel */
#define UAUTH_Unknown     0     /* Authentication not yet checked */
#define UAUTH_Fail        1     /* User authentication failed */
#define UAUTH_User        2     /* Authenticated as a normal user */
#define UAUTH_Admin       3     /* Authenticated as an administrator */

/* Functions used only by user authorization logic */
int sqlite3UserAuthTable(const char*);
int sqlite3UserAuthCheckLogin(sqlite3*,const char*,u8*);
void sqlite3UserAuthInit(sqlite3*);
void sqlite3CryptFunc(sqlite3_context*,int,sqlite3_value**);

#endif /* SQLITE_USER_AUTHENTICATION */

/*
** typedef for the authorization callback function.
*/
#ifdef SQLITE_USER_AUTHENTICATION
  typedef int (*sqlite3_xauth)(void*,int,const char*,const char*,const char*,
                               const char*, const char*);
#else
  typedef int (*sqlite3_xauth)(void*,int,const char*,const char*,const char*,
                               const char*);
#endif

#ifndef SQLITE_OMIT_DEPRECATED
/* This is an extra SQLITE_TRACE macro that indicates "legacy" tracing
** in the style of sqlite3_trace()
*/
#define SQLITE_TRACE_LEGACY          0x40     /* Use the legacy xTrace */
#define SQLITE_TRACE_XPROFILE        0x80     /* Use the legacy xProfile */
#else
#define SQLITE_TRACE_LEGACY          0
#define SQLITE_TRACE_XPROFILE        0
#endif /* SQLITE_OMIT_DEPRECATED */
#define SQLITE_TRACE_NONLEGACY_MASK  0x0f     /* Normal flags */


/*
** Each database connection is an instance of the following structure.
*/
struct sqlite3 {
  sqlite3_vfs *pVfs;            /* OS Interface */
  struct Vdbe *pVdbe;           /* List of active virtual machines */
  CollSeq *pDfltColl;           /* The default collating sequence (BINARY) */
  sqlite3_mutex *mutex;         /* Connection mutex */
  Db *aDb;                      /* All backends */
  int nDb;                      /* Number of backends currently in use */
  u32 mDbFlags;                 /* flags recording internal state */
  u64 flags;                    /* flags settable by pragmas. See below */
  i64 lastRowid;                /* ROWID of most recent insert (see above) */
  i64 szMmap;                   /* Default mmap_size setting */
  u32 nSchemaLock;              /* Do not reset the schema when non-zero */
  unsigned int openFlags;       /* Flags passed to sqlite3_vfs.xOpen() */
  int errCode;                  /* Most recent error code (SQLITE_*) */
  int errMask;                  /* & result codes with this before returning */
  int iSysErrno;                /* Errno value from last system error */
  u16 dbOptFlags;               /* Flags to enable/disable optimizations */
  u8 enc;                       /* Text encoding */
  u8 autoCommit;                /* The auto-commit flag. */
  u8 bConcurrent;               /* Current transaction is "CONCURRENT" */
  u8 temp_store;                /* 1: file 2: memory 0: default */
  u8 mallocFailed;              /* True if we have seen a malloc failure */
  u8 bBenignMalloc;             /* Do not require OOMs if true */
  u8 dfltLockMode;              /* Default locking-mode for attached dbs */
  signed char nextAutovac;      /* Autovac setting after VACUUM if >=0 */
  u8 suppressErr;               /* Do not issue error messages if true */
  u8 vtabOnConflict;            /* Value to return for s3_vtab_on_conflict() */
  u8 isTransactionSavepoint;    /* True if the outermost savepoint is a TS */
  u8 mTrace;                    /* zero or more SQLITE_TRACE flags */
  u8 noSharedCache;             /* True if no shared-cache backends */
  u8 nSqlExec;                  /* Number of pending OP_SqlExec opcodes */
  int nextPagesize;             /* Pagesize after VACUUM if >0 */
  u32 magic;                    /* Magic number for detect library misuse */
  FastPrng sPrng;               /* State of the per-connection PRNG */
  int nChange;                  /* Value returned by sqlite3_changes() */
  int nTotalChange;             /* Value returned by sqlite3_total_changes() */
  int aLimit[SQLITE_N_LIMIT];   /* Limits */
  int nMaxSorterMmap;           /* Maximum size of regions mapped by sorter */
  struct sqlite3InitInfo {      /* Information used during initialization */
    int newTnum;                /* Rootpage of table being initialized */
    u8 iDb;                     /* Which db file is being initialized */
    u8 busy;                    /* TRUE if currently initializing */
    unsigned orphanTrigger : 1; /* Last statement is orphaned TEMP trigger */
    unsigned imposterTable : 1; /* Building an imposter table */
    unsigned reopenMemdb : 1;   /* ATTACH is really a reopen using MemDB */
    char **azInit;              /* "type", "name", and "tbl_name" columns */
  } init;
  int nVdbeActive;              /* Number of VDBEs currently running */
  int nVdbeRead;                /* Number of active VDBEs that read or write */
  int nVdbeWrite;               /* Number of active VDBEs that read and write */
  int nVdbeExec;                /* Number of nested calls to VdbeExec() */
  int nVDestroy;                /* Number of active OP_VDestroy operations */
  int nExtension;               /* Number of loaded extensions */
  void **aExtension;            /* Array of shared library handles */
  int (*xTrace)(u32,void*,void*,void*);     /* Trace function */
  void *pTraceArg;                          /* Argument to the trace function */
#ifndef SQLITE_OMIT_DEPRECATED
  void (*xProfile)(void*,const char*,u64);  /* Profiling function */
  void *pProfileArg;                        /* Argument to profile function */
#endif
  void *pCommitArg;                 /* Argument to xCommitCallback() */
  int (*xCommitCallback)(void*);    /* Invoked at every commit. */
  void *pRollbackArg;               /* Argument to xRollbackCallback() */
  void (*xRollbackCallback)(void*); /* Invoked at every commit. */
  void *pUpdateArg;
  void (*xUpdateCallback)(void*,int, const char*,const char*,sqlite_int64);
  Parse *pParse;                /* Current parse */
#ifdef SQLITE_ENABLE_PREUPDATE_HOOK
  void *pPreUpdateArg;          /* First argument to xPreUpdateCallback */
  void (*xPreUpdateCallback)(   /* Registered using sqlite3_preupdate_hook() */
    void*,sqlite3*,int,char const*,char const*,sqlite3_int64,sqlite3_int64
  );
  PreUpdate *pPreUpdate;        /* Context for active pre-update callback */
#endif /* SQLITE_ENABLE_PREUPDATE_HOOK */
#ifndef SQLITE_OMIT_WAL
  int (*xWalCallback)(void *, sqlite3 *, const char *, int);
  void *pWalArg;
#endif
  void(*xCollNeeded)(void*,sqlite3*,int eTextRep,const char*);
  void(*xCollNeeded16)(void*,sqlite3*,int eTextRep,const void*);
  void *pCollNeededArg;
  sqlite3_value *pErr;          /* Most recent error message */
  union {
    volatile int isInterrupted; /* True if sqlite3_interrupt has been called */
    double notUsed1;            /* Spacer */
  } u1;
  Lookaside lookaside;          /* Lookaside malloc configuration */
#ifndef SQLITE_OMIT_AUTHORIZATION
  sqlite3_xauth xAuth;          /* Access authorization function */
  void *pAuthArg;               /* 1st argument to the access auth function */
#endif
#ifndef SQLITE_OMIT_PROGRESS_CALLBACK
  int (*xProgress)(void *);     /* The progress callback */
  void *pProgressArg;           /* Argument to the progress callback */
  unsigned nProgressOps;        /* Number of opcodes for progress callback */
#endif
#ifndef SQLITE_OMIT_VIRTUALTABLE
  int nVTrans;                  /* Allocated size of aVTrans */
  Hash aModule;                 /* populated by sqlite3_create_module() */
  VtabCtx *pVtabCtx;            /* Context for active vtab connect/create */
  VTable **aVTrans;             /* Virtual tables with open transactions */
  VTable *pDisconnect;          /* Disconnect these in next sqlite3_prepare() */
#endif
  Hash aFunc;                   /* Hash table of connection functions */
  Hash aCollSeq;                /* All collating sequences */
  BusyHandler busyHandler;      /* Busy callback */
  Db aDbStatic[2];              /* Static space for the 2 default backends */
  Savepoint *pSavepoint;        /* List of active savepoints */
  int busyTimeout;              /* Busy handler timeout, in msec */
  int nSavepoint;               /* Number of non-transaction savepoints */
  int nStatement;               /* Number of nested statement-transactions  */
  i64 nDeferredCons;            /* Net deferred constraints this transaction. */
  i64 nDeferredImmCons;         /* Net deferred immediate constraints */
  int *pnBytesFreed;            /* If not NULL, increment this in DbFree() */
#ifdef SQLITE_ENABLE_UNLOCK_NOTIFY
  /* The following variables are all protected by the STATIC_MASTER
  ** mutex, not by sqlite3.mutex. They are used by code in notify.c.
  **
  ** When X.pUnlockConnection==Y, that means that X is waiting for Y to
  ** unlock so that it can proceed.
  **
  ** When X.pBlockingConnection==Y, that means that something that X tried
  ** tried to do recently failed with an SQLITE_LOCKED error due to locks
  ** held by Y.
  */
  sqlite3 *pBlockingConnection; /* Connection that caused SQLITE_LOCKED */
  sqlite3 *pUnlockConnection;           /* Connection to watch for unlock */
  void *pUnlockArg;                     /* Argument to xUnlockNotify */
  void (*xUnlockNotify)(void **, int);  /* Unlock notify callback */
  sqlite3 *pNextBlocked;        /* Next in list of all blocked connections */
#endif
#ifdef SQLITE_USER_AUTHENTICATION
  sqlite3_userauth auth;        /* User authentication information */
#endif
};

/*
** A macro to discover the encoding of a database.
*/
#define SCHEMA_ENC(db) ((db)->aDb[0].pSchema->enc)
#define ENC(db)        ((db)->enc)

/*
** A u64 constant where the lower 32 bits are all zeros.  Only the
** upper 32 bits are included in the argument.  Necessary because some
** C-compilers still do not accept LL integer literals.
*/
#define HI(X)  ((u64)(X)<<32)

/*
** Possible values for the sqlite3.flags.
**
** Value constraints (enforced via assert()):
**      SQLITE_FullFSync     == PAGER_FULLFSYNC
**      SQLITE_CkptFullFSync == PAGER_CKPT_FULLFSYNC
**      SQLITE_CacheSpill    == PAGER_CACHE_SPILL
*/
#define SQLITE_WriteSchema    0x00000001  /* OK to update SQLITE_MASTER */
#define SQLITE_LegacyFileFmt  0x00000002  /* Create new databases in format 1 */
#define SQLITE_FullColNames   0x00000004  /* Show full column names on SELECT */
#define SQLITE_FullFSync      0x00000008  /* Use full fsync on the backend */
#define SQLITE_CkptFullFSync  0x00000010  /* Use full fsync for checkpoint */
#define SQLITE_CacheSpill     0x00000020  /* OK to spill pager cache */
#define SQLITE_ShortColNames  0x00000040  /* Show short columns names */
#define SQLITE_TrustedSchema  0x00000080  /* Allow unsafe functions and
                                          ** vtabs in the schema definition */
#define SQLITE_NullCallback   0x00000100  /* Invoke the callback once if the */
                                          /*   result set is empty */
#define SQLITE_IgnoreChecks   0x00000200  /* Do not enforce check constraints */
#define SQLITE_ReadUncommit   0x00000400  /* READ UNCOMMITTED in shared-cache */
#define SQLITE_NoCkptOnClose  0x00000800  /* No checkpoint on close()/DETACH */
#define SQLITE_ReverseOrder   0x00001000  /* Reverse unordered SELECTs */
#define SQLITE_RecTriggers    0x00002000  /* Enable recursive triggers */
#define SQLITE_ForeignKeys    0x00004000  /* Enforce foreign key constraints  */
#define SQLITE_AutoIndex      0x00008000  /* Enable automatic indexes */
#define SQLITE_LoadExtension  0x00010000  /* Enable load_extension */
#define SQLITE_LoadExtFunc    0x00020000  /* Enable load_extension() SQL func */
#define SQLITE_EnableTrigger  0x00040000  /* True to enable triggers */
#define SQLITE_DeferFKs       0x00080000  /* Defer all FK constraints */
#define SQLITE_QueryOnly      0x00100000  /* Disable database changes */
#define SQLITE_CellSizeCk     0x00200000  /* Check btree cell sizes on load */
#define SQLITE_Fts3Tokenizer  0x00400000  /* Enable fts3_tokenizer(2) */
#define SQLITE_EnableQPSG     0x00800000  /* Query Planner Stability Guarantee*/
#define SQLITE_TriggerEQP     0x01000000  /* Show trigger EXPLAIN QUERY PLAN */
#define SQLITE_ResetDatabase  0x02000000  /* Reset the database */
#define SQLITE_LegacyAlter    0x04000000  /* Legacy ALTER TABLE behaviour */
#define SQLITE_NoSchemaError  0x08000000  /* Do not report schema parse errors*/
#define SQLITE_Defensive      0x10000000  /* Input SQL is likely hostile */
#define SQLITE_DqsDDL         0x20000000  /* dbl-quoted strings allowed in DDL*/
#define SQLITE_DqsDML         0x40000000  /* dbl-quoted strings allowed in DML*/
#define SQLITE_EnableView     0x80000000  /* Enable the use of views */
<<<<<<< HEAD
#define SQLITE_NoopUpdate     HI(0x0001000) /* UPDATE operations are no-ops */
=======
#define SQLITE_CountRows      HI(0x00001) /* Count rows changed by INSERT, */
                                          /*   DELETE, or UPDATE and return */
                                          /*   the count using a callback. */
>>>>>>> be22a854

/* Flags used only if debugging */
#ifdef SQLITE_DEBUG
#define SQLITE_SqlTrace       HI(0x0100000) /* Debug print SQL as it executes */
#define SQLITE_VdbeListing    HI(0x0200000) /* Debug listings of VDBE progs */
#define SQLITE_VdbeTrace      HI(0x0400000) /* True to trace VDBE execution */
#define SQLITE_VdbeAddopTrace HI(0x0800000) /* Trace sqlite3VdbeAddOp() calls */
#define SQLITE_VdbeEQP        HI(0x1000000) /* Debug EXPLAIN QUERY PLAN */
#define SQLITE_ParserTrace    HI(0x2000000) /* PRAGMA parser_trace=ON */
#endif

/*
** Allowed values for sqlite3.mDbFlags
*/
#define DBFLAG_SchemaChange   0x0001  /* Uncommitted Hash table changes */
#define DBFLAG_PreferBuiltin  0x0002  /* Preference to built-in funcs */
#define DBFLAG_Vacuum         0x0004  /* Currently in a VACUUM */
#define DBFLAG_VacuumInto     0x0008  /* Currently running VACUUM INTO */
#define DBFLAG_SchemaKnownOk  0x0010  /* Schema is known to be valid */
#define DBFLAG_InternalFunc   0x0020  /* Allow use of internal functions */

/*
** Bits of the sqlite3.dbOptFlags field that are used by the
** sqlite3_test_control(SQLITE_TESTCTRL_OPTIMIZATIONS,...) interface to
** selectively disable various optimizations.
*/
#define SQLITE_QueryFlattener 0x0001   /* Query flattening */
#define SQLITE_WindowFunc     0x0002   /* Use xInverse for window functions */
#define SQLITE_GroupByOrder   0x0004   /* GROUPBY cover of ORDERBY */
#define SQLITE_FactorOutConst 0x0008   /* Constant factoring */
#define SQLITE_DistinctOpt    0x0010   /* DISTINCT using indexes */
#define SQLITE_CoverIdxScan   0x0020   /* Covering index scans */
#define SQLITE_OrderByIdxJoin 0x0040   /* ORDER BY of joins via index */
#define SQLITE_Transitive     0x0080   /* Transitive constraints */
#define SQLITE_OmitNoopJoin   0x0100   /* Omit unused tables in joins */
#define SQLITE_CountOfView    0x0200   /* The count-of-view optimization */
#define SQLITE_CursorHints    0x0400   /* Add OP_CursorHint opcodes */
#define SQLITE_Stat4          0x0800   /* Use STAT4 data */
   /* TH3 expects the Stat4   ^^^^^^ value to be 0x0800.  Don't change it */
#define SQLITE_PushDown       0x1000   /* The push-down optimization */
#define SQLITE_SimplifyJoin   0x2000   /* Convert LEFT JOIN to JOIN */
#define SQLITE_SkipScan       0x4000   /* Skip-scans */
#define SQLITE_PropagateConst 0x8000   /* The constant propagation opt */
#define SQLITE_AllOpts        0xffff   /* All optimizations */

/*
** Macros for testing whether or not optimizations are enabled or disabled.
*/
#define OptimizationDisabled(db, mask)  (((db)->dbOptFlags&(mask))!=0)
#define OptimizationEnabled(db, mask)   (((db)->dbOptFlags&(mask))==0)

/*
** Return true if it OK to factor constant expressions into the initialization
** code. The argument is a Parse object for the code generator.
*/
#define ConstFactorOk(P) ((P)->okConstFactor)

/*
** Possible values for the sqlite.magic field.
** The numbers are obtained at random and have no special meaning, other
** than being distinct from one another.
*/
#define SQLITE_MAGIC_OPEN     0xa029a697  /* Database is open */
#define SQLITE_MAGIC_CLOSED   0x9f3c2d33  /* Database is closed */
#define SQLITE_MAGIC_SICK     0x4b771290  /* Error and awaiting close */
#define SQLITE_MAGIC_BUSY     0xf03b7906  /* Database currently in use */
#define SQLITE_MAGIC_ERROR    0xb5357930  /* An SQLITE_MISUSE error occurred */
#define SQLITE_MAGIC_ZOMBIE   0x64cffc7f  /* Close with last statement close */

/*
** Each SQL function is defined by an instance of the following
** structure.  For global built-in functions (ex: substr(), max(), count())
** a pointer to this structure is held in the sqlite3BuiltinFunctions object.
** For per-connection application-defined functions, a pointer to this
** structure is held in the db->aHash hash table.
**
** The u.pHash field is used by the global built-ins.  The u.pDestructor
** field is used by per-connection app-def functions.
*/
struct FuncDef {
  i8 nArg;             /* Number of arguments.  -1 means unlimited */
  u32 funcFlags;       /* Some combination of SQLITE_FUNC_* */
  void *pUserData;     /* User data parameter */
  FuncDef *pNext;      /* Next function with same name */
  void (*xSFunc)(sqlite3_context*,int,sqlite3_value**); /* func or agg-step */
  void (*xFinalize)(sqlite3_context*);                  /* Agg finalizer */
  void (*xValue)(sqlite3_context*);                     /* Current agg value */
  void (*xInverse)(sqlite3_context*,int,sqlite3_value**); /* inverse agg-step */
  const char *zName;   /* SQL name of the function. */
  union {
    FuncDef *pHash;      /* Next with a different name but the same hash */
    FuncDestructor *pDestructor;   /* Reference counted destructor function */
  } u;
};

/*
** This structure encapsulates a user-function destructor callback (as
** configured using create_function_v2()) and a reference counter. When
** create_function_v2() is called to create a function with a destructor,
** a single object of this type is allocated. FuncDestructor.nRef is set to
** the number of FuncDef objects created (either 1 or 3, depending on whether
** or not the specified encoding is SQLITE_ANY). The FuncDef.pDestructor
** member of each of the new FuncDef objects is set to point to the allocated
** FuncDestructor.
**
** Thereafter, when one of the FuncDef objects is deleted, the reference
** count on this object is decremented. When it reaches 0, the destructor
** is invoked and the FuncDestructor structure freed.
*/
struct FuncDestructor {
  int nRef;
  void (*xDestroy)(void *);
  void *pUserData;
};

/*
** Possible values for FuncDef.flags.  Note that the _LENGTH and _TYPEOF
** values must correspond to OPFLAG_LENGTHARG and OPFLAG_TYPEOFARG.  And
** SQLITE_FUNC_CONSTANT must be the same as SQLITE_DETERMINISTIC.  There
** are assert() statements in the code to verify this.
**
** Value constraints (enforced via assert()):
**     SQLITE_FUNC_MINMAX    ==  NC_MinMaxAgg      == SF_MinMaxAgg
**     SQLITE_FUNC_LENGTH    ==  OPFLAG_LENGTHARG
**     SQLITE_FUNC_TYPEOF    ==  OPFLAG_TYPEOFARG
**     SQLITE_FUNC_CONSTANT  ==  SQLITE_DETERMINISTIC from the API
**     SQLITE_FUNC_DIRECT    ==  SQLITE_DIRECTONLY from the API
**     SQLITE_FUNC_UNSAFE    ==  SQLITE_INNOCUOUS
**     SQLITE_FUNC_ENCMASK   depends on SQLITE_UTF* macros in the API
*/
#define SQLITE_FUNC_ENCMASK  0x0003 /* SQLITE_UTF8, SQLITE_UTF16BE or UTF16LE */
#define SQLITE_FUNC_LIKE     0x0004 /* Candidate for the LIKE optimization */
#define SQLITE_FUNC_CASE     0x0008 /* Case-sensitive LIKE-type function */
#define SQLITE_FUNC_EPHEM    0x0010 /* Ephemeral.  Delete with VDBE */
#define SQLITE_FUNC_NEEDCOLL 0x0020 /* sqlite3GetFuncCollSeq() might be called*/
#define SQLITE_FUNC_LENGTH   0x0040 /* Built-in length() function */
#define SQLITE_FUNC_TYPEOF   0x0080 /* Built-in typeof() function */
#define SQLITE_FUNC_COUNT    0x0100 /* Built-in count(*) aggregate */
#define SQLITE_FUNC_COALESCE 0x0200 /* Built-in coalesce() or ifnull() */
#define SQLITE_FUNC_UNLIKELY 0x0400 /* Built-in unlikely() function */
#define SQLITE_FUNC_CONSTANT 0x0800 /* Constant inputs give a constant output */
#define SQLITE_FUNC_MINMAX   0x1000 /* True for min() and max() aggregates */
#define SQLITE_FUNC_SLOCHNG  0x2000 /* "Slow Change". Value constant during a
                                    ** single query - might change over time */
#define SQLITE_FUNC_TEST     0x4000 /* Built-in testing functions */
#define SQLITE_FUNC_OFFSET   0x8000 /* Built-in sqlite_offset() function */
#define SQLITE_FUNC_WINDOW   0x00010000 /* Built-in window-only function */
#define SQLITE_FUNC_INTERNAL 0x00040000 /* For use by NestedParse() only */
#define SQLITE_FUNC_DIRECT   0x00080000 /* Not for use in TRIGGERs or VIEWs */
#define SQLITE_FUNC_SUBTYPE  0x00100000 /* Result likely to have sub-type */
#define SQLITE_FUNC_UNSAFE   0x00200000 /* Function has side effects */
#define SQLITE_FUNC_INLINE   0x00400000 /* Functions implemented in-line */

/* Identifier numbers for each in-line function */
#define INLINEFUNC_coalesce             0
#define INLINEFUNC_implies_nonnull_row  1
#define INLINEFUNC_expr_implies_expr    2
#define INLINEFUNC_expr_compare         3      
#define INLINEFUNC_affinity             4
#define INLINEFUNC_unlikely            99  /* Default case */

/*
** The following three macros, FUNCTION(), LIKEFUNC() and AGGREGATE() are
** used to create the initializers for the FuncDef structures.
**
**   FUNCTION(zName, nArg, iArg, bNC, xFunc)
**     Used to create a scalar function definition of a function zName
**     implemented by C function xFunc that accepts nArg arguments. The
**     value passed as iArg is cast to a (void*) and made available
**     as the user-data (sqlite3_user_data()) for the function. If
**     argument bNC is true, then the SQLITE_FUNC_NEEDCOLL flag is set.
**
**   VFUNCTION(zName, nArg, iArg, bNC, xFunc)
**     Like FUNCTION except it omits the SQLITE_FUNC_CONSTANT flag.
**
**   SFUNCTION(zName, nArg, iArg, bNC, xFunc)
**     Like FUNCTION except it omits the SQLITE_FUNC_CONSTANT flag and
**     adds the SQLITE_DIRECTONLY flag.
**
**   INLINE_FUNC(zName, nArg, iFuncId, mFlags)
**     zName is the name of a function that is implemented by in-line
**     byte code rather than by the usual callbacks. The iFuncId
**     parameter determines the function id.  The mFlags parameter is
**     optional SQLITE_FUNC_ flags for this function.
**
**   TEST_FUNC(zName, nArg, iFuncId, mFlags)
**     zName is the name of a test-only function implemented by in-line
**     byte code rather than by the usual callbacks. The iFuncId
**     parameter determines the function id.  The mFlags parameter is
**     optional SQLITE_FUNC_ flags for this function.
**
**   DFUNCTION(zName, nArg, iArg, bNC, xFunc)
**     Like FUNCTION except it omits the SQLITE_FUNC_CONSTANT flag and
**     adds the SQLITE_FUNC_SLOCHNG flag.  Used for date & time functions
**     and functions like sqlite_version() that can change, but not during
**     a single query.  The iArg is ignored.  The user-data is always set
**     to a NULL pointer.  The bNC parameter is not used.
**
**   PURE_DATE(zName, nArg, iArg, bNC, xFunc)
**     Used for "pure" date/time functions, this macro is like DFUNCTION
**     except that it does set the SQLITE_FUNC_CONSTANT flags.  iArg is
**     ignored and the user-data for these functions is set to an 
**     arbitrary non-NULL pointer.  The bNC parameter is not used.
**
**   AGGREGATE(zName, nArg, iArg, bNC, xStep, xFinal)
**     Used to create an aggregate function definition implemented by
**     the C functions xStep and xFinal. The first four parameters
**     are interpreted in the same way as the first 4 parameters to
**     FUNCTION().
**
**   WFUNCTION(zName, nArg, iArg, xStep, xFinal, xValue, xInverse)
**     Used to create an aggregate function definition implemented by
**     the C functions xStep and xFinal. The first four parameters
**     are interpreted in the same way as the first 4 parameters to
**     FUNCTION().
**
**   LIKEFUNC(zName, nArg, pArg, flags)
**     Used to create a scalar function definition of a function zName
**     that accepts nArg arguments and is implemented by a call to C
**     function likeFunc. Argument pArg is cast to a (void *) and made
**     available as the function user-data (sqlite3_user_data()). The
**     FuncDef.flags variable is set to the value passed as the flags
**     parameter.
*/
#define FUNCTION(zName, nArg, iArg, bNC, xFunc) \
  {nArg, SQLITE_FUNC_CONSTANT|SQLITE_UTF8|(bNC*SQLITE_FUNC_NEEDCOLL), \
   SQLITE_INT_TO_PTR(iArg), 0, xFunc, 0, 0, 0, #zName, {0} }
#define VFUNCTION(zName, nArg, iArg, bNC, xFunc) \
  {nArg, SQLITE_UTF8|(bNC*SQLITE_FUNC_NEEDCOLL), \
   SQLITE_INT_TO_PTR(iArg), 0, xFunc, 0, 0, 0, #zName, {0} }
#define SFUNCTION(zName, nArg, iArg, bNC, xFunc) \
  {nArg, SQLITE_UTF8|SQLITE_DIRECTONLY|SQLITE_FUNC_UNSAFE, \
   SQLITE_INT_TO_PTR(iArg), 0, xFunc, 0, 0, 0, #zName, {0} }
#define INLINE_FUNC(zName, nArg, iArg, mFlags) \
  {nArg, SQLITE_UTF8|SQLITE_FUNC_INLINE|SQLITE_FUNC_CONSTANT|(mFlags), \
   SQLITE_INT_TO_PTR(iArg), 0, noopFunc, 0, 0, 0, #zName, {0} }
#define TEST_FUNC(zName, nArg, iArg, mFlags) \
  {nArg, SQLITE_UTF8|SQLITE_FUNC_INTERNAL|SQLITE_FUNC_TEST| \
         SQLITE_FUNC_INLINE|SQLITE_FUNC_CONSTANT|(mFlags), \
   SQLITE_INT_TO_PTR(iArg), 0, noopFunc, 0, 0, 0, #zName, {0} }
#define DFUNCTION(zName, nArg, iArg, bNC, xFunc) \
  {nArg, SQLITE_FUNC_SLOCHNG|SQLITE_UTF8, \
   0, 0, xFunc, 0, 0, 0, #zName, {0} }
#define PURE_DATE(zName, nArg, iArg, bNC, xFunc) \
  {nArg, SQLITE_FUNC_SLOCHNG|SQLITE_UTF8|SQLITE_FUNC_CONSTANT, \
   (void*)&sqlite3Config, 0, xFunc, 0, 0, 0, #zName, {0} }
#define FUNCTION2(zName, nArg, iArg, bNC, xFunc, extraFlags) \
  {nArg,SQLITE_FUNC_CONSTANT|SQLITE_UTF8|(bNC*SQLITE_FUNC_NEEDCOLL)|extraFlags,\
   SQLITE_INT_TO_PTR(iArg), 0, xFunc, 0, 0, 0, #zName, {0} }
#define STR_FUNCTION(zName, nArg, pArg, bNC, xFunc) \
  {nArg, SQLITE_FUNC_SLOCHNG|SQLITE_UTF8|(bNC*SQLITE_FUNC_NEEDCOLL), \
   pArg, 0, xFunc, 0, 0, 0, #zName, }
#define LIKEFUNC(zName, nArg, arg, flags) \
  {nArg, SQLITE_FUNC_CONSTANT|SQLITE_UTF8|flags, \
   (void *)arg, 0, likeFunc, 0, 0, 0, #zName, {0} }
#define WAGGREGATE(zName, nArg, arg, nc, xStep, xFinal, xValue, xInverse, f) \
  {nArg, SQLITE_UTF8|(nc*SQLITE_FUNC_NEEDCOLL)|f, \
   SQLITE_INT_TO_PTR(arg), 0, xStep,xFinal,xValue,xInverse,#zName, {0}}
#define INTERNAL_FUNCTION(zName, nArg, xFunc) \
  {nArg, SQLITE_FUNC_INTERNAL|SQLITE_UTF8|SQLITE_FUNC_CONSTANT, \
   0, 0, xFunc, 0, 0, 0, #zName, {0} }


/*
** All current savepoints are stored in a linked list starting at
** sqlite3.pSavepoint. The first element in the list is the most recently
** opened savepoint. Savepoints are added to the list by the vdbe
** OP_Savepoint instruction.
*/
struct Savepoint {
  char *zName;                        /* Savepoint name (nul-terminated) */
  i64 nDeferredCons;                  /* Number of deferred fk violations */
  i64 nDeferredImmCons;               /* Number of deferred imm fk. */
  Savepoint *pNext;                   /* Parent savepoint (if any) */
};

/*
** The following are used as the second parameter to sqlite3Savepoint(),
** and as the P1 argument to the OP_Savepoint instruction.
*/
#define SAVEPOINT_BEGIN      0
#define SAVEPOINT_RELEASE    1
#define SAVEPOINT_ROLLBACK   2


/*
** Each SQLite module (virtual table definition) is defined by an
** instance of the following structure, stored in the sqlite3.aModule
** hash table.
*/
struct Module {
  const sqlite3_module *pModule;       /* Callback pointers */
  const char *zName;                   /* Name passed to create_module() */
  int nRefModule;                      /* Number of pointers to this object */
  void *pAux;                          /* pAux passed to create_module() */
  void (*xDestroy)(void *);            /* Module destructor function */
  Table *pEpoTab;                      /* Eponymous table for this module */
};

/*
** Information about each column of an SQL table is held in an instance
** of the Column structure, in the Table.aCol[] array.
**
** Definitions:
**
**   "table column index"     This is the index of the column in the
**                            Table.aCol[] array, and also the index of
**                            the column in the original CREATE TABLE stmt.
**
**   "storage column index"   This is the index of the column in the
**                            record BLOB generated by the OP_MakeRecord
**                            opcode.  The storage column index is less than
**                            or equal to the table column index.  It is
**                            equal if and only if there are no VIRTUAL
**                            columns to the left.
*/
struct Column {
  char *zName;     /* Name of this column, \000, then the type */
  Expr *pDflt;     /* Default value or GENERATED ALWAYS AS value */
  char *zColl;     /* Collating sequence.  If NULL, use the default */
  u8 notNull;      /* An OE_ code for handling a NOT NULL constraint */
  char affinity;   /* One of the SQLITE_AFF_... values */
  u8 szEst;        /* Estimated size of value in this column. sizeof(INT)==1 */
  u16 colFlags;    /* Boolean properties.  See COLFLAG_ defines below */
};

/* Allowed values for Column.colFlags:
*/
#define COLFLAG_PRIMKEY   0x0001   /* Column is part of the primary key */
#define COLFLAG_HIDDEN    0x0002   /* A hidden column in a virtual table */
#define COLFLAG_HASTYPE   0x0004   /* Type name follows column name */
#define COLFLAG_UNIQUE    0x0008   /* Column def contains "UNIQUE" or "PK" */
#define COLFLAG_SORTERREF 0x0010   /* Use sorter-refs with this column */
#define COLFLAG_VIRTUAL   0x0020   /* GENERATED ALWAYS AS ... VIRTUAL */
#define COLFLAG_STORED    0x0040   /* GENERATED ALWAYS AS ... STORED */
#define COLFLAG_NOTAVAIL  0x0080   /* STORED column not yet calculated */
#define COLFLAG_BUSY      0x0100   /* Blocks recursion on GENERATED columns */
#define COLFLAG_GENERATED 0x0060   /* Combo: _STORED, _VIRTUAL */
#define COLFLAG_NOINSERT  0x0062   /* Combo: _HIDDEN, _STORED, _VIRTUAL */

/*
** A "Collating Sequence" is defined by an instance of the following
** structure. Conceptually, a collating sequence consists of a name and
** a comparison routine that defines the order of that sequence.
**
** If CollSeq.xCmp is NULL, it means that the
** collating sequence is undefined.  Indices built on an undefined
** collating sequence may not be read or written.
*/
struct CollSeq {
  char *zName;          /* Name of the collating sequence, UTF-8 encoded */
  u8 enc;               /* Text encoding handled by xCmp() */
  void *pUser;          /* First argument to xCmp() */
  int (*xCmp)(void*,int, const void*, int, const void*);
  void (*xDel)(void*);  /* Destructor for pUser */
};

/*
** A sort order can be either ASC or DESC.
*/
#define SQLITE_SO_ASC       0  /* Sort in ascending order */
#define SQLITE_SO_DESC      1  /* Sort in ascending order */
#define SQLITE_SO_UNDEFINED -1 /* No sort order specified */

/*
** Column affinity types.
**
** These used to have mnemonic name like 'i' for SQLITE_AFF_INTEGER and
** 't' for SQLITE_AFF_TEXT.  But we can save a little space and improve
** the speed a little by numbering the values consecutively.
**
** But rather than start with 0 or 1, we begin with 'A'.  That way,
** when multiple affinity types are concatenated into a string and
** used as the P4 operand, they will be more readable.
**
** Note also that the numeric types are grouped together so that testing
** for a numeric type is a single comparison.  And the BLOB type is first.
*/
#define SQLITE_AFF_NONE     0x40  /* '@' */
#define SQLITE_AFF_BLOB     0x41  /* 'A' */
#define SQLITE_AFF_TEXT     0x42  /* 'B' */
#define SQLITE_AFF_NUMERIC  0x43  /* 'C' */
#define SQLITE_AFF_INTEGER  0x44  /* 'D' */
#define SQLITE_AFF_REAL     0x45  /* 'E' */

#define sqlite3IsNumericAffinity(X)  ((X)>=SQLITE_AFF_NUMERIC)

/*
** The SQLITE_AFF_MASK values masks off the significant bits of an
** affinity value.
*/
#define SQLITE_AFF_MASK     0x47

/*
** Additional bit values that can be ORed with an affinity without
** changing the affinity.
**
** The SQLITE_NOTNULL flag is a combination of NULLEQ and JUMPIFNULL.
** It causes an assert() to fire if either operand to a comparison
** operator is NULL.  It is added to certain comparison operators to
** prove that the operands are always NOT NULL.
*/
#define SQLITE_KEEPNULL     0x08  /* Used by vector == or <> */
#define SQLITE_JUMPIFNULL   0x10  /* jumps if either operand is NULL */
#define SQLITE_STOREP2      0x20  /* Store result in reg[P2] rather than jump */
#define SQLITE_NULLEQ       0x80  /* NULL=NULL */
#define SQLITE_NOTNULL      0x90  /* Assert that operands are never NULL */

/*
** An object of this type is created for each virtual table present in
** the database schema.
**
** If the database schema is shared, then there is one instance of this
** structure for each database connection (sqlite3*) that uses the shared
** schema. This is because each database connection requires its own unique
** instance of the sqlite3_vtab* handle used to access the virtual table
** implementation. sqlite3_vtab* handles can not be shared between
** database connections, even when the rest of the in-memory database
** schema is shared, as the implementation often stores the database
** connection handle passed to it via the xConnect() or xCreate() method
** during initialization internally. This database connection handle may
** then be used by the virtual table implementation to access real tables
** within the database. So that they appear as part of the callers
** transaction, these accesses need to be made via the same database
** connection as that used to execute SQL operations on the virtual table.
**
** All VTable objects that correspond to a single table in a shared
** database schema are initially stored in a linked-list pointed to by
** the Table.pVTable member variable of the corresponding Table object.
** When an sqlite3_prepare() operation is required to access the virtual
** table, it searches the list for the VTable that corresponds to the
** database connection doing the preparing so as to use the correct
** sqlite3_vtab* handle in the compiled query.
**
** When an in-memory Table object is deleted (for example when the
** schema is being reloaded for some reason), the VTable objects are not
** deleted and the sqlite3_vtab* handles are not xDisconnect()ed
** immediately. Instead, they are moved from the Table.pVTable list to
** another linked list headed by the sqlite3.pDisconnect member of the
** corresponding sqlite3 structure. They are then deleted/xDisconnected
** next time a statement is prepared using said sqlite3*. This is done
** to avoid deadlock issues involving multiple sqlite3.mutex mutexes.
** Refer to comments above function sqlite3VtabUnlockList() for an
** explanation as to why it is safe to add an entry to an sqlite3.pDisconnect
** list without holding the corresponding sqlite3.mutex mutex.
**
** The memory for objects of this type is always allocated by
** sqlite3DbMalloc(), using the connection handle stored in VTable.db as
** the first argument.
*/
struct VTable {
  sqlite3 *db;              /* Database connection associated with this table */
  Module *pMod;             /* Pointer to module implementation */
  sqlite3_vtab *pVtab;      /* Pointer to vtab instance */
  int nRef;                 /* Number of pointers to this structure */
  u8 bConstraint;           /* True if constraints are supported */
  u8 eVtabRisk;             /* Riskiness of allowing hacker access */
  int iSavepoint;           /* Depth of the SAVEPOINT stack */
  VTable *pNext;            /* Next in linked list (see above) */
};

/* Allowed values for VTable.eVtabRisk
*/
#define SQLITE_VTABRISK_Low          0
#define SQLITE_VTABRISK_Normal       1
#define SQLITE_VTABRISK_High         2

/*
** The schema for each SQL table and view is represented in memory
** by an instance of the following structure.
*/
struct Table {
  char *zName;         /* Name of the table or view */
  Column *aCol;        /* Information about each column */
  Index *pIndex;       /* List of SQL indexes on this table. */
  Select *pSelect;     /* NULL for tables.  Points to definition if a view. */
  FKey *pFKey;         /* Linked list of all foreign keys in this table */
  char *zColAff;       /* String defining the affinity of each column */
  ExprList *pCheck;    /* All CHECK constraints */
                       /*   ... also used as column name list in a VIEW */
  int tnum;            /* Root BTree page for this table */
  u32 nTabRef;         /* Number of pointers to this Table */
  u32 tabFlags;        /* Mask of TF_* values */
  i16 iPKey;           /* If not negative, use aCol[iPKey] as the rowid */
  i16 nCol;            /* Number of columns in this table */
  i16 nNVCol;          /* Number of columns that are not VIRTUAL */
  LogEst nRowLogEst;   /* Estimated rows in table - from sqlite_stat1 table */
  LogEst szTabRow;     /* Estimated size of each table row in bytes */
#ifdef SQLITE_ENABLE_COSTMULT
  LogEst costMult;     /* Cost multiplier for using this table */
#endif
  u8 keyConf;          /* What to do in case of uniqueness conflict on iPKey */
#ifndef SQLITE_OMIT_ALTERTABLE
  int addColOffset;    /* Offset in CREATE TABLE stmt to add a new column */
#endif
#ifndef SQLITE_OMIT_VIRTUALTABLE
  int nModuleArg;      /* Number of arguments to the module */
  char **azModuleArg;  /* 0: module 1: schema 2: vtab name 3...: args */
  VTable *pVTable;     /* List of VTable objects. */
#endif
  Trigger *pTrigger;   /* List of triggers stored in pSchema */
  Schema *pSchema;     /* Schema that contains this table */
  Table *pNextZombie;  /* Next on the Parse.pZombieTab list */
};

/*
** Allowed values for Table.tabFlags.
**
** TF_OOOHidden applies to tables or view that have hidden columns that are
** followed by non-hidden columns.  Example:  "CREATE VIRTUAL TABLE x USING
** vtab1(a HIDDEN, b);".  Since "b" is a non-hidden column but "a" is hidden,
** the TF_OOOHidden attribute would apply in this case.  Such tables require
** special handling during INSERT processing. The "OOO" means "Out Of Order".
**
** Constraints:
**
**         TF_HasVirtual == COLFLAG_Virtual
**         TF_HasStored  == COLFLAG_Stored
*/
#define TF_Readonly        0x0001    /* Read-only system table */
#define TF_Ephemeral       0x0002    /* An ephemeral table */
#define TF_HasPrimaryKey   0x0004    /* Table has a primary key */
#define TF_Autoincrement   0x0008    /* Integer primary key is autoincrement */
#define TF_HasStat1        0x0010    /* nRowLogEst set from sqlite_stat1 */
#define TF_HasVirtual      0x0020    /* Has one or more VIRTUAL columns */
#define TF_HasStored       0x0040    /* Has one or more STORED columns */
#define TF_HasGenerated    0x0060    /* Combo: HasVirtual + HasStored */
#define TF_WithoutRowid    0x0080    /* No rowid.  PRIMARY KEY is the key */
#define TF_StatsUsed       0x0100    /* Query planner decisions affected by
                                     ** Index.aiRowLogEst[] values */
#define TF_NoVisibleRowid  0x0200    /* No user-visible "rowid" column */
#define TF_OOOHidden       0x0400    /* Out-of-Order hidden columns */
#define TF_HasNotNull      0x0800    /* Contains NOT NULL constraints */
#define TF_Shadow          0x1000    /* True for a shadow table */

/*
** Test to see whether or not a table is a virtual table.  This is
** done as a macro so that it will be optimized out when virtual
** table support is omitted from the build.
*/
#ifndef SQLITE_OMIT_VIRTUALTABLE
#  define IsVirtual(X)      ((X)->nModuleArg)
#else
#  define IsVirtual(X)      0
#endif

/*
** Macros to determine if a column is hidden.  IsOrdinaryHiddenColumn()
** only works for non-virtual tables (ordinary tables and views) and is
** always false unless SQLITE_ENABLE_HIDDEN_COLUMNS is defined.  The
** IsHiddenColumn() macro is general purpose.
*/
#if defined(SQLITE_ENABLE_HIDDEN_COLUMNS)
#  define IsHiddenColumn(X)         (((X)->colFlags & COLFLAG_HIDDEN)!=0)
#  define IsOrdinaryHiddenColumn(X) (((X)->colFlags & COLFLAG_HIDDEN)!=0)
#elif !defined(SQLITE_OMIT_VIRTUALTABLE)
#  define IsHiddenColumn(X)         (((X)->colFlags & COLFLAG_HIDDEN)!=0)
#  define IsOrdinaryHiddenColumn(X) 0
#else
#  define IsHiddenColumn(X)         0
#  define IsOrdinaryHiddenColumn(X) 0
#endif


/* Does the table have a rowid */
#define HasRowid(X)     (((X)->tabFlags & TF_WithoutRowid)==0)
#define VisibleRowid(X) (((X)->tabFlags & TF_NoVisibleRowid)==0)

/*
** Each foreign key constraint is an instance of the following structure.
**
** A foreign key is associated with two tables.  The "from" table is
** the table that contains the REFERENCES clause that creates the foreign
** key.  The "to" table is the table that is named in the REFERENCES clause.
** Consider this example:
**
**     CREATE TABLE ex1(
**       a INTEGER PRIMARY KEY,
**       b INTEGER CONSTRAINT fk1 REFERENCES ex2(x)
**     );
**
** For foreign key "fk1", the from-table is "ex1" and the to-table is "ex2".
** Equivalent names:
**
**     from-table == child-table
**       to-table == parent-table
**
** Each REFERENCES clause generates an instance of the following structure
** which is attached to the from-table.  The to-table need not exist when
** the from-table is created.  The existence of the to-table is not checked.
**
** The list of all parents for child Table X is held at X.pFKey.
**
** A list of all children for a table named Z (which might not even exist)
** is held in Schema.fkeyHash with a hash key of Z.
*/
struct FKey {
  Table *pFrom;     /* Table containing the REFERENCES clause (aka: Child) */
  FKey *pNextFrom;  /* Next FKey with the same in pFrom. Next parent of pFrom */
  char *zTo;        /* Name of table that the key points to (aka: Parent) */
  FKey *pNextTo;    /* Next with the same zTo. Next child of zTo. */
  FKey *pPrevTo;    /* Previous with the same zTo */
  int nCol;         /* Number of columns in this key */
  /* EV: R-30323-21917 */
  u8 isDeferred;       /* True if constraint checking is deferred till COMMIT */
  u8 aAction[2];        /* ON DELETE and ON UPDATE actions, respectively */
  Trigger *apTrigger[2];/* Triggers for aAction[] actions */
  struct sColMap {      /* Mapping of columns in pFrom to columns in zTo */
    int iFrom;            /* Index of column in pFrom */
    char *zCol;           /* Name of column in zTo.  If NULL use PRIMARY KEY */
  } aCol[1];            /* One entry for each of nCol columns */
};

/*
** SQLite supports many different ways to resolve a constraint
** error.  ROLLBACK processing means that a constraint violation
** causes the operation in process to fail and for the current transaction
** to be rolled back.  ABORT processing means the operation in process
** fails and any prior changes from that one operation are backed out,
** but the transaction is not rolled back.  FAIL processing means that
** the operation in progress stops and returns an error code.  But prior
** changes due to the same operation are not backed out and no rollback
** occurs.  IGNORE means that the particular row that caused the constraint
** error is not inserted or updated.  Processing continues and no error
** is returned.  REPLACE means that preexisting database rows that caused
** a UNIQUE constraint violation are removed so that the new insert or
** update can proceed.  Processing continues and no error is reported.
**
** RESTRICT, SETNULL, and CASCADE actions apply only to foreign keys.
** RESTRICT is the same as ABORT for IMMEDIATE foreign keys and the
** same as ROLLBACK for DEFERRED keys.  SETNULL means that the foreign
** key is set to NULL.  CASCADE means that a DELETE or UPDATE of the
** referenced table row is propagated into the row that holds the
** foreign key.
**
** The following symbolic values are used to record which type
** of action to take.
*/
#define OE_None     0   /* There is no constraint to check */
#define OE_Rollback 1   /* Fail the operation and rollback the transaction */
#define OE_Abort    2   /* Back out changes but do no rollback transaction */
#define OE_Fail     3   /* Stop the operation but leave all prior changes */
#define OE_Ignore   4   /* Ignore the error. Do not do the INSERT or UPDATE */
#define OE_Replace  5   /* Delete existing record, then do INSERT or UPDATE */
#define OE_Update   6   /* Process as a DO UPDATE in an upsert */
#define OE_Restrict 7   /* OE_Abort for IMMEDIATE, OE_Rollback for DEFERRED */
#define OE_SetNull  8   /* Set the foreign key value to NULL */
#define OE_SetDflt  9   /* Set the foreign key value to its default */
#define OE_Cascade  10  /* Cascade the changes */
#define OE_Default  11  /* Do whatever the default action is */


/*
** An instance of the following structure is passed as the first
** argument to sqlite3VdbeKeyCompare and is used to control the
** comparison of the two index keys.
**
** Note that aSortOrder[] and aColl[] have nField+1 slots.  There
** are nField slots for the columns of an index then one extra slot
** for the rowid at the end.
*/
struct KeyInfo {
  u32 nRef;           /* Number of references to this KeyInfo object */
  u8 enc;             /* Text encoding - one of the SQLITE_UTF* values */
  u16 nKeyField;      /* Number of key columns in the index */
  u16 nAllField;      /* Total columns, including key plus others */
  sqlite3 *db;        /* The database connection */
  u8 *aSortFlags;     /* Sort order for each column. */
  CollSeq *aColl[1];  /* Collating sequence for each term of the key */
};

/*
** Allowed bit values for entries in the KeyInfo.aSortFlags[] array.
*/
#define KEYINFO_ORDER_DESC    0x01    /* DESC sort order */
#define KEYINFO_ORDER_BIGNULL 0x02    /* NULL is larger than any other value */

/*
** This object holds a record which has been parsed out into individual
** fields, for the purposes of doing a comparison.
**
** A record is an object that contains one or more fields of data.
** Records are used to store the content of a table row and to store
** the key of an index.  A blob encoding of a record is created by
** the OP_MakeRecord opcode of the VDBE and is disassembled by the
** OP_Column opcode.
**
** An instance of this object serves as a "key" for doing a search on
** an index b+tree. The goal of the search is to find the entry that
** is closed to the key described by this object.  This object might hold
** just a prefix of the key.  The number of fields is given by
** pKeyInfo->nField.
**
** The r1 and r2 fields are the values to return if this key is less than
** or greater than a key in the btree, respectively.  These are normally
** -1 and +1 respectively, but might be inverted to +1 and -1 if the b-tree
** is in DESC order.
**
** The key comparison functions actually return default_rc when they find
** an equals comparison.  default_rc can be -1, 0, or +1.  If there are
** multiple entries in the b-tree with the same key (when only looking
** at the first pKeyInfo->nFields,) then default_rc can be set to -1 to
** cause the search to find the last match, or +1 to cause the search to
** find the first match.
**
** The key comparison functions will set eqSeen to true if they ever
** get and equal results when comparing this structure to a b-tree record.
** When default_rc!=0, the search might end up on the record immediately
** before the first match or immediately after the last match.  The
** eqSeen field will indicate whether or not an exact match exists in the
** b-tree.
*/
struct UnpackedRecord {
  KeyInfo *pKeyInfo;  /* Collation and sort-order information */
  Mem *aMem;          /* Values */
  u16 nField;         /* Number of entries in apMem[] */
  i8 default_rc;      /* Comparison result if keys are equal */
  u8 errCode;         /* Error detected by xRecordCompare (CORRUPT or NOMEM) */
  i8 r1;              /* Value to return if (lhs < rhs) */
  i8 r2;              /* Value to return if (lhs > rhs) */
  u8 eqSeen;          /* True if an equality comparison has been seen */
};


/*
** Each SQL index is represented in memory by an
** instance of the following structure.
**
** The columns of the table that are to be indexed are described
** by the aiColumn[] field of this structure.  For example, suppose
** we have the following table and index:
**
**     CREATE TABLE Ex1(c1 int, c2 int, c3 text);
**     CREATE INDEX Ex2 ON Ex1(c3,c1);
**
** In the Table structure describing Ex1, nCol==3 because there are
** three columns in the table.  In the Index structure describing
** Ex2, nColumn==2 since 2 of the 3 columns of Ex1 are indexed.
** The value of aiColumn is {2, 0}.  aiColumn[0]==2 because the
** first column to be indexed (c3) has an index of 2 in Ex1.aCol[].
** The second column to be indexed (c1) has an index of 0 in
** Ex1.aCol[], hence Ex2.aiColumn[1]==0.
**
** The Index.onError field determines whether or not the indexed columns
** must be unique and what to do if they are not.  When Index.onError=OE_None,
** it means this is not a unique index.  Otherwise it is a unique index
** and the value of Index.onError indicate the which conflict resolution
** algorithm to employ whenever an attempt is made to insert a non-unique
** element.
**
** While parsing a CREATE TABLE or CREATE INDEX statement in order to
** generate VDBE code (as opposed to parsing one read from an sqlite_master
** table as part of parsing an existing database schema), transient instances
** of this structure may be created. In this case the Index.tnum variable is
** used to store the address of a VDBE instruction, not a database page
** number (it cannot - the database page is not allocated until the VDBE
** program is executed). See convertToWithoutRowidTable() for details.
*/
struct Index {
  char *zName;             /* Name of this index */
  i16 *aiColumn;           /* Which columns are used by this index.  1st is 0 */
  LogEst *aiRowLogEst;     /* From ANALYZE: Est. rows selected by each column */
  Table *pTable;           /* The SQL table being indexed */
  char *zColAff;           /* String defining the affinity of each column */
  Index *pNext;            /* The next index associated with the same table */
  Schema *pSchema;         /* Schema containing this index */
  u8 *aSortOrder;          /* for each column: True==DESC, False==ASC */
  const char **azColl;     /* Array of collation sequence names for index */
  Expr *pPartIdxWhere;     /* WHERE clause for partial indices */
  ExprList *aColExpr;      /* Column expressions */
  int tnum;                /* DB Page containing root of this index */
  LogEst szIdxRow;         /* Estimated average row size in bytes */
  u16 nKeyCol;             /* Number of columns forming the key */
  u16 nColumn;             /* Number of columns stored in the index */
  u8 onError;              /* OE_Abort, OE_Ignore, OE_Replace, or OE_None */
  unsigned idxType:2;      /* 0:Normal 1:UNIQUE, 2:PRIMARY KEY, 3:IPK */
  unsigned bUnordered:1;   /* Use this index for == or IN queries only */
  unsigned uniqNotNull:1;  /* True if UNIQUE and NOT NULL for all columns */
  unsigned isResized:1;    /* True if resizeIndexObject() has been called */
  unsigned isCovering:1;   /* True if this is a covering index */
  unsigned noSkipScan:1;   /* Do not try to use skip-scan if true */
  unsigned hasStat1:1;     /* aiRowLogEst values come from sqlite_stat1 */
  unsigned bNoQuery:1;     /* Do not use this index to optimize queries */
  unsigned bAscKeyBug:1;   /* True if the bba7b69f9849b5bf bug applies */
  unsigned bHasVCol:1;     /* Index references one or more VIRTUAL columns */
#ifdef SQLITE_ENABLE_STAT4
  int nSample;             /* Number of elements in aSample[] */
  int nSampleCol;          /* Size of IndexSample.anEq[] and so on */
  tRowcnt *aAvgEq;         /* Average nEq values for keys not in aSample */
  IndexSample *aSample;    /* Samples of the left-most key */
  tRowcnt *aiRowEst;       /* Non-logarithmic stat1 data for this index */
  tRowcnt nRowEst0;        /* Non-logarithmic number of rows in the index */
#endif
  Bitmask colNotIdxed;     /* 0 for unindexed columns in pTab */
};

/*
** Allowed values for Index.idxType
*/
#define SQLITE_IDXTYPE_APPDEF      0   /* Created using CREATE INDEX */
#define SQLITE_IDXTYPE_UNIQUE      1   /* Implements a UNIQUE constraint */
#define SQLITE_IDXTYPE_PRIMARYKEY  2   /* Is the PRIMARY KEY for the table */
#define SQLITE_IDXTYPE_IPK         3   /* INTEGER PRIMARY KEY index */

/* Return true if index X is a PRIMARY KEY index */
#define IsPrimaryKeyIndex(X)  ((X)->idxType==SQLITE_IDXTYPE_PRIMARYKEY)

/* Return true if index X is a UNIQUE index */
#define IsUniqueIndex(X)      ((X)->onError!=OE_None)

/* The Index.aiColumn[] values are normally positive integer.  But
** there are some negative values that have special meaning:
*/
#define XN_ROWID     (-1)     /* Indexed column is the rowid */
#define XN_EXPR      (-2)     /* Indexed column is an expression */

/*
** Each sample stored in the sqlite_stat4 table is represented in memory
** using a structure of this type.  See documentation at the top of the
** analyze.c source file for additional information.
*/
struct IndexSample {
  void *p;          /* Pointer to sampled record */
  int n;            /* Size of record in bytes */
  tRowcnt *anEq;    /* Est. number of rows where the key equals this sample */
  tRowcnt *anLt;    /* Est. number of rows where key is less than this sample */
  tRowcnt *anDLt;   /* Est. number of distinct keys less than this sample */
};

/*
** Possible values to use within the flags argument to sqlite3GetToken().
*/
#define SQLITE_TOKEN_QUOTED    0x1 /* Token is a quoted identifier. */
#define SQLITE_TOKEN_KEYWORD   0x2 /* Token is a keyword. */

/*
** Each token coming out of the lexer is an instance of
** this structure.  Tokens are also used as part of an expression.
**
** The memory that "z" points to is owned by other objects.  Take care
** that the owner of the "z" string does not deallocate the string before
** the Token goes out of scope!  Very often, the "z" points to some place
** in the middle of the Parse.zSql text.  But it might also point to a
** static string.
*/
struct Token {
  const char *z;     /* Text of the token.  Not NULL-terminated! */
  unsigned int n;    /* Number of characters in this token */
};

/*
** An instance of this structure contains information needed to generate
** code for a SELECT that contains aggregate functions.
**
** If Expr.op==TK_AGG_COLUMN or TK_AGG_FUNCTION then Expr.pAggInfo is a
** pointer to this structure.  The Expr.iColumn field is the index in
** AggInfo.aCol[] or AggInfo.aFunc[] of information needed to generate
** code for that node.
**
** AggInfo.pGroupBy and AggInfo.aFunc.pExpr point to fields within the
** original Select structure that describes the SELECT statement.  These
** fields do not need to be freed when deallocating the AggInfo structure.
*/
struct AggInfo {
  u8 directMode;          /* Direct rendering mode means take data directly
                          ** from source tables rather than from accumulators */
  u8 useSortingIdx;       /* In direct mode, reference the sorting index rather
                          ** than the source table */
  int sortingIdx;         /* Cursor number of the sorting index */
  int sortingIdxPTab;     /* Cursor number of pseudo-table */
  int nSortingColumn;     /* Number of columns in the sorting index */
  int mnReg, mxReg;       /* Range of registers allocated for aCol and aFunc */
  ExprList *pGroupBy;     /* The group by clause */
  struct AggInfo_col {    /* For each column used in source tables */
    Table *pTab;             /* Source table */
    int iTable;              /* Cursor number of the source table */
    int iColumn;             /* Column number within the source table */
    int iSorterColumn;       /* Column number in the sorting index */
    int iMem;                /* Memory location that acts as accumulator */
    Expr *pExpr;             /* The original expression */
  } *aCol;
  int nColumn;            /* Number of used entries in aCol[] */
  int nAccumulator;       /* Number of columns that show through to the output.
                          ** Additional columns are used only as parameters to
                          ** aggregate functions */
  struct AggInfo_func {   /* For each aggregate function */
    Expr *pExpr;             /* Expression encoding the function */
    FuncDef *pFunc;          /* The aggregate function implementation */
    int iMem;                /* Memory location that acts as accumulator */
    int iDistinct;           /* Ephemeral table used to enforce DISTINCT */
  } *aFunc;
  int nFunc;              /* Number of entries in aFunc[] */
};

/*
** The datatype ynVar is a signed integer, either 16-bit or 32-bit.
** Usually it is 16-bits.  But if SQLITE_MAX_VARIABLE_NUMBER is greater
** than 32767 we have to make it 32-bit.  16-bit is preferred because
** it uses less memory in the Expr object, which is a big memory user
** in systems with lots of prepared statements.  And few applications
** need more than about 10 or 20 variables.  But some extreme users want
** to have prepared statements with over 32767 variables, and for them
** the option is available (at compile-time).
*/
#if SQLITE_MAX_VARIABLE_NUMBER<=32767
typedef i16 ynVar;
#else
typedef int ynVar;
#endif

/*
** Each node of an expression in the parse tree is an instance
** of this structure.
**
** Expr.op is the opcode. The integer parser token codes are reused
** as opcodes here. For example, the parser defines TK_GE to be an integer
** code representing the ">=" operator. This same integer code is reused
** to represent the greater-than-or-equal-to operator in the expression
** tree.
**
** If the expression is an SQL literal (TK_INTEGER, TK_FLOAT, TK_BLOB,
** or TK_STRING), then Expr.token contains the text of the SQL literal. If
** the expression is a variable (TK_VARIABLE), then Expr.token contains the
** variable name. Finally, if the expression is an SQL function (TK_FUNCTION),
** then Expr.token contains the name of the function.
**
** Expr.pRight and Expr.pLeft are the left and right subexpressions of a
** binary operator. Either or both may be NULL.
**
** Expr.x.pList is a list of arguments if the expression is an SQL function,
** a CASE expression or an IN expression of the form "<lhs> IN (<y>, <z>...)".
** Expr.x.pSelect is used if the expression is a sub-select or an expression of
** the form "<lhs> IN (SELECT ...)". If the EP_xIsSelect bit is set in the
** Expr.flags mask, then Expr.x.pSelect is valid. Otherwise, Expr.x.pList is
** valid.
**
** An expression of the form ID or ID.ID refers to a column in a table.
** For such expressions, Expr.op is set to TK_COLUMN and Expr.iTable is
** the integer cursor number of a VDBE cursor pointing to that table and
** Expr.iColumn is the column number for the specific column.  If the
** expression is used as a result in an aggregate SELECT, then the
** value is also stored in the Expr.iAgg column in the aggregate so that
** it can be accessed after all aggregates are computed.
**
** If the expression is an unbound variable marker (a question mark
** character '?' in the original SQL) then the Expr.iTable holds the index
** number for that variable.
**
** If the expression is a subquery then Expr.iColumn holds an integer
** register number containing the result of the subquery.  If the
** subquery gives a constant result, then iTable is -1.  If the subquery
** gives a different answer at different times during statement processing
** then iTable is the address of a subroutine that computes the subquery.
**
** If the Expr is of type OP_Column, and the table it is selecting from
** is a disk table or the "old.*" pseudo-table, then pTab points to the
** corresponding table definition.
**
** ALLOCATION NOTES:
**
** Expr objects can use a lot of memory space in database schema.  To
** help reduce memory requirements, sometimes an Expr object will be
** truncated.  And to reduce the number of memory allocations, sometimes
** two or more Expr objects will be stored in a single memory allocation,
** together with Expr.zToken strings.
**
** If the EP_Reduced and EP_TokenOnly flags are set when
** an Expr object is truncated.  When EP_Reduced is set, then all
** the child Expr objects in the Expr.pLeft and Expr.pRight subtrees
** are contained within the same memory allocation.  Note, however, that
** the subtrees in Expr.x.pList or Expr.x.pSelect are always separately
** allocated, regardless of whether or not EP_Reduced is set.
*/
struct Expr {
  u8 op;                 /* Operation performed by this node */
  char affExpr;          /* affinity, or RAISE type */
  u8 op2;                /* TK_REGISTER/TK_TRUTH: original value of Expr.op
                         ** TK_COLUMN: the value of p5 for OP_Column
                         ** TK_AGG_FUNCTION: nesting depth
                         ** TK_FUNCTION: NC_SelfRef flag if needs OP_PureFunc */
  u32 flags;             /* Various flags.  EP_* See below */
  union {
    char *zToken;          /* Token value. Zero terminated and dequoted */
    int iValue;            /* Non-negative integer value if EP_IntValue */
  } u;

  /* If the EP_TokenOnly flag is set in the Expr.flags mask, then no
  ** space is allocated for the fields below this point. An attempt to
  ** access them will result in a segfault or malfunction.
  *********************************************************************/

  Expr *pLeft;           /* Left subnode */
  Expr *pRight;          /* Right subnode */
  union {
    ExprList *pList;     /* op = IN, EXISTS, SELECT, CASE, FUNCTION, BETWEEN */
    Select *pSelect;     /* EP_xIsSelect and op = IN, EXISTS, SELECT */
  } x;

  /* If the EP_Reduced flag is set in the Expr.flags mask, then no
  ** space is allocated for the fields below this point. An attempt to
  ** access them will result in a segfault or malfunction.
  *********************************************************************/

#if SQLITE_MAX_EXPR_DEPTH>0
  int nHeight;           /* Height of the tree headed by this node */
#endif
  int iTable;            /* TK_COLUMN: cursor number of table holding column
                         ** TK_REGISTER: register number
                         ** TK_TRIGGER: 1 -> new, 0 -> old
                         ** EP_Unlikely:  134217728 times likelihood
                         ** TK_IN: ephemerial table holding RHS
                         ** TK_SELECT_COLUMN: Number of columns on the LHS
                         ** TK_SELECT: 1st register of result vector */
  ynVar iColumn;         /* TK_COLUMN: column index.  -1 for rowid.
                         ** TK_VARIABLE: variable number (always >= 1).
                         ** TK_SELECT_COLUMN: column of the result vector */
  i16 iAgg;              /* Which entry in pAggInfo->aCol[] or ->aFunc[] */
  i16 iRightJoinTable;   /* If EP_FromJoin, the right table of the join */
  AggInfo *pAggInfo;     /* Used by TK_AGG_COLUMN and TK_AGG_FUNCTION */
  union {
    Table *pTab;           /* TK_COLUMN: Table containing column. Can be NULL
                           ** for a column of an index on an expression */
    Window *pWin;          /* EP_WinFunc: Window/Filter defn for a function */
    struct {               /* TK_IN, TK_SELECT, and TK_EXISTS */
      int iAddr;             /* Subroutine entry address */
      int regReturn;         /* Register used to hold return address */
    } sub;
  } y;
};

/*
** The following are the meanings of bits in the Expr.flags field.
** Value restrictions:
**
**          EP_Agg == NC_HasAgg == SF_HasAgg
**          EP_Win == NC_HasWin
*/
#define EP_FromJoin   0x000001 /* Originates in ON/USING clause of outer join */
#define EP_Distinct   0x000002 /* Aggregate function with DISTINCT keyword */
#define EP_HasFunc    0x000004 /* Contains one or more functions of any kind */
#define EP_FixedCol   0x000008 /* TK_Column with a known fixed value */
#define EP_Agg        0x000010 /* Contains one or more aggregate functions */
#define EP_VarSelect  0x000020 /* pSelect is correlated, not constant */
#define EP_DblQuoted  0x000040 /* token.z was originally in "..." */
#define EP_InfixFunc  0x000080 /* True for an infix function: LIKE, GLOB, etc */
#define EP_Collate    0x000100 /* Tree contains a TK_COLLATE operator */
#define EP_Commuted   0x000200 /* Comparison operator has been commuted */
#define EP_IntValue   0x000400 /* Integer value contained in u.iValue */
#define EP_xIsSelect  0x000800 /* x.pSelect is valid (otherwise x.pList is) */
#define EP_Skip       0x001000 /* Operator does not contribute to affinity */
#define EP_Reduced    0x002000 /* Expr struct EXPR_REDUCEDSIZE bytes only */
#define EP_TokenOnly  0x004000 /* Expr struct EXPR_TOKENONLYSIZE bytes only */
#define EP_Win        0x008000 /* Contains window functions */
#define EP_MemToken   0x010000 /* Need to sqlite3DbFree() Expr.zToken */
#define EP_NoReduce   0x020000 /* Cannot EXPRDUP_REDUCE this Expr */
#define EP_Unlikely   0x040000 /* unlikely() or likelihood() function */
#define EP_ConstFunc  0x080000 /* A SQLITE_FUNC_CONSTANT or _SLOCHNG function */
#define EP_CanBeNull  0x100000 /* Can be null despite NOT NULL constraint */
#define EP_Subquery   0x200000 /* Tree contains a TK_SELECT operator */
#define EP_Alias      0x400000 /* Is an alias for a result set column */
#define EP_Leaf       0x800000 /* Expr.pLeft, .pRight, .u.pSelect all NULL */
#define EP_WinFunc   0x1000000 /* TK_FUNCTION with Expr.y.pWin set */
#define EP_Subrtn    0x2000000 /* Uses Expr.y.sub. TK_IN, _SELECT, or _EXISTS */
#define EP_Quoted    0x4000000 /* TK_ID was originally quoted */
#define EP_Static    0x8000000 /* Held in memory not obtained from malloc() */
#define EP_IsTrue   0x10000000 /* Always has boolean value of TRUE */
#define EP_IsFalse  0x20000000 /* Always has boolean value of FALSE */
#define EP_FromDDL  0x40000000 /* Originates from sqlite_master */

/*
** The EP_Propagate mask is a set of properties that automatically propagate
** upwards into parent nodes.
*/
#define EP_Propagate (EP_Collate|EP_Subquery|EP_HasFunc)

/*
** These macros can be used to test, set, or clear bits in the
** Expr.flags field.
*/
#define ExprHasProperty(E,P)     (((E)->flags&(P))!=0)
#define ExprHasAllProperty(E,P)  (((E)->flags&(P))==(P))
#define ExprSetProperty(E,P)     (E)->flags|=(P)
#define ExprClearProperty(E,P)   (E)->flags&=~(P)
#define ExprAlwaysTrue(E)   (((E)->flags&(EP_FromJoin|EP_IsTrue))==EP_IsTrue)
#define ExprAlwaysFalse(E)  (((E)->flags&(EP_FromJoin|EP_IsFalse))==EP_IsFalse)

/* The ExprSetVVAProperty() macro is used for Verification, Validation,
** and Accreditation only.  It works like ExprSetProperty() during VVA
** processes but is a no-op for delivery.
*/
#ifdef SQLITE_DEBUG
# define ExprSetVVAProperty(E,P)  (E)->flags|=(P)
#else
# define ExprSetVVAProperty(E,P)
#endif

/*
** Macros to determine the number of bytes required by a normal Expr
** struct, an Expr struct with the EP_Reduced flag set in Expr.flags
** and an Expr struct with the EP_TokenOnly flag set.
*/
#define EXPR_FULLSIZE           sizeof(Expr)           /* Full size */
#define EXPR_REDUCEDSIZE        offsetof(Expr,iTable)  /* Common features */
#define EXPR_TOKENONLYSIZE      offsetof(Expr,pLeft)   /* Fewer features */

/*
** Flags passed to the sqlite3ExprDup() function. See the header comment
** above sqlite3ExprDup() for details.
*/
#define EXPRDUP_REDUCE         0x0001  /* Used reduced-size Expr nodes */

/*
** True if the expression passed as an argument was a function with
** an OVER() clause (a window function).
*/
#ifdef SQLITE_OMIT_WINDOWFUNC
# define IsWindowFunc(p) 0
#else
# define IsWindowFunc(p) ( \
    ExprHasProperty((p), EP_WinFunc) && p->y.pWin->eFrmType!=TK_FILTER \
 )
#endif

/*
** A list of expressions.  Each expression may optionally have a
** name.  An expr/name combination can be used in several ways, such
** as the list of "expr AS ID" fields following a "SELECT" or in the
** list of "ID = expr" items in an UPDATE.  A list of expressions can
** also be used as the argument to a function, in which case the a.zName
** field is not used.
**
** In order to try to keep memory usage down, the Expr.a.zEName field
** is used for multiple purposes:
**
**     eEName          Usage
**    ----------       -------------------------
**    ENAME_NAME       (1) the AS of result set column
**                     (2) COLUMN= of an UPDATE
**
**    ENAME_TAB        DB.TABLE.NAME used to resolve names
**                     of subqueries
**
**    ENAME_SPAN       Text of the original result set
**                     expression.
*/
struct ExprList {
  int nExpr;             /* Number of expressions on the list */
  struct ExprList_item { /* For each expression in the list */
    Expr *pExpr;            /* The parse tree for this expression */
    char *zEName;           /* Token associated with this expression */
    u8 sortFlags;           /* Mask of KEYINFO_ORDER_* flags */
    unsigned eEName :2;     /* Meaning of zEName */
    unsigned done :1;       /* A flag to indicate when processing is finished */
    unsigned reusable :1;   /* Constant expression is reusable */
    unsigned bSorterRef :1; /* Defer evaluation until after sorting */
    unsigned bNulls: 1;     /* True if explicit "NULLS FIRST/LAST" */
    union {
      struct {
        u16 iOrderByCol;      /* For ORDER BY, column number in result set */
        u16 iAlias;           /* Index into Parse.aAlias[] for zName */
      } x;
      int iConstExprReg;      /* Register in which Expr value is cached */
    } u;
  } a[1];                  /* One slot for each expression in the list */
};

/*
** Allowed values for Expr.a.eEName
*/
#define ENAME_NAME  0       /* The AS clause of a result set */
#define ENAME_SPAN  1       /* Complete text of the result set expression */
#define ENAME_TAB   2       /* "DB.TABLE.NAME" for the result set */

/*
** An instance of this structure can hold a simple list of identifiers,
** such as the list "a,b,c" in the following statements:
**
**      INSERT INTO t(a,b,c) VALUES ...;
**      CREATE INDEX idx ON t(a,b,c);
**      CREATE TRIGGER trig BEFORE UPDATE ON t(a,b,c) ...;
**
** The IdList.a.idx field is used when the IdList represents the list of
** column names after a table name in an INSERT statement.  In the statement
**
**     INSERT INTO t(a,b,c) ...
**
** If "a" is the k-th column of table "t", then IdList.a[0].idx==k.
*/
struct IdList {
  struct IdList_item {
    char *zName;      /* Name of the identifier */
    int idx;          /* Index in some Table.aCol[] of a column named zName */
  } *a;
  int nId;         /* Number of identifiers on the list */
};

/*
** The following structure describes the FROM clause of a SELECT statement.
** Each table or subquery in the FROM clause is a separate element of
** the SrcList.a[] array.
**
** With the addition of multiple database support, the following structure
** can also be used to describe a particular table such as the table that
** is modified by an INSERT, DELETE, or UPDATE statement.  In standard SQL,
** such a table must be a simple name: ID.  But in SQLite, the table can
** now be identified by a database name, a dot, then the table name: ID.ID.
**
** The jointype starts out showing the join type between the current table
** and the next table on the list.  The parser builds the list this way.
** But sqlite3SrcListShiftJoinType() later shifts the jointypes so that each
** jointype expresses the join between the table and the previous table.
**
** In the colUsed field, the high-order bit (bit 63) is set if the table
** contains more than 63 columns and the 64-th or later column is used.
*/
struct SrcList {
  int nSrc;        /* Number of tables or subqueries in the FROM clause */
  u32 nAlloc;      /* Number of entries allocated in a[] below */
  struct SrcList_item {
    Schema *pSchema;  /* Schema to which this item is fixed */
    char *zDatabase;  /* Name of database holding this table */
    char *zName;      /* Name of the table */
    char *zAlias;     /* The "B" part of a "A AS B" phrase.  zName is the "A" */
    Table *pTab;      /* An SQL table corresponding to zName */
    Select *pSelect;  /* A SELECT statement used in place of a table name */
    int addrFillSub;  /* Address of subroutine to manifest a subquery */
    int regReturn;    /* Register holding return address of addrFillSub */
    int regResult;    /* Registers holding results of a co-routine */
    struct {
      u8 jointype;      /* Type of join between this table and the previous */
      unsigned notIndexed :1;    /* True if there is a NOT INDEXED clause */
      unsigned isIndexedBy :1;   /* True if there is an INDEXED BY clause */
      unsigned isTabFunc :1;     /* True if table-valued-function syntax */
      unsigned isCorrelated :1;  /* True if sub-query is correlated */
      unsigned viaCoroutine :1;  /* Implemented as a co-routine */
      unsigned isRecursive :1;   /* True for recursive reference in WITH */
      unsigned fromDDL :1;       /* Comes from sqlite_master */
    } fg;
    int iCursor;      /* The VDBE cursor number used to access this table */
    Expr *pOn;        /* The ON clause of a join */
    IdList *pUsing;   /* The USING clause of a join */
    Bitmask colUsed;  /* Bit N (1<<N) set if column N of pTab is used */
    union {
      char *zIndexedBy;    /* Identifier from "INDEXED BY <zIndex>" clause */
      ExprList *pFuncArg;  /* Arguments to table-valued-function */
    } u1;
    Index *pIBIndex;  /* Index structure corresponding to u1.zIndexedBy */
  } a[1];             /* One entry for each identifier on the list */
};

/*
** Permitted values of the SrcList.a.jointype field
*/
#define JT_INNER     0x0001    /* Any kind of inner or cross join */
#define JT_CROSS     0x0002    /* Explicit use of the CROSS keyword */
#define JT_NATURAL   0x0004    /* True for a "natural" join */
#define JT_LEFT      0x0008    /* Left outer join */
#define JT_RIGHT     0x0010    /* Right outer join */
#define JT_OUTER     0x0020    /* The "OUTER" keyword is present */
#define JT_ERROR     0x0040    /* unknown or unsupported join type */


/*
** Flags appropriate for the wctrlFlags parameter of sqlite3WhereBegin()
** and the WhereInfo.wctrlFlags member.
**
** Value constraints (enforced via assert()):
**     WHERE_USE_LIMIT  == SF_FixedLimit
*/
#define WHERE_ORDERBY_NORMAL   0x0000 /* No-op */
#define WHERE_ORDERBY_MIN      0x0001 /* ORDER BY processing for min() func */
#define WHERE_ORDERBY_MAX      0x0002 /* ORDER BY processing for max() func */
#define WHERE_ONEPASS_DESIRED  0x0004 /* Want to do one-pass UPDATE/DELETE */
#define WHERE_ONEPASS_MULTIROW 0x0008 /* ONEPASS is ok with multiple rows */
#define WHERE_DUPLICATES_OK    0x0010 /* Ok to return a row more than once */
#define WHERE_OR_SUBCLAUSE     0x0020 /* Processing a sub-WHERE as part of
                                      ** the OR optimization  */
#define WHERE_GROUPBY          0x0040 /* pOrderBy is really a GROUP BY */
#define WHERE_DISTINCTBY       0x0080 /* pOrderby is really a DISTINCT clause */
#define WHERE_WANT_DISTINCT    0x0100 /* All output needs to be distinct */
#define WHERE_SORTBYGROUP      0x0200 /* Support sqlite3WhereIsSorted() */
#define WHERE_SEEK_TABLE       0x0400 /* Do not defer seeks on main table */
#define WHERE_ORDERBY_LIMIT    0x0800 /* ORDERBY+LIMIT on the inner loop */
#define WHERE_SEEK_UNIQ_TABLE  0x1000 /* Do not defer seeks if unique */
                        /*     0x2000    not currently used */
#define WHERE_USE_LIMIT        0x4000 /* Use the LIMIT in cost estimates */
                        /*     0x8000    not currently used */

/* Allowed return values from sqlite3WhereIsDistinct()
*/
#define WHERE_DISTINCT_NOOP      0  /* DISTINCT keyword not used */
#define WHERE_DISTINCT_UNIQUE    1  /* No duplicates */
#define WHERE_DISTINCT_ORDERED   2  /* All duplicates are adjacent */
#define WHERE_DISTINCT_UNORDERED 3  /* Duplicates are scattered */

/*
** A NameContext defines a context in which to resolve table and column
** names.  The context consists of a list of tables (the pSrcList) field and
** a list of named expression (pEList).  The named expression list may
** be NULL.  The pSrc corresponds to the FROM clause of a SELECT or
** to the table being operated on by INSERT, UPDATE, or DELETE.  The
** pEList corresponds to the result set of a SELECT and is NULL for
** other statements.
**
** NameContexts can be nested.  When resolving names, the inner-most
** context is searched first.  If no match is found, the next outer
** context is checked.  If there is still no match, the next context
** is checked.  This process continues until either a match is found
** or all contexts are check.  When a match is found, the nRef member of
** the context containing the match is incremented.
**
** Each subquery gets a new NameContext.  The pNext field points to the
** NameContext in the parent query.  Thus the process of scanning the
** NameContext list corresponds to searching through successively outer
** subqueries looking for a match.
*/
struct NameContext {
  Parse *pParse;       /* The parser */
  SrcList *pSrcList;   /* One or more tables used to resolve names */
  union {
    ExprList *pEList;    /* Optional list of result-set columns */
    AggInfo *pAggInfo;   /* Information about aggregates at this level */
    Upsert *pUpsert;     /* ON CONFLICT clause information from an upsert */
  } uNC;
  NameContext *pNext;  /* Next outer name context.  NULL for outermost */
  int nRef;            /* Number of names resolved by this context */
  int nErr;            /* Number of errors encountered while resolving names */
  int ncFlags;         /* Zero or more NC_* flags defined below */
  Select *pWinSelect;  /* SELECT statement for any window functions */
};

/*
** Allowed values for the NameContext, ncFlags field.
**
** Value constraints (all checked via assert()):
**    NC_HasAgg    == SF_HasAgg    == EP_Agg
**    NC_MinMaxAgg == SF_MinMaxAgg == SQLITE_FUNC_MINMAX
**    NC_HasWin    == EP_Win
**
*/
#define NC_AllowAgg  0x00001  /* Aggregate functions are allowed here */
#define NC_PartIdx   0x00002  /* True if resolving a partial index WHERE */
#define NC_IsCheck   0x00004  /* True if resolving a CHECK constraint */
#define NC_GenCol    0x00008  /* True for a GENERATED ALWAYS AS clause */
#define NC_HasAgg    0x00010  /* One or more aggregate functions seen */
#define NC_IdxExpr   0x00020  /* True if resolving columns of CREATE INDEX */
#define NC_SelfRef   0x0002e  /* Combo: PartIdx, isCheck, GenCol, and IdxExpr */
#define NC_VarSelect 0x00040  /* A correlated subquery has been seen */
#define NC_UEList    0x00080  /* True if uNC.pEList is used */
#define NC_UAggInfo  0x00100  /* True if uNC.pAggInfo is used */
#define NC_UUpsert   0x00200  /* True if uNC.pUpsert is used */
#define NC_MinMaxAgg 0x01000  /* min/max aggregates seen.  See note above */
#define NC_Complex   0x02000  /* True if a function or subquery seen */
#define NC_AllowWin  0x04000  /* Window functions are allowed here */
#define NC_HasWin    0x08000  /* One or more window functions seen */
#define NC_IsDDL     0x10000  /* Resolving names in a CREATE statement */
#define NC_InAggFunc 0x20000  /* True if analyzing arguments to an agg func */
#define NC_FromDDL   0x40000  /* SQL text comes from sqlite_master */

/*
** An instance of the following object describes a single ON CONFLICT
** clause in an upsert.
**
** The pUpsertTarget field is only set if the ON CONFLICT clause includes
** conflict-target clause.  (In "ON CONFLICT(a,b)" the "(a,b)" is the
** conflict-target clause.)  The pUpsertTargetWhere is the optional
** WHERE clause used to identify partial unique indexes.
**
** pUpsertSet is the list of column=expr terms of the UPDATE statement. 
** The pUpsertSet field is NULL for a ON CONFLICT DO NOTHING.  The
** pUpsertWhere is the WHERE clause for the UPDATE and is NULL if the
** WHERE clause is omitted.
*/
struct Upsert {
  ExprList *pUpsertTarget;  /* Optional description of conflicting index */
  Expr *pUpsertTargetWhere; /* WHERE clause for partial index targets */
  ExprList *pUpsertSet;     /* The SET clause from an ON CONFLICT UPDATE */
  Expr *pUpsertWhere;       /* WHERE clause for the ON CONFLICT UPDATE */
  /* The fields above comprise the parse tree for the upsert clause.
  ** The fields below are used to transfer information from the INSERT
  ** processing down into the UPDATE processing while generating code.
  ** Upsert owns the memory allocated above, but not the memory below. */
  Index *pUpsertIdx;        /* Constraint that pUpsertTarget identifies */
  SrcList *pUpsertSrc;      /* Table to be updated */
  int regData;              /* First register holding array of VALUES */
  int iDataCur;             /* Index of the data cursor */
  int iIdxCur;              /* Index of the first index cursor */
};

/*
** An instance of the following structure contains all information
** needed to generate code for a single SELECT statement.
**
** See the header comment on the computeLimitRegisters() routine for a
** detailed description of the meaning of the iLimit and iOffset fields.
**
** addrOpenEphm[] entries contain the address of OP_OpenEphemeral opcodes.
** These addresses must be stored so that we can go back and fill in
** the P4_KEYINFO and P2 parameters later.  Neither the KeyInfo nor
** the number of columns in P2 can be computed at the same time
** as the OP_OpenEphm instruction is coded because not
** enough information about the compound query is known at that point.
** The KeyInfo for addrOpenTran[0] and [1] contains collating sequences
** for the result set.  The KeyInfo for addrOpenEphm[2] contains collating
** sequences for the ORDER BY clause.
*/
struct Select {
  u8 op;                 /* One of: TK_UNION TK_ALL TK_INTERSECT TK_EXCEPT */
  LogEst nSelectRow;     /* Estimated number of result rows */
  u32 selFlags;          /* Various SF_* values */
  int iLimit, iOffset;   /* Memory registers holding LIMIT & OFFSET counters */
  u32 selId;             /* Unique identifier number for this SELECT */
  int addrOpenEphm[2];   /* OP_OpenEphem opcodes related to this select */
  ExprList *pEList;      /* The fields of the result */
  SrcList *pSrc;         /* The FROM clause */
  Expr *pWhere;          /* The WHERE clause */
  ExprList *pGroupBy;    /* The GROUP BY clause */
  Expr *pHaving;         /* The HAVING clause */
  ExprList *pOrderBy;    /* The ORDER BY clause */
  Select *pPrior;        /* Prior select in a compound select statement */
  Select *pNext;         /* Next select to the left in a compound */
  Expr *pLimit;          /* LIMIT expression. NULL means not used. */
  With *pWith;           /* WITH clause attached to this select. Or NULL. */
#ifndef SQLITE_OMIT_WINDOWFUNC
  Window *pWin;          /* List of window functions */
  Window *pWinDefn;      /* List of named window definitions */
#endif
};

/*
** Allowed values for Select.selFlags.  The "SF" prefix stands for
** "Select Flag".
**
** Value constraints (all checked via assert())
**     SF_HasAgg     == NC_HasAgg
**     SF_MinMaxAgg  == NC_MinMaxAgg     == SQLITE_FUNC_MINMAX
**     SF_FixedLimit == WHERE_USE_LIMIT
*/
#define SF_Distinct      0x0000001 /* Output should be DISTINCT */
#define SF_All           0x0000002 /* Includes the ALL keyword */
#define SF_Resolved      0x0000004 /* Identifiers have been resolved */
#define SF_Aggregate     0x0000008 /* Contains agg functions or a GROUP BY */
#define SF_HasAgg        0x0000010 /* Contains aggregate functions */
#define SF_UsesEphemeral 0x0000020 /* Uses the OpenEphemeral opcode */
#define SF_Expanded      0x0000040 /* sqlite3SelectExpand() called on this */
#define SF_HasTypeInfo   0x0000080 /* FROM subqueries have Table metadata */
#define SF_Compound      0x0000100 /* Part of a compound query */
#define SF_Values        0x0000200 /* Synthesized from VALUES clause */
#define SF_MultiValue    0x0000400 /* Single VALUES term with multiple rows */
#define SF_NestedFrom    0x0000800 /* Part of a parenthesized FROM clause */
#define SF_MinMaxAgg     0x0001000 /* Aggregate containing min() or max() */
#define SF_Recursive     0x0002000 /* The recursive part of a recursive CTE */
#define SF_FixedLimit    0x0004000 /* nSelectRow set by a constant LIMIT */
#define SF_MaybeConvert  0x0008000 /* Need convertCompoundSelectToSubquery() */
#define SF_Converted     0x0010000 /* By convertCompoundSelectToSubquery() */
#define SF_IncludeHidden 0x0020000 /* Include hidden columns in output */
#define SF_ComplexResult 0x0040000 /* Result contains subquery or function */
#define SF_WhereBegin    0x0080000 /* Really a WhereBegin() call.  Debug Only */
#define SF_WinRewrite    0x0100000 /* Window function rewrite accomplished */
#define SF_View          0x0200000 /* SELECT statement is a view */

/*
** The results of a SELECT can be distributed in several ways, as defined
** by one of the following macros.  The "SRT" prefix means "SELECT Result
** Type".
**
**     SRT_Union       Store results as a key in a temporary index
**                     identified by pDest->iSDParm.
**
**     SRT_Except      Remove results from the temporary index pDest->iSDParm.
**
**     SRT_Exists      Store a 1 in memory cell pDest->iSDParm if the result
**                     set is not empty.
**
**     SRT_Discard     Throw the results away.  This is used by SELECT
**                     statements within triggers whose only purpose is
**                     the side-effects of functions.
**
** All of the above are free to ignore their ORDER BY clause. Those that
** follow must honor the ORDER BY clause.
**
**     SRT_Output      Generate a row of output (using the OP_ResultRow
**                     opcode) for each row in the result set.
**
**     SRT_Mem         Only valid if the result is a single column.
**                     Store the first column of the first result row
**                     in register pDest->iSDParm then abandon the rest
**                     of the query.  This destination implies "LIMIT 1".
**
**     SRT_Set         The result must be a single column.  Store each
**                     row of result as the key in table pDest->iSDParm.
**                     Apply the affinity pDest->affSdst before storing
**                     results.  Used to implement "IN (SELECT ...)".
**
**     SRT_EphemTab    Create an temporary table pDest->iSDParm and store
**                     the result there. The cursor is left open after
**                     returning.  This is like SRT_Table except that
**                     this destination uses OP_OpenEphemeral to create
**                     the table first.
**
**     SRT_Coroutine   Generate a co-routine that returns a new row of
**                     results each time it is invoked.  The entry point
**                     of the co-routine is stored in register pDest->iSDParm
**                     and the result row is stored in pDest->nDest registers
**                     starting with pDest->iSdst.
**
**     SRT_Table       Store results in temporary table pDest->iSDParm.
**     SRT_Fifo        This is like SRT_EphemTab except that the table
**                     is assumed to already be open.  SRT_Fifo has
**                     the additional property of being able to ignore
**                     the ORDER BY clause.
**
**     SRT_DistFifo    Store results in a temporary table pDest->iSDParm.
**                     But also use temporary table pDest->iSDParm+1 as
**                     a record of all prior results and ignore any duplicate
**                     rows.  Name means:  "Distinct Fifo".
**
**     SRT_Queue       Store results in priority queue pDest->iSDParm (really
**                     an index).  Append a sequence number so that all entries
**                     are distinct.
**
**     SRT_DistQueue   Store results in priority queue pDest->iSDParm only if
**                     the same record has never been stored before.  The
**                     index at pDest->iSDParm+1 hold all prior stores.
*/
#define SRT_Union        1  /* Store result as keys in an index */
#define SRT_Except       2  /* Remove result from a UNION index */
#define SRT_Exists       3  /* Store 1 if the result is not empty */
#define SRT_Discard      4  /* Do not save the results anywhere */
#define SRT_Fifo         5  /* Store result as data with an automatic rowid */
#define SRT_DistFifo     6  /* Like SRT_Fifo, but unique results only */
#define SRT_Queue        7  /* Store result in an queue */
#define SRT_DistQueue    8  /* Like SRT_Queue, but unique results only */

/* The ORDER BY clause is ignored for all of the above */
#define IgnorableOrderby(X) ((X->eDest)<=SRT_DistQueue)

#define SRT_Output       9  /* Output each row of result */
#define SRT_Mem         10  /* Store result in a memory cell */
#define SRT_Set         11  /* Store results as keys in an index */
#define SRT_EphemTab    12  /* Create transient tab and store like SRT_Table */
#define SRT_Coroutine   13  /* Generate a single row of result */
#define SRT_Table       14  /* Store result as data with an automatic rowid */

/*
** An instance of this object describes where to put of the results of
** a SELECT statement.
*/
struct SelectDest {
  u8 eDest;            /* How to dispose of the results.  On of SRT_* above. */
  int iSDParm;         /* A parameter used by the eDest disposal method */
  int iSdst;           /* Base register where results are written */
  int nSdst;           /* Number of registers allocated */
  char *zAffSdst;      /* Affinity used when eDest==SRT_Set */
  ExprList *pOrderBy;  /* Key columns for SRT_Queue and SRT_DistQueue */
};

/*
** During code generation of statements that do inserts into AUTOINCREMENT
** tables, the following information is attached to the Table.u.autoInc.p
** pointer of each autoincrement table to record some side information that
** the code generator needs.  We have to keep per-table autoincrement
** information in case inserts are done within triggers.  Triggers do not
** normally coordinate their activities, but we do need to coordinate the
** loading and saving of autoincrement information.
*/
struct AutoincInfo {
  AutoincInfo *pNext;   /* Next info block in a list of them all */
  Table *pTab;          /* Table this info block refers to */
  int iDb;              /* Index in sqlite3.aDb[] of database holding pTab */
  int regCtr;           /* Memory register holding the rowid counter */
};

/*
** At least one instance of the following structure is created for each
** trigger that may be fired while parsing an INSERT, UPDATE or DELETE
** statement. All such objects are stored in the linked list headed at
** Parse.pTriggerPrg and deleted once statement compilation has been
** completed.
**
** A Vdbe sub-program that implements the body and WHEN clause of trigger
** TriggerPrg.pTrigger, assuming a default ON CONFLICT clause of
** TriggerPrg.orconf, is stored in the TriggerPrg.pProgram variable.
** The Parse.pTriggerPrg list never contains two entries with the same
** values for both pTrigger and orconf.
**
** The TriggerPrg.aColmask[0] variable is set to a mask of old.* columns
** accessed (or set to 0 for triggers fired as a result of INSERT
** statements). Similarly, the TriggerPrg.aColmask[1] variable is set to
** a mask of new.* columns used by the program.
*/
struct TriggerPrg {
  Trigger *pTrigger;      /* Trigger this program was coded from */
  TriggerPrg *pNext;      /* Next entry in Parse.pTriggerPrg list */
  SubProgram *pProgram;   /* Program implementing pTrigger/orconf */
  int orconf;             /* Default ON CONFLICT policy */
  u32 aColmask[2];        /* Masks of old.*, new.* columns accessed */
};

/*
** The yDbMask datatype for the bitmask of all attached databases.
*/
#if SQLITE_MAX_ATTACHED>30
  typedef unsigned char yDbMask[(SQLITE_MAX_ATTACHED+9)/8];
# define DbMaskTest(M,I)    (((M)[(I)/8]&(1<<((I)&7)))!=0)
# define DbMaskZero(M)      memset((M),0,sizeof(M))
# define DbMaskSet(M,I)     (M)[(I)/8]|=(1<<((I)&7))
# define DbMaskAllZero(M)   sqlite3DbMaskAllZero(M)
# define DbMaskNonZero(M)   (sqlite3DbMaskAllZero(M)==0)
#else
  typedef unsigned int yDbMask;
# define DbMaskTest(M,I)    (((M)&(((yDbMask)1)<<(I)))!=0)
# define DbMaskZero(M)      (M)=0
# define DbMaskSet(M,I)     (M)|=(((yDbMask)1)<<(I))
# define DbMaskAllZero(M)   (M)==0
# define DbMaskNonZero(M)   (M)!=0
#endif

/*
** An SQL parser context.  A copy of this structure is passed through
** the parser and down into all the parser action routine in order to
** carry around information that is global to the entire parse.
**
** The structure is divided into two parts.  When the parser and code
** generate call themselves recursively, the first part of the structure
** is constant but the second part is reset at the beginning and end of
** each recursion.
**
** The nTableLock and aTableLock variables are only used if the shared-cache
** feature is enabled (if sqlite3Tsd()->useSharedData is true). They are
** used to store the set of table-locks required by the statement being
** compiled. Function sqlite3TableLock() is used to add entries to the
** list.
*/
struct Parse {
  sqlite3 *db;         /* The main database structure */
  char *zErrMsg;       /* An error message */
  Vdbe *pVdbe;         /* An engine for executing database bytecode */
  int rc;              /* Return code from execution */
  u8 colNamesSet;      /* TRUE after OP_ColumnName has been issued to pVdbe */
  u8 checkSchema;      /* Causes schema cookie check after an error */
  u8 nested;           /* Number of nested calls to the parser/code generator */
  u8 nTempReg;         /* Number of temporary registers in aTempReg[] */
  u8 isMultiWrite;     /* True if statement may modify/insert multiple rows */
  u8 mayAbort;         /* True if statement may throw an ABORT exception */
  u8 hasCompound;      /* Need to invoke convertCompoundSelectToSubquery() */
  u8 okConstFactor;    /* OK to factor out constants */
  u8 disableLookaside; /* Number of times lookaside has been disabled */
  u8 disableVtab;      /* Disable all virtual tables for this parse */
  int nRangeReg;       /* Size of the temporary register block */
  int iRangeReg;       /* First register in temporary register block */
  int nErr;            /* Number of errors seen */
  int nTab;            /* Number of previously allocated VDBE cursors */
  int nMem;            /* Number of memory cells used so far */
  int szOpAlloc;       /* Bytes of memory space allocated for Vdbe.aOp[] */
  int iSelfTab;        /* Table associated with an index on expr, or negative
                       ** of the base register during check-constraint eval */
  int nLabel;          /* The *negative* of the number of labels used */
  int nLabelAlloc;     /* Number of slots in aLabel */
  int *aLabel;         /* Space to hold the labels */
  ExprList *pConstExpr;/* Constant expressions */
  Token constraintName;/* Name of the constraint currently being parsed */
  yDbMask writeMask;   /* Start a write transaction on these databases */
  yDbMask cookieMask;  /* Bitmask of schema verified databases */
  int regRowid;        /* Register holding rowid of CREATE TABLE entry */
  int regRoot;         /* Register holding root page number for new objects */
  int nMaxArg;         /* Max args passed to user function by sub-program */
  int nSelect;         /* Number of SELECT stmts. Counter for Select.selId */
#ifndef SQLITE_OMIT_SHARED_CACHE
  int nTableLock;        /* Number of locks in aTableLock */
  TableLock *aTableLock; /* Required table locks for shared-cache mode */
#endif
  AutoincInfo *pAinc;  /* Information about AUTOINCREMENT counters */
  Parse *pToplevel;    /* Parse structure for main program (or NULL) */
  Table *pTriggerTab;  /* Table triggers are being coded for */
  Parse *pParentParse; /* Parent parser if this parser is nested */
  int addrCrTab;       /* Address of OP_CreateBtree opcode on CREATE TABLE */
  u32 nQueryLoop;      /* Est number of iterations of a query (10*log2(N)) */
  u32 oldmask;         /* Mask of old.* columns referenced */
  u32 newmask;         /* Mask of new.* columns referenced */
  u8 eTriggerOp;       /* TK_UPDATE, TK_INSERT or TK_DELETE */
  u8 eOrconf;          /* Default ON CONFLICT policy for trigger steps */
  u8 disableTriggers;  /* True to disable triggers */

  /**************************************************************************
  ** Fields above must be initialized to zero.  The fields that follow,
  ** down to the beginning of the recursive section, do not need to be
  ** initialized as they will be set before being used.  The boundary is
  ** determined by offsetof(Parse,aTempReg).
  **************************************************************************/

  int aTempReg[8];        /* Holding area for temporary registers */
  Token sNameToken;       /* Token with unqualified schema object name */

  /************************************************************************
  ** Above is constant between recursions.  Below is reset before and after
  ** each recursion.  The boundary between these two regions is determined
  ** using offsetof(Parse,sLastToken) so the sLastToken field must be the
  ** first field in the recursive region.
  ************************************************************************/

  Token sLastToken;       /* The last token parsed */
  ynVar nVar;               /* Number of '?' variables seen in the SQL so far */
  u8 iPkSortOrder;          /* ASC or DESC for INTEGER PRIMARY KEY */
  u8 explain;               /* True if the EXPLAIN flag is found on the query */
#if !(defined(SQLITE_OMIT_VIRTUALTABLE) && defined(SQLITE_OMIT_ALTERTABLE))
  u8 eParseMode;            /* PARSE_MODE_XXX constant */
#endif
#ifndef SQLITE_OMIT_VIRTUALTABLE
  int nVtabLock;            /* Number of virtual tables to lock */
#endif
  int nHeight;              /* Expression tree height of current sub-select */
#ifndef SQLITE_OMIT_EXPLAIN
  int addrExplain;          /* Address of current OP_Explain opcode */
#endif
  VList *pVList;            /* Mapping between variable names and numbers */
  Vdbe *pReprepare;         /* VM being reprepared (sqlite3Reprepare()) */
  const char *zTail;        /* All SQL text past the last semicolon parsed */
  Table *pNewTable;         /* A table being constructed by CREATE TABLE */
  Index *pNewIndex;         /* An index being constructed by CREATE INDEX.
                            ** Also used to hold redundant UNIQUE constraints
                            ** during a RENAME COLUMN */
  Trigger *pNewTrigger;     /* Trigger under construct by a CREATE TRIGGER */
  const char *zAuthContext; /* The 6th parameter to db->xAuth callbacks */
#ifndef SQLITE_OMIT_VIRTUALTABLE
  Token sArg;               /* Complete text of a module argument */
  Table **apVtabLock;       /* Pointer to virtual tables needing locking */
#endif
  Table *pZombieTab;        /* List of Table objects to delete after code gen */
  TriggerPrg *pTriggerPrg;  /* Linked list of coded triggers */
  With *pWith;              /* Current WITH clause, or NULL */
  With *pWithToFree;        /* Free this WITH object at the end of the parse */
#ifndef SQLITE_OMIT_ALTERTABLE
  RenameToken *pRename;     /* Tokens subject to renaming by ALTER TABLE */
#endif
};

#define PARSE_MODE_NORMAL        0
#define PARSE_MODE_DECLARE_VTAB  1
#define PARSE_MODE_RENAME        2
#define PARSE_MODE_UNMAP         3

/*
** Sizes and pointers of various parts of the Parse object.
*/
#define PARSE_HDR_SZ offsetof(Parse,aTempReg) /* Recursive part w/o aColCache*/
#define PARSE_RECURSE_SZ offsetof(Parse,sLastToken)    /* Recursive part */
#define PARSE_TAIL_SZ (sizeof(Parse)-PARSE_RECURSE_SZ) /* Non-recursive part */
#define PARSE_TAIL(X) (((char*)(X))+PARSE_RECURSE_SZ)  /* Pointer to tail */

/*
** Return true if currently inside an sqlite3_declare_vtab() call.
*/
#ifdef SQLITE_OMIT_VIRTUALTABLE
  #define IN_DECLARE_VTAB 0
#else
  #define IN_DECLARE_VTAB (pParse->eParseMode==PARSE_MODE_DECLARE_VTAB)
#endif

#if defined(SQLITE_OMIT_ALTERTABLE)
  #define IN_RENAME_OBJECT 0
#else
  #define IN_RENAME_OBJECT (pParse->eParseMode>=PARSE_MODE_RENAME)
#endif

#if defined(SQLITE_OMIT_VIRTUALTABLE) && defined(SQLITE_OMIT_ALTERTABLE)
  #define IN_SPECIAL_PARSE 0
#else
  #define IN_SPECIAL_PARSE (pParse->eParseMode!=PARSE_MODE_NORMAL)
#endif

/*
** An instance of the following structure can be declared on a stack and used
** to save the Parse.zAuthContext value so that it can be restored later.
*/
struct AuthContext {
  const char *zAuthContext;   /* Put saved Parse.zAuthContext here */
  Parse *pParse;              /* The Parse structure */
};

/*
** Bitfield flags for P5 value in various opcodes.
**
** Value constraints (enforced via assert()):
**    OPFLAG_LENGTHARG    == SQLITE_FUNC_LENGTH
**    OPFLAG_TYPEOFARG    == SQLITE_FUNC_TYPEOF
**    OPFLAG_BULKCSR      == BTREE_BULKLOAD
**    OPFLAG_SEEKEQ       == BTREE_SEEK_EQ
**    OPFLAG_FORDELETE    == BTREE_FORDELETE
**    OPFLAG_SAVEPOSITION == BTREE_SAVEPOSITION
**    OPFLAG_AUXDELETE    == BTREE_AUXDELETE
*/
#define OPFLAG_NCHANGE       0x01    /* OP_Insert: Set to update db->nChange */
                                     /* Also used in P2 (not P5) of OP_Delete */
#define OPFLAG_NOCHNG        0x01    /* OP_VColumn nochange for UPDATE */
#define OPFLAG_EPHEM         0x01    /* OP_Column: Ephemeral output is ok */
#define OPFLAG_LASTROWID     0x20    /* Set to update db->lastRowid */
#define OPFLAG_ISUPDATE      0x04    /* This OP_Insert is an sql UPDATE */
#define OPFLAG_APPEND        0x08    /* This is likely to be an append */
#define OPFLAG_USESEEKRESULT 0x10    /* Try to avoid a seek in BtreeInsert() */
#define OPFLAG_ISNOOP        0x40    /* OP_Delete does pre-update-hook only */
#define OPFLAG_LENGTHARG     0x40    /* OP_Column only used for length() */
#define OPFLAG_TYPEOFARG     0x80    /* OP_Column only used for typeof() */
#define OPFLAG_BULKCSR       0x01    /* OP_Open** used to open bulk cursor */
#define OPFLAG_SEEKEQ        0x02    /* OP_Open** cursor uses EQ seek only */
#define OPFLAG_FORDELETE     0x08    /* OP_Open should use BTREE_FORDELETE */
#define OPFLAG_P2ISREG       0x10    /* P2 to OP_Open** is a register number */
#define OPFLAG_PERMUTE       0x01    /* OP_Compare: use the permutation */
#define OPFLAG_SAVEPOSITION  0x02    /* OP_Delete/Insert: save cursor pos */
#define OPFLAG_AUXDELETE     0x04    /* OP_Delete: index in a DELETE op */
#define OPFLAG_NOCHNG_MAGIC  0x6d    /* OP_MakeRecord: serialtype 10 is ok */

/*
 * Each trigger present in the database schema is stored as an instance of
 * struct Trigger.
 *
 * Pointers to instances of struct Trigger are stored in two ways.
 * 1. In the "trigHash" hash table (part of the sqlite3* that represents the
 *    database). This allows Trigger structures to be retrieved by name.
 * 2. All triggers associated with a single table form a linked list, using the
 *    pNext member of struct Trigger. A pointer to the first element of the
 *    linked list is stored as the "pTrigger" member of the associated
 *    struct Table.
 *
 * The "step_list" member points to the first element of a linked list
 * containing the SQL statements specified as the trigger program.
 */
struct Trigger {
  char *zName;            /* The name of the trigger                        */
  char *table;            /* The table or view to which the trigger applies */
  u8 op;                  /* One of TK_DELETE, TK_UPDATE, TK_INSERT         */
  u8 tr_tm;               /* One of TRIGGER_BEFORE, TRIGGER_AFTER */
  Expr *pWhen;            /* The WHEN clause of the expression (may be NULL) */
  IdList *pColumns;       /* If this is an UPDATE OF <column-list> trigger,
                             the <column-list> is stored here */
  Schema *pSchema;        /* Schema containing the trigger */
  Schema *pTabSchema;     /* Schema containing the table */
  TriggerStep *step_list; /* Link list of trigger program steps             */
  Trigger *pNext;         /* Next trigger associated with the table */
};

/*
** A trigger is either a BEFORE or an AFTER trigger.  The following constants
** determine which.
**
** If there are multiple triggers, you might of some BEFORE and some AFTER.
** In that cases, the constants below can be ORed together.
*/
#define TRIGGER_BEFORE  1
#define TRIGGER_AFTER   2

/*
 * An instance of struct TriggerStep is used to store a single SQL statement
 * that is a part of a trigger-program.
 *
 * Instances of struct TriggerStep are stored in a singly linked list (linked
 * using the "pNext" member) referenced by the "step_list" member of the
 * associated struct Trigger instance. The first element of the linked list is
 * the first step of the trigger-program.
 *
 * The "op" member indicates whether this is a "DELETE", "INSERT", "UPDATE" or
 * "SELECT" statement. The meanings of the other members is determined by the
 * value of "op" as follows:
 *
 * (op == TK_INSERT)
 * orconf    -> stores the ON CONFLICT algorithm
 * pSelect   -> If this is an INSERT INTO ... SELECT ... statement, then
 *              this stores a pointer to the SELECT statement. Otherwise NULL.
 * zTarget   -> Dequoted name of the table to insert into.
 * pExprList -> If this is an INSERT INTO ... VALUES ... statement, then
 *              this stores values to be inserted. Otherwise NULL.
 * pIdList   -> If this is an INSERT INTO ... (<column-names>) VALUES ...
 *              statement, then this stores the column-names to be
 *              inserted into.
 *
 * (op == TK_DELETE)
 * zTarget   -> Dequoted name of the table to delete from.
 * pWhere    -> The WHERE clause of the DELETE statement if one is specified.
 *              Otherwise NULL.
 *
 * (op == TK_UPDATE)
 * zTarget   -> Dequoted name of the table to update.
 * pWhere    -> The WHERE clause of the UPDATE statement if one is specified.
 *              Otherwise NULL.
 * pExprList -> A list of the columns to update and the expressions to update
 *              them to. See sqlite3Update() documentation of "pChanges"
 *              argument.
 *
 */
struct TriggerStep {
  u8 op;               /* One of TK_DELETE, TK_UPDATE, TK_INSERT, TK_SELECT */
  u8 orconf;           /* OE_Rollback etc. */
  Trigger *pTrig;      /* The trigger that this step is a part of */
  Select *pSelect;     /* SELECT statement or RHS of INSERT INTO SELECT ... */
  char *zTarget;       /* Target table for DELETE, UPDATE, INSERT */
  Expr *pWhere;        /* The WHERE clause for DELETE or UPDATE steps */
  ExprList *pExprList; /* SET clause for UPDATE */
  IdList *pIdList;     /* Column names for INSERT */
  Upsert *pUpsert;     /* Upsert clauses on an INSERT */
  char *zSpan;         /* Original SQL text of this command */
  TriggerStep *pNext;  /* Next in the link-list */
  TriggerStep *pLast;  /* Last element in link-list. Valid for 1st elem only */
};

/*
** The following structure contains information used by the sqliteFix...
** routines as they walk the parse tree to make database references
** explicit.
*/
typedef struct DbFixer DbFixer;
struct DbFixer {
  Parse *pParse;      /* The parsing context.  Error messages written here */
  Schema *pSchema;    /* Fix items to this schema */
  u8 bTemp;           /* True for TEMP schema entries */
  const char *zDb;    /* Make sure all objects are contained in this database */
  const char *zType;  /* Type of the container - used for error messages */
  const Token *pName; /* Name of the container - used for error messages */
};

/*
** An objected used to accumulate the text of a string where we
** do not necessarily know how big the string will be in the end.
*/
struct sqlite3_str {
  sqlite3 *db;         /* Optional database for lookaside.  Can be NULL */
  char *zText;         /* The string collected so far */
  u32  nAlloc;         /* Amount of space allocated in zText */
  u32  mxAlloc;        /* Maximum allowed allocation.  0 for no malloc usage */
  u32  nChar;          /* Length of the string so far */
  u8   accError;       /* SQLITE_NOMEM or SQLITE_TOOBIG */
  u8   printfFlags;    /* SQLITE_PRINTF flags below */
};
#define SQLITE_PRINTF_INTERNAL 0x01  /* Internal-use-only converters allowed */
#define SQLITE_PRINTF_SQLFUNC  0x02  /* SQL function arguments to VXPrintf */
#define SQLITE_PRINTF_MALLOCED 0x04  /* True if xText is allocated space */

#define isMalloced(X)  (((X)->printfFlags & SQLITE_PRINTF_MALLOCED)!=0)


/*
** A pointer to this structure is used to communicate information
** from sqlite3Init and OP_ParseSchema into the sqlite3InitCallback.
*/
typedef struct {
  sqlite3 *db;        /* The database being initialized */
  char **pzErrMsg;    /* Error message stored here */
  int iDb;            /* 0 for main database.  1 for TEMP, 2.. for ATTACHed */
  int rc;             /* Result code stored here */
  u32 mInitFlags;     /* Flags controlling error messages */
  u32 nInitRow;       /* Number of rows processed */
} InitData;

/*
** Allowed values for mInitFlags
*/
#define INITFLAG_AlterTable   0x0001  /* This is a reparse after ALTER TABLE */

/*
** Structure containing global configuration data for the SQLite library.
**
** This structure also contains some state information.
*/
struct Sqlite3Config {
  int bMemstat;                     /* True to enable memory status */
  u8 bCoreMutex;                    /* True to enable core mutexing */
  u8 bFullMutex;                    /* True to enable full mutexing */
  u8 bOpenUri;                      /* True to interpret filenames as URIs */
  u8 bUseCis;                       /* Use covering indices for full-scans */
  u8 bSmallMalloc;                  /* Avoid large memory allocations if true */
  u8 bExtraSchemaChecks;            /* Verify type,name,tbl_name in schema */
  int mxStrlen;                     /* Maximum string length */
  int neverCorrupt;                 /* Database is always well-formed */
  int szLookaside;                  /* Default lookaside buffer size */
  int nLookaside;                   /* Default lookaside buffer count */
  int nStmtSpill;                   /* Stmt-journal spill-to-disk threshold */
  sqlite3_mem_methods m;            /* Low-level memory allocation interface */
  sqlite3_mutex_methods mutex;      /* Low-level mutex interface */
  sqlite3_pcache_methods2 pcache2;  /* Low-level page-cache interface */
  void *pHeap;                      /* Heap storage space */
  int nHeap;                        /* Size of pHeap[] */
  int mnReq, mxReq;                 /* Min and max heap requests sizes */
  sqlite3_int64 szMmap;             /* mmap() space per open file */
  sqlite3_int64 mxMmap;             /* Maximum value for szMmap */
  void *pPage;                      /* Page cache memory */
  int szPage;                       /* Size of each page in pPage[] */
  int nPage;                        /* Number of pages in pPage[] */
  int mxParserStack;                /* maximum depth of the parser stack */
  int sharedCacheEnabled;           /* true if shared-cache mode enabled */
  u32 szPma;                        /* Maximum Sorter PMA size */
  /* The above might be initialized to non-zero.  The following need to always
  ** initially be zero, however. */
  int isInit;                       /* True after initialization has finished */
  int inProgress;                   /* True while initialization in progress */
  int isMutexInit;                  /* True after mutexes are initialized */
  int isMallocInit;                 /* True after malloc is initialized */
  int isPCacheInit;                 /* True after malloc is initialized */
  int nRefInitMutex;                /* Number of users of pInitMutex */
  sqlite3_mutex *pInitMutex;        /* Mutex used by sqlite3_initialize() */
  void (*xLog)(void*,int,const char*); /* Function for logging */
  void *pLogArg;                       /* First argument to xLog() */
#ifdef SQLITE_ENABLE_SQLLOG
  void(*xSqllog)(void*,sqlite3*,const char*, int);
  void *pSqllogArg;
#endif
#ifdef SQLITE_VDBE_COVERAGE
  /* The following callback (if not NULL) is invoked on every VDBE branch
  ** operation.  Set the callback using SQLITE_TESTCTRL_VDBE_COVERAGE.
  */
  void (*xVdbeBranch)(void*,unsigned iSrcLine,u8 eThis,u8 eMx);  /* Callback */
  void *pVdbeBranchArg;                                     /* 1st argument */
#endif
#ifdef SQLITE_ENABLE_DESERIALIZE
  sqlite3_int64 mxMemdbSize;        /* Default max memdb size */
#endif
#ifndef SQLITE_UNTESTABLE
  int (*xTestCallback)(int);        /* Invoked by sqlite3FaultSim() */
#endif
  int bLocaltimeFault;              /* True to fail localtime() calls */
  int iOnceResetThreshold;          /* When to reset OP_Once counters */
  u32 szSorterRef;                  /* Min size in bytes to use sorter-refs */
  unsigned int iPrngSeed;           /* Alternative fixed seed for the PRNG */
};

/*
** This macro is used inside of assert() statements to indicate that
** the assert is only valid on a well-formed database.  Instead of:
**
**     assert( X );
**
** One writes:
**
**     assert( X || CORRUPT_DB );
**
** CORRUPT_DB is true during normal operation.  CORRUPT_DB does not indicate
** that the database is definitely corrupt, only that it might be corrupt.
** For most test cases, CORRUPT_DB is set to false using a special
** sqlite3_test_control().  This enables assert() statements to prove
** things that are always true for well-formed databases.
*/
#define CORRUPT_DB  (sqlite3Config.neverCorrupt==0)

/*
** Context pointer passed down through the tree-walk.
*/
struct Walker {
  Parse *pParse;                            /* Parser context.  */
  int (*xExprCallback)(Walker*, Expr*);     /* Callback for expressions */
  int (*xSelectCallback)(Walker*,Select*);  /* Callback for SELECTs */
  void (*xSelectCallback2)(Walker*,Select*);/* Second callback for SELECTs */
  int walkerDepth;                          /* Number of subqueries */
  u16 eCode;                                /* A small processing code */
  union {                                   /* Extra data for callback */
    NameContext *pNC;                         /* Naming context */
    int n;                                    /* A counter */
    int iCur;                                 /* A cursor number */
    SrcList *pSrcList;                        /* FROM clause */
    struct SrcCount *pSrcCount;               /* Counting column references */
    struct CCurHint *pCCurHint;               /* Used by codeCursorHint() */
    int *aiCol;                               /* array of column indexes */
    struct IdxCover *pIdxCover;               /* Check for index coverage */
    struct IdxExprTrans *pIdxTrans;           /* Convert idxed expr to column */
    ExprList *pGroupBy;                       /* GROUP BY clause */
    Select *pSelect;                          /* HAVING to WHERE clause ctx */
    struct WindowRewrite *pRewrite;           /* Window rewrite context */
    struct WhereConst *pConst;                /* WHERE clause constants */
    struct RenameCtx *pRename;                /* RENAME COLUMN context */
    struct Table *pTab;                       /* Table of generated column */
  } u;
};

/* Forward declarations */
int sqlite3WalkExpr(Walker*, Expr*);
int sqlite3WalkExprList(Walker*, ExprList*);
int sqlite3WalkSelect(Walker*, Select*);
int sqlite3WalkSelectExpr(Walker*, Select*);
int sqlite3WalkSelectFrom(Walker*, Select*);
int sqlite3ExprWalkNoop(Walker*, Expr*);
int sqlite3SelectWalkNoop(Walker*, Select*);
int sqlite3SelectWalkFail(Walker*, Select*);
#ifdef SQLITE_DEBUG
void sqlite3SelectWalkAssert2(Walker*, Select*);
#endif

/*
** Return code from the parse-tree walking primitives and their
** callbacks.
*/
#define WRC_Continue    0   /* Continue down into children */
#define WRC_Prune       1   /* Omit children but continue walking siblings */
#define WRC_Abort       2   /* Abandon the tree walk */

/*
** An instance of this structure represents a set of one or more CTEs
** (common table expressions) created by a single WITH clause.
*/
struct With {
  int nCte;                       /* Number of CTEs in the WITH clause */
  With *pOuter;                   /* Containing WITH clause, or NULL */
  struct Cte {                    /* For each CTE in the WITH clause.... */
    char *zName;                    /* Name of this CTE */
    ExprList *pCols;                /* List of explicit column names, or NULL */
    Select *pSelect;                /* The definition of this CTE */
    const char *zCteErr;            /* Error message for circular references */
  } a[1];
};

#ifdef SQLITE_DEBUG
/*
** An instance of the TreeView object is used for printing the content of
** data structures on sqlite3DebugPrintf() using a tree-like view.
*/
struct TreeView {
  int iLevel;             /* Which level of the tree we are on */
  u8  bLine[100];         /* Draw vertical in column i if bLine[i] is true */
};
#endif /* SQLITE_DEBUG */

/*
** This object is used in various ways, most (but not all) related to window
** functions.
**
**   (1) A single instance of this structure is attached to the
**       the Expr.y.pWin field for each window function in an expression tree.
**       This object holds the information contained in the OVER clause,
**       plus additional fields used during code generation.
**
**   (2) All window functions in a single SELECT form a linked-list
**       attached to Select.pWin.  The Window.pFunc and Window.pExpr
**       fields point back to the expression that is the window function.
**
**   (3) The terms of the WINDOW clause of a SELECT are instances of this
**       object on a linked list attached to Select.pWinDefn.
**
**   (4) For an aggregate function with a FILTER clause, an instance
**       of this object is stored in Expr.y.pWin with eFrmType set to
**       TK_FILTER. In this case the only field used is Window.pFilter.
**
** The uses (1) and (2) are really the same Window object that just happens
** to be accessible in two different ways.  Use case (3) are separate objects.
*/
struct Window {
  char *zName;            /* Name of window (may be NULL) */
  char *zBase;            /* Name of base window for chaining (may be NULL) */
  ExprList *pPartition;   /* PARTITION BY clause */
  ExprList *pOrderBy;     /* ORDER BY clause */
  u8 eFrmType;            /* TK_RANGE, TK_GROUPS, TK_ROWS, or 0 */
  u8 eStart;              /* UNBOUNDED, CURRENT, PRECEDING or FOLLOWING */
  u8 eEnd;                /* UNBOUNDED, CURRENT, PRECEDING or FOLLOWING */
  u8 bImplicitFrame;      /* True if frame was implicitly specified */
  u8 eExclude;            /* TK_NO, TK_CURRENT, TK_TIES, TK_GROUP, or 0 */
  Expr *pStart;           /* Expression for "<expr> PRECEDING" */
  Expr *pEnd;             /* Expression for "<expr> FOLLOWING" */
  Window **ppThis;        /* Pointer to this object in Select.pWin list */
  Window *pNextWin;       /* Next window function belonging to this SELECT */
  Expr *pFilter;          /* The FILTER expression */
  FuncDef *pFunc;         /* The function */
  int iEphCsr;            /* Partition buffer or Peer buffer */
  int regAccum;           /* Accumulator */
  int regResult;          /* Interim result */
  int csrApp;             /* Function cursor (used by min/max) */
  int regApp;             /* Function register (also used by min/max) */
  int regPart;            /* Array of registers for PARTITION BY values */
  Expr *pOwner;           /* Expression object this window is attached to */
  int nBufferCol;         /* Number of columns in buffer table */
  int iArgCol;            /* Offset of first argument for this function */
  int regOne;             /* Register containing constant value 1 */
  int regStartRowid;
  int regEndRowid;
  u8 bExprArgs;           /* Defer evaluation of window function arguments
                          ** due to the SQLITE_SUBTYPE flag */
};

#ifndef SQLITE_OMIT_WINDOWFUNC
void sqlite3WindowDelete(sqlite3*, Window*);
void sqlite3WindowUnlinkFromSelect(Window*);
void sqlite3WindowListDelete(sqlite3 *db, Window *p);
Window *sqlite3WindowAlloc(Parse*, int, int, Expr*, int , Expr*, u8);
void sqlite3WindowAttach(Parse*, Expr*, Window*);
void sqlite3WindowLink(Select *pSel, Window *pWin);
int sqlite3WindowCompare(Parse*, Window*, Window*, int);
void sqlite3WindowCodeInit(Parse*, Select*);
void sqlite3WindowCodeStep(Parse*, Select*, WhereInfo*, int, int);
int sqlite3WindowRewrite(Parse*, Select*);
int sqlite3ExpandSubquery(Parse*, struct SrcList_item*);
void sqlite3WindowUpdate(Parse*, Window*, Window*, FuncDef*);
Window *sqlite3WindowDup(sqlite3 *db, Expr *pOwner, Window *p);
Window *sqlite3WindowListDup(sqlite3 *db, Window *p);
void sqlite3WindowFunctions(void);
void sqlite3WindowChain(Parse*, Window*, Window*);
Window *sqlite3WindowAssemble(Parse*, Window*, ExprList*, ExprList*, Token*);
#else
# define sqlite3WindowDelete(a,b)
# define sqlite3WindowFunctions()
# define sqlite3WindowAttach(a,b,c)
#endif

/*
** Assuming zIn points to the first byte of a UTF-8 character,
** advance zIn to point to the first byte of the next UTF-8 character.
*/
#define SQLITE_SKIP_UTF8(zIn) {                        \
  if( (*(zIn++))>=0xc0 ){                              \
    while( (*zIn & 0xc0)==0x80 ){ zIn++; }             \
  }                                                    \
}

/*
** The SQLITE_*_BKPT macros are substitutes for the error codes with
** the same name but without the _BKPT suffix.  These macros invoke
** routines that report the line-number on which the error originated
** using sqlite3_log().  The routines also provide a convenient place
** to set a debugger breakpoint.
*/
int sqlite3ReportError(int iErr, int lineno, const char *zType);
int sqlite3CorruptError(int);
int sqlite3MisuseError(int);
int sqlite3CantopenError(int);
#define SQLITE_CORRUPT_BKPT sqlite3CorruptError(__LINE__)
#define SQLITE_MISUSE_BKPT sqlite3MisuseError(__LINE__)
#define SQLITE_CANTOPEN_BKPT sqlite3CantopenError(__LINE__)
#ifdef SQLITE_DEBUG
  int sqlite3NomemError(int);
  int sqlite3IoerrnomemError(int);
  int sqlite3CorruptPgnoError(int,Pgno);
# define SQLITE_NOMEM_BKPT sqlite3NomemError(__LINE__)
# define SQLITE_IOERR_NOMEM_BKPT sqlite3IoerrnomemError(__LINE__)
# define SQLITE_CORRUPT_PGNO(P) sqlite3CorruptPgnoError(__LINE__,(P))
#else
# define SQLITE_NOMEM_BKPT SQLITE_NOMEM
# define SQLITE_IOERR_NOMEM_BKPT SQLITE_IOERR_NOMEM
# define SQLITE_CORRUPT_PGNO(P) sqlite3CorruptError(__LINE__)
#endif

/*
** FTS3 and FTS4 both require virtual table support
*/
#if defined(SQLITE_OMIT_VIRTUALTABLE)
# undef SQLITE_ENABLE_FTS3
# undef SQLITE_ENABLE_FTS4
#endif

/*
** FTS4 is really an extension for FTS3.  It is enabled using the
** SQLITE_ENABLE_FTS3 macro.  But to avoid confusion we also call
** the SQLITE_ENABLE_FTS4 macro to serve as an alias for SQLITE_ENABLE_FTS3.
*/
#if defined(SQLITE_ENABLE_FTS4) && !defined(SQLITE_ENABLE_FTS3)
# define SQLITE_ENABLE_FTS3 1
#endif

/*
** The ctype.h header is needed for non-ASCII systems.  It is also
** needed by FTS3 when FTS3 is included in the amalgamation.
*/
#if !defined(SQLITE_ASCII) || \
    (defined(SQLITE_ENABLE_FTS3) && defined(SQLITE_AMALGAMATION))
# include <ctype.h>
#endif

/*
** The following macros mimic the standard library functions toupper(),
** isspace(), isalnum(), isdigit() and isxdigit(), respectively. The
** sqlite versions only work for ASCII characters, regardless of locale.
*/
#ifdef SQLITE_ASCII
# define sqlite3Toupper(x)  ((x)&~(sqlite3CtypeMap[(unsigned char)(x)]&0x20))
# define sqlite3Isspace(x)   (sqlite3CtypeMap[(unsigned char)(x)]&0x01)
# define sqlite3Isalnum(x)   (sqlite3CtypeMap[(unsigned char)(x)]&0x06)
# define sqlite3Isalpha(x)   (sqlite3CtypeMap[(unsigned char)(x)]&0x02)
# define sqlite3Isdigit(x)   (sqlite3CtypeMap[(unsigned char)(x)]&0x04)
# define sqlite3Isxdigit(x)  (sqlite3CtypeMap[(unsigned char)(x)]&0x08)
# define sqlite3Tolower(x)   (sqlite3UpperToLower[(unsigned char)(x)])
# define sqlite3Isquote(x)   (sqlite3CtypeMap[(unsigned char)(x)]&0x80)
#else
# define sqlite3Toupper(x)   toupper((unsigned char)(x))
# define sqlite3Isspace(x)   isspace((unsigned char)(x))
# define sqlite3Isalnum(x)   isalnum((unsigned char)(x))
# define sqlite3Isalpha(x)   isalpha((unsigned char)(x))
# define sqlite3Isdigit(x)   isdigit((unsigned char)(x))
# define sqlite3Isxdigit(x)  isxdigit((unsigned char)(x))
# define sqlite3Tolower(x)   tolower((unsigned char)(x))
# define sqlite3Isquote(x)   ((x)=='"'||(x)=='\''||(x)=='['||(x)=='`')
#endif
int sqlite3IsIdChar(u8);

/*
** Internal function prototypes
*/
int sqlite3StrICmp(const char*,const char*);
int sqlite3Strlen30(const char*);
#define sqlite3Strlen30NN(C) (strlen(C)&0x3fffffff)
char *sqlite3ColumnType(Column*,char*);
#define sqlite3StrNICmp sqlite3_strnicmp

int sqlite3MallocInit(void);
void sqlite3MallocEnd(void);
void *sqlite3Malloc(u64);
void *sqlite3MallocZero(u64);
void *sqlite3DbMallocZero(sqlite3*, u64);
void *sqlite3DbMallocRaw(sqlite3*, u64);
void *sqlite3DbMallocRawNN(sqlite3*, u64);
char *sqlite3DbStrDup(sqlite3*,const char*);
char *sqlite3DbStrNDup(sqlite3*,const char*, u64);
char *sqlite3DbSpanDup(sqlite3*,const char*,const char*);
void *sqlite3Realloc(void*, u64);
void *sqlite3DbReallocOrFree(sqlite3 *, void *, u64);
void *sqlite3DbRealloc(sqlite3 *, void *, u64);
void sqlite3DbFree(sqlite3*, void*);
void sqlite3DbFreeNN(sqlite3*, void*);
int sqlite3MallocSize(void*);
int sqlite3DbMallocSize(sqlite3*, void*);
void *sqlite3PageMalloc(int);
void sqlite3PageFree(void*);
void sqlite3MemSetDefault(void);
#ifndef SQLITE_UNTESTABLE
void sqlite3BenignMallocHooks(void (*)(void), void (*)(void));
#endif
int sqlite3HeapNearlyFull(void);

/*
** On systems with ample stack space and that support alloca(), make
** use of alloca() to obtain space for large automatic objects.  By default,
** obtain space from malloc().
**
** The alloca() routine never returns NULL.  This will cause code paths
** that deal with sqlite3StackAlloc() failures to be unreachable.
*/
#ifdef SQLITE_USE_ALLOCA
# define sqlite3StackAllocRaw(D,N)   alloca(N)
# define sqlite3StackAllocZero(D,N)  memset(alloca(N), 0, N)
# define sqlite3StackFree(D,P)
#else
# define sqlite3StackAllocRaw(D,N)   sqlite3DbMallocRaw(D,N)
# define sqlite3StackAllocZero(D,N)  sqlite3DbMallocZero(D,N)
# define sqlite3StackFree(D,P)       sqlite3DbFree(D,P)
#endif

/* Do not allow both MEMSYS5 and MEMSYS3 to be defined together.  If they
** are, disable MEMSYS3
*/
#ifdef SQLITE_ENABLE_MEMSYS5
const sqlite3_mem_methods *sqlite3MemGetMemsys5(void);
#undef SQLITE_ENABLE_MEMSYS3
#endif
#ifdef SQLITE_ENABLE_MEMSYS3
const sqlite3_mem_methods *sqlite3MemGetMemsys3(void);
#endif


#ifndef SQLITE_MUTEX_OMIT
  sqlite3_mutex_methods const *sqlite3DefaultMutex(void);
  sqlite3_mutex_methods const *sqlite3NoopMutex(void);
  sqlite3_mutex *sqlite3MutexAlloc(int);
  int sqlite3MutexInit(void);
  int sqlite3MutexEnd(void);
#endif
#if !defined(SQLITE_MUTEX_OMIT) && !defined(SQLITE_MUTEX_NOOP)
  void sqlite3MemoryBarrier(void);
#else
# define sqlite3MemoryBarrier()
#endif

sqlite3_int64 sqlite3StatusValue(int);
void sqlite3StatusUp(int, int);
void sqlite3StatusDown(int, int);
void sqlite3StatusHighwater(int, int);
int sqlite3LookasideUsed(sqlite3*,int*);

/* Access to mutexes used by sqlite3_status() */
sqlite3_mutex *sqlite3Pcache1Mutex(void);
sqlite3_mutex *sqlite3MallocMutex(void);

#if defined(SQLITE_ENABLE_MULTITHREADED_CHECKS) && !defined(SQLITE_MUTEX_OMIT)
void sqlite3MutexWarnOnContention(sqlite3_mutex*);
#else
# define sqlite3MutexWarnOnContention(x)
#endif

#ifndef SQLITE_OMIT_FLOATING_POINT
# define EXP754 (((u64)0x7ff)<<52)
# define MAN754 ((((u64)1)<<52)-1)
# define IsNaN(X) (((X)&EXP754)==EXP754 && ((X)&MAN754)!=0)
  int sqlite3IsNaN(double);
#else
# define IsNaN(X)         0
# define sqlite3IsNaN(X)  0
#endif

/*
** An instance of the following structure holds information about SQL
** functions arguments that are the parameters to the printf() function.
*/
struct PrintfArguments {
  int nArg;                /* Total number of arguments */
  int nUsed;               /* Number of arguments used so far */
  sqlite3_value **apArg;   /* The argument values */
};

char *sqlite3MPrintf(sqlite3*,const char*, ...);
char *sqlite3VMPrintf(sqlite3*,const char*, va_list);
#if defined(SQLITE_DEBUG) || defined(SQLITE_HAVE_OS_TRACE)
  void sqlite3DebugPrintf(const char*, ...);
#endif
#if defined(SQLITE_TEST)
  void *sqlite3TestTextToPtr(const char*);
#endif

#if defined(SQLITE_DEBUG)
  void sqlite3TreeViewExpr(TreeView*, const Expr*, u8);
  void sqlite3TreeViewBareExprList(TreeView*, const ExprList*, const char*);
  void sqlite3TreeViewExprList(TreeView*, const ExprList*, u8, const char*);
  void sqlite3TreeViewSrcList(TreeView*, const SrcList*);
  void sqlite3TreeViewSelect(TreeView*, const Select*, u8);
  void sqlite3TreeViewWith(TreeView*, const With*, u8);
#ifndef SQLITE_OMIT_WINDOWFUNC
  void sqlite3TreeViewWindow(TreeView*, const Window*, u8);
  void sqlite3TreeViewWinFunc(TreeView*, const Window*, u8);
#endif
#endif


void sqlite3SetString(char **, sqlite3*, const char*);
void sqlite3ErrorMsg(Parse*, const char*, ...);
int sqlite3ErrorToParser(sqlite3*,int);
void sqlite3Dequote(char*);
void sqlite3DequoteExpr(Expr*);
void sqlite3TokenInit(Token*,char*);
int sqlite3KeywordCode(const unsigned char*, int);
int sqlite3RunParser(Parse*, const char*, char **);
void sqlite3FinishCoding(Parse*);
int sqlite3GetTempReg(Parse*);
void sqlite3ReleaseTempReg(Parse*,int);
int sqlite3GetTempRange(Parse*,int);
void sqlite3ReleaseTempRange(Parse*,int,int);
void sqlite3ClearTempRegCache(Parse*);
#ifdef SQLITE_DEBUG
int sqlite3NoTempsInRange(Parse*,int,int);
#endif
Expr *sqlite3ExprAlloc(sqlite3*,int,const Token*,int);
Expr *sqlite3Expr(sqlite3*,int,const char*);
void sqlite3ExprAttachSubtrees(sqlite3*,Expr*,Expr*,Expr*);
Expr *sqlite3PExpr(Parse*, int, Expr*, Expr*);
void sqlite3PExprAddSelect(Parse*, Expr*, Select*);
Expr *sqlite3ExprAnd(Parse*,Expr*, Expr*);
Expr *sqlite3ExprSimplifiedAndOr(Expr*);
Expr *sqlite3ExprFunction(Parse*,ExprList*, Token*, int);
void sqlite3ExprFunctionUsable(Parse*,Expr*,FuncDef*);
void sqlite3ExprAssignVarNumber(Parse*, Expr*, u32);
void sqlite3ExprDelete(sqlite3*, Expr*);
void sqlite3ExprUnmapAndDelete(Parse*, Expr*);
ExprList *sqlite3ExprListAppend(Parse*,ExprList*,Expr*);
ExprList *sqlite3ExprListAppendVector(Parse*,ExprList*,IdList*,Expr*);
void sqlite3ExprListSetSortOrder(ExprList*,int,int);
void sqlite3ExprListSetName(Parse*,ExprList*,Token*,int);
void sqlite3ExprListSetSpan(Parse*,ExprList*,const char*,const char*);
void sqlite3ExprListDelete(sqlite3*, ExprList*);
u32 sqlite3ExprListFlags(const ExprList*);
int sqlite3IndexHasDuplicateRootPage(Index*);
int sqlite3Init(sqlite3*, char**);
int sqlite3InitCallback(void*, int, char**, char**);
int sqlite3InitOne(sqlite3*, int, char**, u32);
void sqlite3Pragma(Parse*,Token*,Token*,Token*,int);
#ifndef SQLITE_OMIT_VIRTUALTABLE
Module *sqlite3PragmaVtabRegister(sqlite3*,const char *zName);
#endif
void sqlite3ResetAllSchemasOfConnection(sqlite3*);
void sqlite3ResetOneSchema(sqlite3*,int);
void sqlite3CollapseDatabaseArray(sqlite3*);
void sqlite3CommitInternalChanges(sqlite3*);
void sqlite3DeleteColumnNames(sqlite3*,Table*);
int sqlite3ColumnsFromExprList(Parse*,ExprList*,i16*,Column**);
void sqlite3SelectAddColumnTypeAndCollation(Parse*,Table*,Select*,char);
Table *sqlite3ResultSetOfSelect(Parse*,Select*,char);
void sqlite3OpenMasterTable(Parse *, int);
Index *sqlite3PrimaryKeyIndex(Table*);
i16 sqlite3TableColumnToIndex(Index*, i16);
#ifdef SQLITE_OMIT_GENERATED_COLUMNS
# define sqlite3TableColumnToStorage(T,X) (X)  /* No-op pass-through */
# define sqlite3StorageColumnToTable(T,X) (X)  /* No-op pass-through */
#else
  i16 sqlite3TableColumnToStorage(Table*, i16);
  i16 sqlite3StorageColumnToTable(Table*, i16);
#endif
void sqlite3StartTable(Parse*,Token*,Token*,int,int,int,int);
#if SQLITE_ENABLE_HIDDEN_COLUMNS
  void sqlite3ColumnPropertiesFromName(Table*, Column*);
#else
# define sqlite3ColumnPropertiesFromName(T,C) /* no-op */
#endif
void sqlite3AddColumn(Parse*,Token*,Token*);
void sqlite3AddNotNull(Parse*, int);
void sqlite3AddPrimaryKey(Parse*, ExprList*, int, int, int);
void sqlite3AddCheckConstraint(Parse*, Expr*);
void sqlite3AddDefaultValue(Parse*,Expr*,const char*,const char*);
void sqlite3AddCollateType(Parse*, Token*);
void sqlite3AddGenerated(Parse*,Expr*,Token*);
void sqlite3EndTable(Parse*,Token*,Token*,u8,Select*);
int sqlite3ParseUri(const char*,const char*,unsigned int*,
                    sqlite3_vfs**,char**,char **);
#ifdef SQLITE_HAS_CODEC
  int sqlite3CodecQueryParameters(sqlite3*,const char*,const char*);
#else
# define sqlite3CodecQueryParameters(A,B,C) 0
#endif
Btree *sqlite3DbNameToBtree(sqlite3*,const char*);

#ifdef SQLITE_UNTESTABLE
# define sqlite3FaultSim(X) SQLITE_OK
#else
  int sqlite3FaultSim(int);
#endif

Bitvec *sqlite3BitvecCreate(u32);
int sqlite3BitvecTest(Bitvec*, u32);
int sqlite3BitvecTestNotNull(Bitvec*, u32);
int sqlite3BitvecSet(Bitvec*, u32);
void sqlite3BitvecClear(Bitvec*, u32, void*);
void sqlite3BitvecDestroy(Bitvec*);
u32 sqlite3BitvecSize(Bitvec*);
#ifndef SQLITE_UNTESTABLE
int sqlite3BitvecBuiltinTest(int,int*);
#endif

RowSet *sqlite3RowSetInit(sqlite3*);
void sqlite3RowSetDelete(void*);
void sqlite3RowSetClear(void*);
void sqlite3RowSetInsert(RowSet*, i64);
int sqlite3RowSetTest(RowSet*, int iBatch, i64);
int sqlite3RowSetNext(RowSet*, i64*);

void sqlite3CreateView(Parse*,Token*,Token*,Token*,ExprList*,Select*,int,int);

#if !defined(SQLITE_OMIT_VIEW) || !defined(SQLITE_OMIT_VIRTUALTABLE)
  int sqlite3ViewGetColumnNames(Parse*,Table*);
#else
# define sqlite3ViewGetColumnNames(A,B) 0
#endif

#if SQLITE_MAX_ATTACHED>30
  int sqlite3DbMaskAllZero(yDbMask);
#endif
void sqlite3DropTable(Parse*, SrcList*, int, int);
void sqlite3CodeDropTable(Parse*, Table*, int, int);
void sqlite3DeleteTable(sqlite3*, Table*);
void sqlite3FreeIndex(sqlite3*, Index*);
#ifndef SQLITE_OMIT_AUTOINCREMENT
  void sqlite3AutoincrementBegin(Parse *pParse);
  void sqlite3AutoincrementEnd(Parse *pParse);
#else
# define sqlite3AutoincrementBegin(X)
# define sqlite3AutoincrementEnd(X)
#endif
void sqlite3Insert(Parse*, SrcList*, Select*, IdList*, int, Upsert*);
#ifndef SQLITE_OMIT_GENERATED_COLUMNS
  void sqlite3ComputeGeneratedColumns(Parse*, int, Table*);
#endif
void *sqlite3ArrayAllocate(sqlite3*,void*,int,int*,int*);
IdList *sqlite3IdListAppend(Parse*, IdList*, Token*);
int sqlite3IdListIndex(IdList*,const char*);
SrcList *sqlite3SrcListEnlarge(Parse*, SrcList*, int, int);
SrcList *sqlite3SrcListAppend(Parse*, SrcList*, Token*, Token*);
SrcList *sqlite3SrcListAppendFromTerm(Parse*, SrcList*, Token*, Token*,
                                      Token*, Select*, Expr*, IdList*);
void sqlite3SrcListIndexedBy(Parse *, SrcList *, Token *);
void sqlite3SrcListFuncArgs(Parse*, SrcList*, ExprList*);
int sqlite3IndexedByLookup(Parse *, struct SrcList_item *);
void sqlite3SrcListShiftJoinType(SrcList*);
void sqlite3SrcListAssignCursors(Parse*, SrcList*);
void sqlite3IdListDelete(sqlite3*, IdList*);
void sqlite3SrcListDelete(sqlite3*, SrcList*);
Index *sqlite3AllocateIndexObject(sqlite3*,i16,int,char**);
void sqlite3CreateIndex(Parse*,Token*,Token*,SrcList*,ExprList*,int,Token*,
                          Expr*, int, int, u8);
void sqlite3DropIndex(Parse*, SrcList*, int);
int sqlite3Select(Parse*, Select*, SelectDest*);
Select *sqlite3SelectNew(Parse*,ExprList*,SrcList*,Expr*,ExprList*,
                         Expr*,ExprList*,u32,Expr*);
void sqlite3SelectDelete(sqlite3*, Select*);
void sqlite3SelectReset(Parse*, Select*);
Table *sqlite3SrcListLookup(Parse*, SrcList*);
int sqlite3IsReadOnly(Parse*, Table*, int);
void sqlite3OpenTable(Parse*, int iCur, int iDb, Table*, int);
#if defined(SQLITE_ENABLE_UPDATE_DELETE_LIMIT) && !defined(SQLITE_OMIT_SUBQUERY)
Expr *sqlite3LimitWhere(Parse*,SrcList*,Expr*,ExprList*,Expr*,char*);
#endif
void sqlite3DeleteFrom(Parse*, SrcList*, Expr*, ExprList*, Expr*);
void sqlite3Update(Parse*, SrcList*, ExprList*,Expr*,int,ExprList*,Expr*,
                   Upsert*);
WhereInfo *sqlite3WhereBegin(Parse*,SrcList*,Expr*,ExprList*,ExprList*,u16,int);
void sqlite3WhereEnd(WhereInfo*);
LogEst sqlite3WhereOutputRowCount(WhereInfo*);
int sqlite3WhereIsDistinct(WhereInfo*);
int sqlite3WhereIsOrdered(WhereInfo*);
int sqlite3WhereOrderByLimitOptLabel(WhereInfo*);
int sqlite3WhereIsSorted(WhereInfo*);
int sqlite3WhereContinueLabel(WhereInfo*);
int sqlite3WhereBreakLabel(WhereInfo*);
int sqlite3WhereOkOnePass(WhereInfo*, int*);
#define ONEPASS_OFF      0        /* Use of ONEPASS not allowed */
#define ONEPASS_SINGLE   1        /* ONEPASS valid for a single row update */
#define ONEPASS_MULTI    2        /* ONEPASS is valid for multiple rows */
int sqlite3WhereUsesDeferredSeek(WhereInfo*);
void sqlite3ExprCodeLoadIndexColumn(Parse*, Index*, int, int, int);
int sqlite3ExprCodeGetColumn(Parse*, Table*, int, int, int, u8);
void sqlite3ExprCodeGetColumnOfTable(Vdbe*, Table*, int, int, int);
void sqlite3ExprCodeMove(Parse*, int, int, int);
void sqlite3ExprCode(Parse*, Expr*, int);
#ifndef SQLITE_OMIT_GENERATED_COLUMNS
void sqlite3ExprCodeGeneratedColumn(Parse*, Column*, int);
#endif
void sqlite3ExprCodeCopy(Parse*, Expr*, int);
void sqlite3ExprCodeFactorable(Parse*, Expr*, int);
int sqlite3ExprCodeAtInit(Parse*, Expr*, int);
int sqlite3ExprCodeTemp(Parse*, Expr*, int*);
int sqlite3ExprCodeTarget(Parse*, Expr*, int);
int sqlite3ExprCodeExprList(Parse*, ExprList*, int, int, u8);
#define SQLITE_ECEL_DUP      0x01  /* Deep, not shallow copies */
#define SQLITE_ECEL_FACTOR   0x02  /* Factor out constant terms */
#define SQLITE_ECEL_REF      0x04  /* Use ExprList.u.x.iOrderByCol */
#define SQLITE_ECEL_OMITREF  0x08  /* Omit if ExprList.u.x.iOrderByCol */
void sqlite3ExprIfTrue(Parse*, Expr*, int, int);
void sqlite3ExprIfFalse(Parse*, Expr*, int, int);
void sqlite3ExprIfFalseDup(Parse*, Expr*, int, int);
Table *sqlite3FindTable(sqlite3*,const char*, const char*);
#define LOCATE_VIEW    0x01
#define LOCATE_NOERR   0x02
Table *sqlite3LocateTable(Parse*,u32 flags,const char*, const char*);
Table *sqlite3LocateTableItem(Parse*,u32 flags,struct SrcList_item *);
Index *sqlite3FindIndex(sqlite3*,const char*, const char*);
void sqlite3UnlinkAndDeleteTable(sqlite3*,int,const char*);
void sqlite3UnlinkAndDeleteIndex(sqlite3*,int,const char*);
void sqlite3Vacuum(Parse*,Token*,Expr*);
int sqlite3RunVacuum(char**, sqlite3*, int, sqlite3_value*);
char *sqlite3NameFromToken(sqlite3*, Token*);
int sqlite3ExprCompare(Parse*,Expr*, Expr*, int);
int sqlite3ExprCompareSkip(Expr*, Expr*, int);
int sqlite3ExprListCompare(ExprList*, ExprList*, int);
int sqlite3ExprImpliesExpr(Parse*,Expr*, Expr*, int);
int sqlite3ExprImpliesNonNullRow(Expr*,int);
void sqlite3ExprAnalyzeAggregates(NameContext*, Expr*);
void sqlite3ExprAnalyzeAggList(NameContext*,ExprList*);
int sqlite3ExprCoveredByIndex(Expr*, int iCur, Index *pIdx);
int sqlite3FunctionUsesThisSrc(Expr*, SrcList*);
Vdbe *sqlite3GetVdbe(Parse*);
#ifndef SQLITE_UNTESTABLE
void sqlite3PrngSaveState(void);
void sqlite3PrngRestoreState(void);
#endif
void sqlite3FastPrngInit(FastPrng*);
void sqlite3FastRandomness(FastPrng*, int N, void *P);
void sqlite3RollbackAll(sqlite3*,int);
void sqlite3CodeVerifySchema(Parse*, int);
void sqlite3CodeVerifyNamedSchema(Parse*, const char *zDb);
void sqlite3BeginTransaction(Parse*, int);
void sqlite3EndTransaction(Parse*,int);
void sqlite3Savepoint(Parse*, int, Token*);
void sqlite3CloseSavepoints(sqlite3 *);
void sqlite3LeaveMutexAndCloseZombie(sqlite3*);
u32 sqlite3IsTrueOrFalse(const char*);
int sqlite3ExprIdToTrueFalse(Expr*);
int sqlite3ExprTruthValue(const Expr*);
int sqlite3ExprIsConstant(Expr*);
int sqlite3ExprIsConstantNotJoin(Expr*);
int sqlite3ExprIsConstantOrFunction(Expr*, u8);
int sqlite3ExprIsConstantOrGroupBy(Parse*, Expr*, ExprList*);
int sqlite3ExprIsTableConstant(Expr*,int);
#ifdef SQLITE_ENABLE_CURSOR_HINTS
int sqlite3ExprContainsSubquery(Expr*);
#endif
int sqlite3ExprIsInteger(Expr*, int*);
int sqlite3ExprCanBeNull(const Expr*);
int sqlite3ExprNeedsNoAffinityChange(const Expr*, char);
int sqlite3IsRowid(const char*);
void sqlite3GenerateRowDelete(
    Parse*,Table*,Trigger*,int,int,int,i16,u8,u8,u8,int);
void sqlite3GenerateRowIndexDelete(Parse*, Table*, int, int, int*, int);
int sqlite3GenerateIndexKey(Parse*, Index*, int, int, int, int*,Index*,int);
void sqlite3ResolvePartIdxLabel(Parse*,int);
int sqlite3ExprReferencesUpdatedColumn(Expr*,int*,int);
void sqlite3GenerateConstraintChecks(Parse*,Table*,int*,int,int,int,int,
                                     u8,u8,int,int*,int*,Upsert*);
#ifdef SQLITE_ENABLE_NULL_TRIM
  void sqlite3SetMakeRecordP5(Vdbe*,Table*);
#else
# define sqlite3SetMakeRecordP5(A,B)
#endif
void sqlite3CompleteInsertion(Parse*,Table*,int,int,int,int*,int,int,int);
int sqlite3OpenTableAndIndices(Parse*, Table*, int, u8, int, u8*, int*, int*);
void sqlite3BeginWriteOperation(Parse*, int, int);
void sqlite3MultiWrite(Parse*);
void sqlite3MayAbort(Parse*);
void sqlite3HaltConstraint(Parse*, int, int, char*, i8, u8);
void sqlite3UniqueConstraint(Parse*, int, Index*);
void sqlite3RowidConstraint(Parse*, int, Table*);
Expr *sqlite3ExprDup(sqlite3*,Expr*,int);
ExprList *sqlite3ExprListDup(sqlite3*,ExprList*,int);
SrcList *sqlite3SrcListDup(sqlite3*,SrcList*,int);
IdList *sqlite3IdListDup(sqlite3*,IdList*);
Select *sqlite3SelectDup(sqlite3*,Select*,int);
FuncDef *sqlite3FunctionSearch(int,const char*);
void sqlite3InsertBuiltinFuncs(FuncDef*,int);
FuncDef *sqlite3FindFunction(sqlite3*,const char*,int,u8,u8);
void sqlite3RegisterBuiltinFunctions(void);
void sqlite3RegisterDateTimeFunctions(void);
void sqlite3RegisterPerConnectionBuiltinFunctions(sqlite3*);
int sqlite3SafetyCheckOk(sqlite3*);
int sqlite3SafetyCheckSickOrOk(sqlite3*);
void sqlite3ChangeCookie(Parse*, int);

#if !defined(SQLITE_OMIT_VIEW) && !defined(SQLITE_OMIT_TRIGGER)
void sqlite3MaterializeView(Parse*, Table*, Expr*, ExprList*,Expr*,int);
#endif

#ifndef SQLITE_OMIT_TRIGGER
  void sqlite3BeginTrigger(Parse*, Token*,Token*,int,int,IdList*,SrcList*,
                           Expr*,int, int);
  void sqlite3FinishTrigger(Parse*, TriggerStep*, Token*);
  void sqlite3DropTrigger(Parse*, SrcList*, int);
  void sqlite3DropTriggerPtr(Parse*, Trigger*);
  Trigger *sqlite3TriggersExist(Parse *, Table*, int, ExprList*, int *pMask);
  Trigger *sqlite3TriggerList(Parse *, Table *);
  void sqlite3CodeRowTrigger(Parse*, Trigger *, int, ExprList*, int, Table *,
                            int, int, int);
  void sqlite3CodeRowTriggerDirect(Parse *, Trigger *, Table *, int, int, int);
  void sqliteViewTriggers(Parse*, Table*, Expr*, int, ExprList*);
  void sqlite3DeleteTriggerStep(sqlite3*, TriggerStep*);
  TriggerStep *sqlite3TriggerSelectStep(sqlite3*,Select*,
                                        const char*,const char*);
  TriggerStep *sqlite3TriggerInsertStep(Parse*,Token*, IdList*,
                                        Select*,u8,Upsert*,
                                        const char*,const char*);
  TriggerStep *sqlite3TriggerUpdateStep(Parse*,Token*,ExprList*, Expr*, u8,
                                        const char*,const char*);
  TriggerStep *sqlite3TriggerDeleteStep(Parse*,Token*, Expr*,
                                        const char*,const char*);
  void sqlite3DeleteTrigger(sqlite3*, Trigger*);
  void sqlite3UnlinkAndDeleteTrigger(sqlite3*,int,const char*);
  u32 sqlite3TriggerColmask(Parse*,Trigger*,ExprList*,int,int,Table*,int);
# define sqlite3ParseToplevel(p) ((p)->pToplevel ? (p)->pToplevel : (p))
# define sqlite3IsToplevel(p) ((p)->pToplevel==0)
#else
# define sqlite3TriggersExist(B,C,D,E,F) 0
# define sqlite3DeleteTrigger(A,B)
# define sqlite3DropTriggerPtr(A,B)
# define sqlite3UnlinkAndDeleteTrigger(A,B,C)
# define sqlite3CodeRowTrigger(A,B,C,D,E,F,G,H,I)
# define sqlite3CodeRowTriggerDirect(A,B,C,D,E,F)
# define sqlite3TriggerList(X, Y) 0
# define sqlite3ParseToplevel(p) p
# define sqlite3IsToplevel(p) 1
# define sqlite3TriggerColmask(A,B,C,D,E,F,G) 0
#endif

int sqlite3JoinType(Parse*, Token*, Token*, Token*);
void sqlite3SetJoinExpr(Expr*,int);
void sqlite3CreateForeignKey(Parse*, ExprList*, Token*, ExprList*, int);
void sqlite3DeferForeignKey(Parse*, int);
#ifndef SQLITE_OMIT_AUTHORIZATION
  void sqlite3AuthRead(Parse*,Expr*,Schema*,SrcList*);
  int sqlite3AuthCheck(Parse*,int, const char*, const char*, const char*);
  void sqlite3AuthContextPush(Parse*, AuthContext*, const char*);
  void sqlite3AuthContextPop(AuthContext*);
  int sqlite3AuthReadCol(Parse*, const char *, const char *, int);
#else
# define sqlite3AuthRead(a,b,c,d)
# define sqlite3AuthCheck(a,b,c,d,e)    SQLITE_OK
# define sqlite3AuthContextPush(a,b,c)
# define sqlite3AuthContextPop(a)  ((void)(a))
#endif
void sqlite3Attach(Parse*, Expr*, Expr*, Expr*);
void sqlite3Detach(Parse*, Expr*);
void sqlite3FixInit(DbFixer*, Parse*, int, const char*, const Token*);
int sqlite3FixSrcList(DbFixer*, SrcList*);
int sqlite3FixSelect(DbFixer*, Select*);
int sqlite3FixExpr(DbFixer*, Expr*);
int sqlite3FixExprList(DbFixer*, ExprList*);
int sqlite3FixTriggerStep(DbFixer*, TriggerStep*);
int sqlite3RealSameAsInt(double,sqlite3_int64);
int sqlite3AtoF(const char *z, double*, int, u8);
int sqlite3GetInt32(const char *, int*);
int sqlite3Atoi(const char*);
#ifndef SQLITE_OMIT_UTF16
int sqlite3Utf16ByteLen(const void *pData, int nChar);
#endif
int sqlite3Utf8CharLen(const char *pData, int nByte);
u32 sqlite3Utf8Read(const u8**);
LogEst sqlite3LogEst(u64);
LogEst sqlite3LogEstAdd(LogEst,LogEst);
#ifndef SQLITE_OMIT_VIRTUALTABLE
LogEst sqlite3LogEstFromDouble(double);
#endif
#if defined(SQLITE_ENABLE_STMT_SCANSTATUS) || \
    defined(SQLITE_ENABLE_STAT4) || \
    defined(SQLITE_EXPLAIN_ESTIMATED_ROWS)
u64 sqlite3LogEstToInt(LogEst);
#endif
VList *sqlite3VListAdd(sqlite3*,VList*,const char*,int,int);
const char *sqlite3VListNumToName(VList*,int);
int sqlite3VListNameToNum(VList*,const char*,int);

/*
** Routines to read and write variable-length integers.  These used to
** be defined locally, but now we use the varint routines in the util.c
** file.
*/
int sqlite3PutVarint(unsigned char*, u64);
u8 sqlite3GetVarint(const unsigned char *, u64 *);
u8 sqlite3GetVarint32(const unsigned char *, u32 *);
int sqlite3VarintLen(u64 v);

/*
** The common case is for a varint to be a single byte.  They following
** macros handle the common case without a procedure call, but then call
** the procedure for larger varints.
*/
#define getVarint32(A,B)  \
  (u8)((*(A)<(u8)0x80)?((B)=(u32)*(A)),1:sqlite3GetVarint32((A),(u32 *)&(B)))
#define putVarint32(A,B)  \
  (u8)(((u32)(B)<(u32)0x80)?(*(A)=(unsigned char)(B)),1:\
  sqlite3PutVarint((A),(B)))
#define getVarint    sqlite3GetVarint
#define putVarint    sqlite3PutVarint


const char *sqlite3IndexAffinityStr(sqlite3*, Index*);
void sqlite3TableAffinity(Vdbe*, Table*, int);
char sqlite3CompareAffinity(Expr *pExpr, char aff2);
int sqlite3IndexAffinityOk(Expr *pExpr, char idx_affinity);
char sqlite3TableColumnAffinity(Table*,int);
char sqlite3ExprAffinity(Expr *pExpr);
int sqlite3Atoi64(const char*, i64*, int, u8);
int sqlite3DecOrHexToI64(const char*, i64*);
void sqlite3ErrorWithMsg(sqlite3*, int, const char*,...);
void sqlite3Error(sqlite3*,int);
void sqlite3SystemError(sqlite3*,int);
void *sqlite3HexToBlob(sqlite3*, const char *z, int n);
u8 sqlite3HexToInt(int h);
int sqlite3TwoPartName(Parse *, Token *, Token *, Token **);

#if defined(SQLITE_NEED_ERR_NAME)
const char *sqlite3ErrName(int);
#endif

#ifdef SQLITE_ENABLE_DESERIALIZE
int sqlite3MemdbInit(void);
#endif

const char *sqlite3ErrStr(int);
int sqlite3ReadSchema(Parse *pParse);
CollSeq *sqlite3FindCollSeq(sqlite3*,u8 enc, const char*,int);
int sqlite3IsBinary(const CollSeq*);
CollSeq *sqlite3LocateCollSeq(Parse *pParse, const char*zName);
CollSeq *sqlite3ExprCollSeq(Parse *pParse, Expr *pExpr);
CollSeq *sqlite3ExprNNCollSeq(Parse *pParse, Expr *pExpr);
int sqlite3ExprCollSeqMatch(Parse*,Expr*,Expr*);
Expr *sqlite3ExprAddCollateToken(Parse *pParse, Expr*, const Token*, int);
Expr *sqlite3ExprAddCollateString(Parse*,Expr*,const char*);
Expr *sqlite3ExprSkipCollate(Expr*);
Expr *sqlite3ExprSkipCollateAndLikely(Expr*);
int sqlite3CheckCollSeq(Parse *, CollSeq *);
int sqlite3WritableSchema(sqlite3*);
int sqlite3CheckObjectName(Parse*, const char*,const char*,const char*);
void sqlite3VdbeSetChanges(sqlite3 *, int);
int sqlite3AddInt64(i64*,i64);
int sqlite3SubInt64(i64*,i64);
int sqlite3MulInt64(i64*,i64);
int sqlite3AbsInt32(int);
#ifdef SQLITE_ENABLE_8_3_NAMES
void sqlite3FileSuffix3(const char*, char*);
#else
# define sqlite3FileSuffix3(X,Y)
#endif
u8 sqlite3GetBoolean(const char *z,u8);

const void *sqlite3ValueText(sqlite3_value*, u8);
int sqlite3ValueBytes(sqlite3_value*, u8);
void sqlite3ValueSetStr(sqlite3_value*, int, const void *,u8,
                        void(*)(void*));
void sqlite3ValueSetNull(sqlite3_value*);
void sqlite3ValueFree(sqlite3_value*);
#ifndef SQLITE_UNTESTABLE
void sqlite3ResultIntReal(sqlite3_context*);
#endif
sqlite3_value *sqlite3ValueNew(sqlite3 *);
#ifndef SQLITE_OMIT_UTF16
char *sqlite3Utf16to8(sqlite3 *, const void*, int, u8);
#endif
int sqlite3ValueFromExpr(sqlite3 *, Expr *, u8, u8, sqlite3_value **);
void sqlite3ValueApplyAffinity(sqlite3_value *, u8, u8);
#ifndef SQLITE_AMALGAMATION
extern const unsigned char sqlite3OpcodeProperty[];
extern const char sqlite3StrBINARY[];
extern const unsigned char sqlite3UpperToLower[];
extern const unsigned char sqlite3CtypeMap[];
extern SQLITE_WSD struct Sqlite3Config sqlite3Config;
extern FuncDefHash sqlite3BuiltinFunctions;
#ifndef SQLITE_OMIT_WSD
extern int sqlite3PendingByte;
#endif
#endif
#ifdef VDBE_PROFILE
extern sqlite3_uint64 sqlite3NProfileCnt;
#endif
void sqlite3RootPageMoved(sqlite3*, int, int, int);
void sqlite3Reindex(Parse*, Token*, Token*);
void sqlite3AlterFunctions(void);
void sqlite3AlterRenameTable(Parse*, SrcList*, Token*);
void sqlite3AlterRenameColumn(Parse*, SrcList*, Token*, Token*);
int sqlite3GetToken(const unsigned char *, int *);
void sqlite3NestedParse(Parse*, const char*, ...);
void sqlite3ExpirePreparedStatements(sqlite3*, int);
void sqlite3CodeRhsOfIN(Parse*, Expr*, int);
int sqlite3CodeSubselect(Parse*, Expr*);
void sqlite3SelectPrep(Parse*, Select*, NameContext*);
void sqlite3SelectWrongNumTermsError(Parse *pParse, Select *p);
int sqlite3MatchEName(
  const struct ExprList_item*,
  const char*,
  const char*,
  const char*
);
int sqlite3ResolveExprNames(NameContext*, Expr*);
int sqlite3ResolveExprListNames(NameContext*, ExprList*);
void sqlite3ResolveSelectNames(Parse*, Select*, NameContext*);
int sqlite3ResolveSelfReference(Parse*,Table*,int,Expr*,ExprList*);
int sqlite3ResolveOrderGroupBy(Parse*, Select*, ExprList*, const char*);
void sqlite3ColumnDefault(Vdbe *, Table *, int, int);
void sqlite3AlterFinishAddColumn(Parse *, Token *);
void sqlite3AlterBeginAddColumn(Parse *, SrcList *);
void *sqlite3RenameTokenMap(Parse*, void*, Token*);
void sqlite3RenameTokenRemap(Parse*, void *pTo, void *pFrom);
void sqlite3RenameExprUnmap(Parse*, Expr*);
void sqlite3RenameExprlistUnmap(Parse*, ExprList*);
CollSeq *sqlite3GetCollSeq(Parse*, u8, CollSeq *, const char*);
char sqlite3AffinityType(const char*, Column*);
void sqlite3Analyze(Parse*, Token*, Token*);
int sqlite3InvokeBusyHandler(BusyHandler*, sqlite3_file*);
int sqlite3FindDb(sqlite3*, Token*);
int sqlite3FindDbName(sqlite3 *, const char *);
int sqlite3AnalysisLoad(sqlite3*,int iDB);
void sqlite3DeleteIndexSamples(sqlite3*,Index*);
void sqlite3DefaultRowEst(Index*);
void sqlite3RegisterLikeFunctions(sqlite3*, int);
int sqlite3IsLikeFunction(sqlite3*,Expr*,int*,char*);
void sqlite3SchemaClear(void *);
Schema *sqlite3SchemaGet(sqlite3 *, Btree *);
int sqlite3SchemaToIndex(sqlite3 *db, Schema *);
KeyInfo *sqlite3KeyInfoAlloc(sqlite3*,int,int);
void sqlite3KeyInfoUnref(KeyInfo*);
KeyInfo *sqlite3KeyInfoRef(KeyInfo*);
KeyInfo *sqlite3KeyInfoOfIndex(Parse*, Index*);
KeyInfo *sqlite3KeyInfoFromExprList(Parse*, ExprList*, int, int);
int sqlite3HasExplicitNulls(Parse*, ExprList*);

#ifdef SQLITE_DEBUG
int sqlite3KeyInfoIsWriteable(KeyInfo*);
#endif
int sqlite3CreateFunc(sqlite3 *, const char *, int, int, void *,
  void (*)(sqlite3_context*,int,sqlite3_value **),
  void (*)(sqlite3_context*,int,sqlite3_value **), 
  void (*)(sqlite3_context*),
  void (*)(sqlite3_context*),
  void (*)(sqlite3_context*,int,sqlite3_value **), 
  FuncDestructor *pDestructor
);
void sqlite3NoopDestructor(void*);
void sqlite3OomFault(sqlite3*);
void sqlite3OomClear(sqlite3*);
int sqlite3ApiExit(sqlite3 *db, int);
int sqlite3OpenTempDatabase(Parse *);

void sqlite3StrAccumInit(StrAccum*, sqlite3*, char*, int, int);
char *sqlite3StrAccumFinish(StrAccum*);
void sqlite3SelectDestInit(SelectDest*,int,int);
Expr *sqlite3CreateColumnExpr(sqlite3 *, SrcList *, int, int);

void sqlite3BackupRestart(sqlite3_backup *);
void sqlite3BackupUpdate(sqlite3_backup *, Pgno, const u8 *);

#ifndef SQLITE_OMIT_SUBQUERY
int sqlite3ExprCheckIN(Parse*, Expr*);
#else
# define sqlite3ExprCheckIN(x,y) SQLITE_OK
#endif

#ifdef SQLITE_ENABLE_STAT4
int sqlite3Stat4ProbeSetValue(
    Parse*,Index*,UnpackedRecord**,Expr*,int,int,int*);
int sqlite3Stat4ValueFromExpr(Parse*, Expr*, u8, sqlite3_value**);
void sqlite3Stat4ProbeFree(UnpackedRecord*);
int sqlite3Stat4Column(sqlite3*, const void*, int, int, sqlite3_value**);
char sqlite3IndexColumnAffinity(sqlite3*, Index*, int);
#endif

/*
** The interface to the LEMON-generated parser
*/
#ifndef SQLITE_AMALGAMATION
  void *sqlite3ParserAlloc(void*(*)(u64), Parse*);
  void sqlite3ParserFree(void*, void(*)(void*));
#endif
void sqlite3Parser(void*, int, Token);
int sqlite3ParserFallback(int);
#ifdef YYTRACKMAXSTACKDEPTH
  int sqlite3ParserStackPeak(void*);
#endif

void sqlite3AutoLoadExtensions(sqlite3*);
#ifndef SQLITE_OMIT_LOAD_EXTENSION
  void sqlite3CloseExtensions(sqlite3*);
#else
# define sqlite3CloseExtensions(X)
#endif

#ifndef SQLITE_OMIT_SHARED_CACHE
  void sqlite3TableLock(Parse *, int, int, u8, const char *);
#else
  #define sqlite3TableLock(v,w,x,y,z)
#endif

#ifdef SQLITE_TEST
  int sqlite3Utf8To8(unsigned char*);
#endif

#ifdef SQLITE_OMIT_VIRTUALTABLE
#  define sqlite3VtabClear(Y)
#  define sqlite3VtabSync(X,Y) SQLITE_OK
#  define sqlite3VtabRollback(X)
#  define sqlite3VtabCommit(X)
#  define sqlite3VtabInSync(db) 0
#  define sqlite3VtabLock(X)
#  define sqlite3VtabUnlock(X)
#  define sqlite3VtabModuleUnref(D,X)
#  define sqlite3VtabUnlockList(X)
#  define sqlite3VtabSavepoint(X, Y, Z) SQLITE_OK
#  define sqlite3GetVTable(X,Y)  ((VTable*)0)
#else
   void sqlite3VtabClear(sqlite3 *db, Table*);
   void sqlite3VtabDisconnect(sqlite3 *db, Table *p);
   int sqlite3VtabSync(sqlite3 *db, Vdbe*);
   int sqlite3VtabRollback(sqlite3 *db);
   int sqlite3VtabCommit(sqlite3 *db);
   void sqlite3VtabLock(VTable *);
   void sqlite3VtabUnlock(VTable *);
   void sqlite3VtabModuleUnref(sqlite3*,Module*);
   void sqlite3VtabUnlockList(sqlite3*);
   int sqlite3VtabSavepoint(sqlite3 *, int, int);
   void sqlite3VtabImportErrmsg(Vdbe*, sqlite3_vtab*);
   VTable *sqlite3GetVTable(sqlite3*, Table*);
   Module *sqlite3VtabCreateModule(
     sqlite3*,
     const char*,
     const sqlite3_module*,
     void*,
     void(*)(void*)
   );
#  define sqlite3VtabInSync(db) ((db)->nVTrans>0 && (db)->aVTrans==0)
#endif
int sqlite3ReadOnlyShadowTables(sqlite3 *db);
#ifndef SQLITE_OMIT_VIRTUALTABLE
  int sqlite3ShadowTableName(sqlite3 *db, const char *zName);
#else
# define sqlite3ShadowTableName(A,B) 0
#endif
int sqlite3VtabEponymousTableInit(Parse*,Module*);
void sqlite3VtabEponymousTableClear(sqlite3*,Module*);
void sqlite3VtabMakeWritable(Parse*,Table*);
void sqlite3VtabBeginParse(Parse*, Token*, Token*, Token*, int);
void sqlite3VtabFinishParse(Parse*, Token*);
void sqlite3VtabArgInit(Parse*);
void sqlite3VtabArgExtend(Parse*, Token*);
int sqlite3VtabCallCreate(sqlite3*, int, const char *, char **);
int sqlite3VtabCallConnect(Parse*, Table*);
int sqlite3VtabCallDestroy(sqlite3*, int, const char *);
int sqlite3VtabBegin(sqlite3 *, VTable *);
FuncDef *sqlite3VtabOverloadFunction(sqlite3 *,FuncDef*, int nArg, Expr*);
sqlite3_int64 sqlite3StmtCurrentTime(sqlite3_context*);
int sqlite3VdbeParameterIndex(Vdbe*, const char*, int);
int sqlite3TransferBindings(sqlite3_stmt *, sqlite3_stmt *);
void sqlite3ParserReset(Parse*);
#ifdef SQLITE_ENABLE_NORMALIZE
char *sqlite3Normalize(Vdbe*, const char*);
#endif
int sqlite3Reprepare(Vdbe*);
void sqlite3ExprListCheckLength(Parse*, ExprList*, const char*);
CollSeq *sqlite3ExprCompareCollSeq(Parse*,Expr*);
CollSeq *sqlite3BinaryCompareCollSeq(Parse *, Expr *, Expr *);
int sqlite3TempInMemory(const sqlite3*);
const char *sqlite3JournalModename(int);
#ifndef SQLITE_OMIT_WAL
  int sqlite3Checkpoint(sqlite3*, int, int, int*, int*);
  int sqlite3WalDefaultHook(void*,sqlite3*,const char*,int);
#endif
#ifndef SQLITE_OMIT_CTE
  With *sqlite3WithAdd(Parse*,With*,Token*,ExprList*,Select*);
  void sqlite3WithDelete(sqlite3*,With*);
  void sqlite3WithPush(Parse*, With*, u8);
#else
#define sqlite3WithPush(x,y,z)
#define sqlite3WithDelete(x,y)
#endif
#ifndef SQLITE_OMIT_UPSERT
  Upsert *sqlite3UpsertNew(sqlite3*,ExprList*,Expr*,ExprList*,Expr*);
  void sqlite3UpsertDelete(sqlite3*,Upsert*);
  Upsert *sqlite3UpsertDup(sqlite3*,Upsert*);
  int sqlite3UpsertAnalyzeTarget(Parse*,SrcList*,Upsert*);
  void sqlite3UpsertDoUpdate(Parse*,Upsert*,Table*,Index*,int);
#else
#define sqlite3UpsertNew(v,w,x,y,z) ((Upsert*)0)
#define sqlite3UpsertDelete(x,y)
#define sqlite3UpsertDup(x,y)       ((Upsert*)0)
#endif


/* Declarations for functions in fkey.c. All of these are replaced by
** no-op macros if OMIT_FOREIGN_KEY is defined. In this case no foreign
** key functionality is available. If OMIT_TRIGGER is defined but
** OMIT_FOREIGN_KEY is not, only some of the functions are no-oped. In
** this case foreign keys are parsed, but no other functionality is
** provided (enforcement of FK constraints requires the triggers sub-system).
*/
#if !defined(SQLITE_OMIT_FOREIGN_KEY) && !defined(SQLITE_OMIT_TRIGGER)
  void sqlite3FkCheck(Parse*, Table*, int, int, int*, int);
  void sqlite3FkDropTable(Parse*, SrcList *, Table*);
  void sqlite3FkActions(Parse*, Table*, ExprList*, int, int*, int);
  int sqlite3FkRequired(Parse*, Table*, int*, int);
  u32 sqlite3FkOldmask(Parse*, Table*);
  FKey *sqlite3FkReferences(Table *);
#else
  #define sqlite3FkActions(a,b,c,d,e,f)
  #define sqlite3FkCheck(a,b,c,d,e,f)
  #define sqlite3FkDropTable(a,b,c)
  #define sqlite3FkOldmask(a,b)         0
  #define sqlite3FkRequired(a,b,c,d)    0
  #define sqlite3FkReferences(a)        0
#endif
#ifndef SQLITE_OMIT_FOREIGN_KEY
  void sqlite3FkDelete(sqlite3 *, Table*);
  int sqlite3FkLocateIndex(Parse*,Table*,FKey*,Index**,int**);
#else
  #define sqlite3FkDelete(a,b)
  #define sqlite3FkLocateIndex(a,b,c,d,e)
#endif


/*
** Available fault injectors.  Should be numbered beginning with 0.
*/
#define SQLITE_FAULTINJECTOR_MALLOC     0
#define SQLITE_FAULTINJECTOR_COUNT      1

/*
** The interface to the code in fault.c used for identifying "benign"
** malloc failures. This is only present if SQLITE_UNTESTABLE
** is not defined.
*/
#ifndef SQLITE_UNTESTABLE
  void sqlite3BeginBenignMalloc(void);
  void sqlite3EndBenignMalloc(void);
#else
  #define sqlite3BeginBenignMalloc()
  #define sqlite3EndBenignMalloc()
#endif

/*
** Allowed return values from sqlite3FindInIndex()
*/
#define IN_INDEX_ROWID        1   /* Search the rowid of the table */
#define IN_INDEX_EPH          2   /* Search an ephemeral b-tree */
#define IN_INDEX_INDEX_ASC    3   /* Existing index ASCENDING */
#define IN_INDEX_INDEX_DESC   4   /* Existing index DESCENDING */
#define IN_INDEX_NOOP         5   /* No table available. Use comparisons */
/*
** Allowed flags for the 3rd parameter to sqlite3FindInIndex().
*/
#define IN_INDEX_NOOP_OK     0x0001  /* OK to return IN_INDEX_NOOP */
#define IN_INDEX_MEMBERSHIP  0x0002  /* IN operator used for membership test */
#define IN_INDEX_LOOP        0x0004  /* IN operator used as a loop */
int sqlite3FindInIndex(Parse *, Expr *, u32, int*, int*, int*);

int sqlite3JournalOpen(sqlite3_vfs *, const char *, sqlite3_file *, int, int);
int sqlite3JournalSize(sqlite3_vfs *);
#if defined(SQLITE_ENABLE_ATOMIC_WRITE) \
 || defined(SQLITE_ENABLE_BATCH_ATOMIC_WRITE)
  int sqlite3JournalCreate(sqlite3_file *);
#endif

int sqlite3JournalIsInMemory(sqlite3_file *p);
void sqlite3MemJournalOpen(sqlite3_file *);

void sqlite3ExprSetHeightAndFlags(Parse *pParse, Expr *p);
#if SQLITE_MAX_EXPR_DEPTH>0
  int sqlite3SelectExprHeight(Select *);
  int sqlite3ExprCheckHeight(Parse*, int);
#else
  #define sqlite3SelectExprHeight(x) 0
  #define sqlite3ExprCheckHeight(x,y)
#endif

u32 sqlite3Get4byte(const u8*);
void sqlite3Put4byte(u8*, u32);

#ifdef SQLITE_ENABLE_UNLOCK_NOTIFY
  void sqlite3ConnectionBlocked(sqlite3 *, sqlite3 *);
  void sqlite3ConnectionUnlocked(sqlite3 *db);
  void sqlite3ConnectionClosed(sqlite3 *db);
#else
  #define sqlite3ConnectionBlocked(x,y)
  #define sqlite3ConnectionUnlocked(x)
  #define sqlite3ConnectionClosed(x)
#endif

#ifdef SQLITE_DEBUG
  void sqlite3ParserTrace(FILE*, char *);
#endif
#if defined(YYCOVERAGE)
  int sqlite3ParserCoverage(FILE*);
#endif

/*
** If the SQLITE_ENABLE IOTRACE exists then the global variable
** sqlite3IoTrace is a pointer to a printf-like routine used to
** print I/O tracing messages.
*/
#ifdef SQLITE_ENABLE_IOTRACE
# define IOTRACE(A)  if( sqlite3IoTrace ){ sqlite3IoTrace A; }
  void sqlite3VdbeIOTraceSql(Vdbe*);
SQLITE_API SQLITE_EXTERN void (SQLITE_CDECL *sqlite3IoTrace)(const char*,...);
#else
# define IOTRACE(A)
# define sqlite3VdbeIOTraceSql(X)
#endif

/*
** These routines are available for the mem2.c debugging memory allocator
** only.  They are used to verify that different "types" of memory
** allocations are properly tracked by the system.
**
** sqlite3MemdebugSetType() sets the "type" of an allocation to one of
** the MEMTYPE_* macros defined below.  The type must be a bitmask with
** a single bit set.
**
** sqlite3MemdebugHasType() returns true if any of the bits in its second
** argument match the type set by the previous sqlite3MemdebugSetType().
** sqlite3MemdebugHasType() is intended for use inside assert() statements.
**
** sqlite3MemdebugNoType() returns true if none of the bits in its second
** argument match the type set by the previous sqlite3MemdebugSetType().
**
** Perhaps the most important point is the difference between MEMTYPE_HEAP
** and MEMTYPE_LOOKASIDE.  If an allocation is MEMTYPE_LOOKASIDE, that means
** it might have been allocated by lookaside, except the allocation was
** too large or lookaside was already full.  It is important to verify
** that allocations that might have been satisfied by lookaside are not
** passed back to non-lookaside free() routines.  Asserts such as the
** example above are placed on the non-lookaside free() routines to verify
** this constraint.
**
** All of this is no-op for a production build.  It only comes into
** play when the SQLITE_MEMDEBUG compile-time option is used.
*/
#ifdef SQLITE_MEMDEBUG
  void sqlite3MemdebugSetType(void*,u8);
  int sqlite3MemdebugHasType(void*,u8);
  int sqlite3MemdebugNoType(void*,u8);
#else
# define sqlite3MemdebugSetType(X,Y)  /* no-op */
# define sqlite3MemdebugHasType(X,Y)  1
# define sqlite3MemdebugNoType(X,Y)   1
#endif
#define MEMTYPE_HEAP       0x01  /* General heap allocations */
#define MEMTYPE_LOOKASIDE  0x02  /* Heap that might have been lookaside */
#define MEMTYPE_PCACHE     0x04  /* Page cache allocations */

/*
** Threading interface
*/
#if SQLITE_MAX_WORKER_THREADS>0
int sqlite3ThreadCreate(SQLiteThread**,void*(*)(void*),void*);
int sqlite3ThreadJoin(SQLiteThread*, void**);
#endif

#if defined(SQLITE_ENABLE_DBPAGE_VTAB) || defined(SQLITE_TEST)
int sqlite3DbpageRegister(sqlite3*);
#endif
#if defined(SQLITE_ENABLE_DBSTAT_VTAB) || defined(SQLITE_TEST)
int sqlite3DbstatRegister(sqlite3*);
#endif

int sqlite3ExprVectorSize(Expr *pExpr);
int sqlite3ExprIsVector(Expr *pExpr);
Expr *sqlite3VectorFieldSubexpr(Expr*, int);
Expr *sqlite3ExprForVectorField(Parse*,Expr*,int);
void sqlite3VectorErrorMsg(Parse*, Expr*);

#ifndef SQLITE_OMIT_COMPILEOPTION_DIAGS
const char **sqlite3CompileOptions(int *pnOpt);
#endif

#endif /* SQLITEINT_H */<|MERGE_RESOLUTION|>--- conflicted
+++ resolved
@@ -1619,13 +1619,12 @@
 #define SQLITE_DqsDDL         0x20000000  /* dbl-quoted strings allowed in DDL*/
 #define SQLITE_DqsDML         0x40000000  /* dbl-quoted strings allowed in DML*/
 #define SQLITE_EnableView     0x80000000  /* Enable the use of views */
-<<<<<<< HEAD
-#define SQLITE_NoopUpdate     HI(0x0001000) /* UPDATE operations are no-ops */
-=======
 #define SQLITE_CountRows      HI(0x00001) /* Count rows changed by INSERT, */
                                           /*   DELETE, or UPDATE and return */
                                           /*   the count using a callback. */
->>>>>>> be22a854
+
+/* Flags used by the Pragma noop_update enhancement */
+#define SQLITE_NoopUpdate     HI(0x0001000) /* UPDATE operations are no-ops */
 
 /* Flags used only if debugging */
 #ifdef SQLITE_DEBUG
