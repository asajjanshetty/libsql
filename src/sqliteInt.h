--- conflicted
+++ resolved
@@ -1490,14 +1490,10 @@
   u16 dbOptFlags;               /* Flags to enable/disable optimizations */
   u8 enc;                       /* Text encoding */
   u8 autoCommit;                /* The auto-commit flag. */
-<<<<<<< HEAD
-  u8 bConcurrent;               /* Current transaction is "CONCURRENT" */
+  u8 eConcurrent;               /* CONCURRENT_* value */
   u8 bConcurrentReport;         /* Concurrent transaction reports enabled */
   CursorScan *pCScanList;
   char *zBCReport;
-=======
-  u8 eConcurrent;               /* CONCURRENT_* value */
->>>>>>> 3dc85032
   u8 temp_store;                /* 1: file 2: memory 0: default */
   u8 mallocFailed;              /* True if we have seen a malloc failure */
   u8 bBenignMalloc;             /* Do not require OOMs if true */
