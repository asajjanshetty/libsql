/*
** 2004 May 22
**
** The author disclaims copyright to this source code.  In place of
** a legal notice, here is a blessing:
**
**    May you do good and not evil.
**    May you find forgiveness for yourself and forgive others.
**    May you share freely, never taking more than you give.
**
******************************************************************************
**
** This file contains the VFS implementation for unix-like operating systems
** include Linux, MacOSX, *BSD, QNX, VxWorks, AIX, HPUX, and others.
**
** There are actually several different VFS implementations in this file.
** The differences are in the way that file locking is done.  The default
** implementation uses Posix Advisory Locks.  Alternative implementations
** use flock(), dot-files, various proprietary locking schemas, or simply
** skip locking all together.
**
** This source file is organized into divisions where the logic for various
** subfunctions is contained within the appropriate division.  PLEASE
** KEEP THE STRUCTURE OF THIS FILE INTACT.  New code should be placed
** in the correct division and should be clearly labeled.
**
** The layout of divisions is as follows:
**
**   *  General-purpose declarations and utility functions.
**   *  Unique file ID logic used by VxWorks.
**   *  Various locking primitive implementations (all except proxy locking):
**      + for Posix Advisory Locks
**      + for no-op locks
**      + for dot-file locks
**      + for flock() locking
**      + for named semaphore locks (VxWorks only)
**      + for AFP filesystem locks (MacOSX only)
**   *  sqlite3_file methods not associated with locking.
**   *  Definitions of sqlite3_io_methods objects for all locking
**      methods plus "finder" functions for each locking method.
**   *  sqlite3_vfs method implementations.
**   *  Locking primitives for the proxy uber-locking-method. (MacOSX only)
**   *  Definitions of sqlite3_vfs objects for all locking methods
**      plus implementations of sqlite3_os_init() and sqlite3_os_end().
*/
#include "sqliteInt.h"
#if SQLITE_OS_UNIX              /* This file is used on unix only */

/*
** There are various methods for file locking used for concurrency
** control:
**
**   1. POSIX locking (the default),
**   2. No locking,
**   3. Dot-file locking,
**   4. flock() locking,
**   5. AFP locking (OSX only),
**   6. Named POSIX semaphores (VXWorks only),
**   7. proxy locking. (OSX only)
**
** Styles 4, 5, and 7 are only available of SQLITE_ENABLE_LOCKING_STYLE
** is defined to 1.  The SQLITE_ENABLE_LOCKING_STYLE also enables automatic
** selection of the appropriate locking style based on the filesystem
** where the database is located.  
*/
#if !defined(SQLITE_ENABLE_LOCKING_STYLE)
#  if defined(__APPLE__)
#    define SQLITE_ENABLE_LOCKING_STYLE 1
#  else
#    define SQLITE_ENABLE_LOCKING_STYLE 0
#  endif
#endif

/*
** Define the OS_VXWORKS pre-processor macro to 1 if building on 
** vxworks, or 0 otherwise.
*/
#ifndef OS_VXWORKS
#  if defined(__RTP__) || defined(_WRS_KERNEL)
#    define OS_VXWORKS 1
#  else
#    define OS_VXWORKS 0
#  endif
#endif

/*
** These #defines should enable >2GB file support on Posix if the
** underlying operating system supports it.  If the OS lacks
** large file support, these should be no-ops.
**
** Large file support can be disabled using the -DSQLITE_DISABLE_LFS switch
** on the compiler command line.  This is necessary if you are compiling
** on a recent machine (ex: RedHat 7.2) but you want your code to work
** on an older machine (ex: RedHat 6.0).  If you compile on RedHat 7.2
** without this option, LFS is enable.  But LFS does not exist in the kernel
** in RedHat 6.0, so the code won't work.  Hence, for maximum binary
** portability you should omit LFS.
**
** The previous paragraph was written in 2005.  (This paragraph is written
** on 2008-11-28.) These days, all Linux kernels support large files, so
** you should probably leave LFS enabled.  But some embedded platforms might
** lack LFS in which case the SQLITE_DISABLE_LFS macro might still be useful.
*/
#ifndef SQLITE_DISABLE_LFS
# define _LARGE_FILE       1
# ifndef _FILE_OFFSET_BITS
#   define _FILE_OFFSET_BITS 64
# endif
# define _LARGEFILE_SOURCE 1
#endif

/*
** standard include files.
*/
#include <sys/types.h>
#include <sys/stat.h>
#include <fcntl.h>
#include <unistd.h>
#include <time.h>
#include <sys/time.h>
#include <errno.h>

#if SQLITE_ENABLE_LOCKING_STYLE
# include <sys/ioctl.h>
# if OS_VXWORKS
#  include <semaphore.h>
#  include <limits.h>
# else
#  include <sys/file.h>
#  include <sys/param.h>
#  include <sys/mount.h>
# endif
#endif /* SQLITE_ENABLE_LOCKING_STYLE */

#define SQLITE_FSFLAGS_IS_READONLY  0x1
#define SQLITE_FSFLAGS_IS_LOCAL     0x2
#define SQLITE_FSFLAGS_IS_HFSPLUS   0x4
#define SQLITE_FSFLAGS_IS_MSDOS     0x8
#define SQLITE_FSFLAGS_INITIALIZED     0x10000


/*
** If we are to be thread-safe, include the pthreads header and define
** the SQLITE_UNIX_THREADS macro.
*/
#if SQLITE_THREADSAFE
# include <pthread.h>
# define SQLITE_UNIX_THREADS 1
#endif

/*
** Default permissions when creating a new file
*/
#ifndef SQLITE_DEFAULT_FILE_PERMISSIONS
# define SQLITE_DEFAULT_FILE_PERMISSIONS 0644
#endif

/*
 ** Default permissions when creating auto proxy dir
 */
#ifndef SQLITE_DEFAULT_PROXYDIR_PERMISSIONS
# define SQLITE_DEFAULT_PROXYDIR_PERMISSIONS 0755
#endif

/*
** Maximum supported path-length.
*/
#define MAX_PATHNAME 512

/*
** Only set the lastErrno if the error code is a real error and not 
** a normal expected return code of SQLITE_BUSY or SQLITE_OK
*/
#define IS_LOCK_ERROR(x)  ((x != SQLITE_OK) && (x != SQLITE_BUSY))


/*
** Sometimes, after a file handle is closed by SQLite, the file descriptor
** cannot be closed immediately. In these cases, instances of the following
** structure are used to store the file descriptor while waiting for an
** opportunity to either close or reuse it.
*/
typedef struct UnixUnusedFd UnixUnusedFd;
struct UnixUnusedFd {
  int fd;                   /* File descriptor to close */
  int flags;                /* Flags this file descriptor was opened with */
  UnixUnusedFd *pNext;      /* Next unused file descriptor on same file */
};

/*
** The unixFile structure is subclass of sqlite3_file specific to the unix
** VFS implementations.
*/
typedef struct unixFile unixFile;
struct unixFile {
  sqlite3_io_methods const *pMethod;  /* Always the first entry */
  struct unixOpenCnt *pOpen;       /* Info about all open fd's on this inode */
  struct unixLockInfo *pLock;      /* Info about locks on this inode */
  int h;                           /* The file descriptor */
  int dirfd;                       /* File descriptor for the directory */
  unsigned char locktype;          /* The type of lock held on this fd */
  int lastErrno;                   /* The unix errno from the last I/O error */
  void *lockingContext;            /* Locking style specific state */
  UnixUnusedFd *pUnused;           /* Pre-allocated UnixUnusedFd */
  int fileFlags;                   /* Miscellanous flags */
#if SQLITE_ENABLE_LOCKING_STYLE
  int openFlags;                   /* The flags specified at open() */
#endif
#if SQLITE_ENABLE_LOCKING_STYLE || defined(__APPLE__)
  unsigned fsFlags;                 /* cached details from statfs() */
#endif
#if SQLITE_THREADSAFE && defined(__linux__)
  pthread_t tid;                   /* The thread that "owns" this unixFile */
#endif
#if OS_VXWORKS
  int isDelete;                    /* Delete on close if true */
  struct vxworksFileId *pId;       /* Unique file ID */
#endif
#ifndef NDEBUG
  /* The next group of variables are used to track whether or not the
  ** transaction counter in bytes 24-27 of database files are updated
  ** whenever any part of the database changes.  An assertion fault will
  ** occur if a file is updated without also updating the transaction
  ** counter.  This test is made to avoid new problems similar to the
  ** one described by ticket #3584. 
  */
  unsigned char transCntrChng;   /* True if the transaction counter changed */
  unsigned char dbUpdate;        /* True if any part of database file changed */
  unsigned char inNormalWrite;   /* True if in a normal write operation */
#endif
#ifdef SQLITE_TEST
  /* In test mode, increase the size of this structure a bit so that 
  ** it is larger than the struct CrashFile defined in test6.c.
  */
  char aPadding[32];
#endif
};

/*
** The following macros define bits in unixFile.fileFlags
*/
#define SQLITE_WHOLE_FILE_LOCKING  0x0001   /* Use whole-file locking */

/*
** Include code that is common to all os_*.c files
*/
#include "os_common.h"

/*
** Define various macros that are missing from some systems.
*/
#ifndef O_LARGEFILE
# define O_LARGEFILE 0
#endif
#ifdef SQLITE_DISABLE_LFS
# undef O_LARGEFILE
# define O_LARGEFILE 0
#endif
#ifndef O_NOFOLLOW
# define O_NOFOLLOW 0
#endif
#ifndef O_BINARY
# define O_BINARY 0
#endif

/*
** The DJGPP compiler environment looks mostly like Unix, but it
** lacks the fcntl() system call.  So redefine fcntl() to be something
** that always succeeds.  This means that locking does not occur under
** DJGPP.  But it is DOS - what did you expect?
*/
#ifdef __DJGPP__
# define fcntl(A,B,C) 0
#endif

/*
** The threadid macro resolves to the thread-id or to 0.  Used for
** testing and debugging only.
*/
#if SQLITE_THREADSAFE
#define threadid pthread_self()
#else
#define threadid 0
#endif


/*
** Helper functions to obtain and relinquish the global mutex. The
** global mutex is used to protect the unixOpenCnt, unixLockInfo and
** vxworksFileId objects used by this file, all of which may be 
** shared by multiple threads.
**
** Function unixMutexHeld() is used to assert() that the global mutex 
** is held when required. This function is only used as part of assert() 
** statements. e.g.
**
**   unixEnterMutex()
**     assert( unixMutexHeld() );
**   unixEnterLeave()
*/
static void unixEnterMutex(void){
  sqlite3_mutex_enter(sqlite3MutexAlloc(SQLITE_MUTEX_STATIC_MASTER));
}
static void unixLeaveMutex(void){
  sqlite3_mutex_leave(sqlite3MutexAlloc(SQLITE_MUTEX_STATIC_MASTER));
}
#ifdef SQLITE_DEBUG
static int unixMutexHeld(void) {
  return sqlite3_mutex_held(sqlite3MutexAlloc(SQLITE_MUTEX_STATIC_MASTER));
}
#endif


#ifdef SQLITE_DEBUG
/*
** Helper function for printing out trace information from debugging
** binaries. This returns the string represetation of the supplied
** integer lock-type.
*/
static const char *locktypeName(int locktype){
  switch( locktype ){
    case NO_LOCK: return "NONE";
    case SHARED_LOCK: return "SHARED";
    case RESERVED_LOCK: return "RESERVED";
    case PENDING_LOCK: return "PENDING";
    case EXCLUSIVE_LOCK: return "EXCLUSIVE";
  }
  return "ERROR";
}
#endif

#ifdef SQLITE_LOCK_TRACE
/*
** Print out information about all locking operations.
**
** This routine is used for troubleshooting locks on multithreaded
** platforms.  Enable by compiling with the -DSQLITE_LOCK_TRACE
** command-line option on the compiler.  This code is normally
** turned off.
*/
static int lockTrace(int fd, int op, struct flock *p){
  char *zOpName, *zType;
  int s;
  int savedErrno;
  if( op==F_GETLK ){
    zOpName = "GETLK";
  }else if( op==F_SETLK ){
    zOpName = "SETLK";
  }else{
    s = fcntl(fd, op, p);
    sqlite3DebugPrintf("fcntl unknown %d %d %d\n", fd, op, s);
    return s;
  }
  if( p->l_type==F_RDLCK ){
    zType = "RDLCK";
  }else if( p->l_type==F_WRLCK ){
    zType = "WRLCK";
  }else if( p->l_type==F_UNLCK ){
    zType = "UNLCK";
  }else{
    assert( 0 );
  }
  assert( p->l_whence==SEEK_SET );
  s = fcntl(fd, op, p);
  savedErrno = errno;
  sqlite3DebugPrintf("fcntl %d %d %s %s %d %d %d %d\n",
     threadid, fd, zOpName, zType, (int)p->l_start, (int)p->l_len,
     (int)p->l_pid, s);
  if( s==(-1) && op==F_SETLK && (p->l_type==F_RDLCK || p->l_type==F_WRLCK) ){
    struct flock l2;
    l2 = *p;
    fcntl(fd, F_GETLK, &l2);
    if( l2.l_type==F_RDLCK ){
      zType = "RDLCK";
    }else if( l2.l_type==F_WRLCK ){
      zType = "WRLCK";
    }else if( l2.l_type==F_UNLCK ){
      zType = "UNLCK";
    }else{
      assert( 0 );
    }
    sqlite3DebugPrintf("fcntl-failure-reason: %s %d %d %d\n",
       zType, (int)l2.l_start, (int)l2.l_len, (int)l2.l_pid);
  }
  errno = savedErrno;
  return s;
}
#define fcntl lockTrace
#endif /* SQLITE_LOCK_TRACE */



/*
** This routine translates a standard POSIX errno code into something
** useful to the clients of the sqlite3 functions.  Specifically, it is
** intended to translate a variety of "try again" errors into SQLITE_BUSY
** and a variety of "please close the file descriptor NOW" errors into 
** SQLITE_IOERR
** 
** Errors during initialization of locks, or file system support for locks,
** should handle ENOLCK, ENOTSUP, EOPNOTSUPP separately.
*/
static int sqliteErrorFromPosixError(int posixError, int sqliteIOErr) {
  switch (posixError) {
  case 0: 
    return SQLITE_OK;
    
  case EAGAIN:
  case ETIMEDOUT:
  case EBUSY:
  case EINTR:
  case ENOLCK:  
    /* random NFS retry error, unless during file system support 
     * introspection, in which it actually means what it says */
    return SQLITE_BUSY;
    
  case EACCES: 
    /* EACCES is like EAGAIN during locking operations, but not any other time*/
    if( (sqliteIOErr == SQLITE_IOERR_LOCK) || 
	(sqliteIOErr == SQLITE_IOERR_UNLOCK) || 
	(sqliteIOErr == SQLITE_IOERR_RDLOCK) ||
	(sqliteIOErr == SQLITE_IOERR_CHECKRESERVEDLOCK) ){
      return SQLITE_BUSY;
    }
    /* else fall through */
  case EPERM: 
    return SQLITE_PERM;
    
  case EDEADLK:
    return SQLITE_IOERR_BLOCKED;
    
#if EOPNOTSUPP!=ENOTSUP
  case EOPNOTSUPP: 
    /* something went terribly awry, unless during file system support 
     * introspection, in which it actually means what it says */
#endif
#ifdef ENOTSUP
  case ENOTSUP: 
    /* invalid fd, unless during file system support introspection, in which 
     * it actually means what it says */
#endif
  case EIO:
  case EBADF:
  case EINVAL:
  case ENOTCONN:
  case ENODEV:
  case ENXIO:
  case ENOENT:
  case ESTALE:
  case ENOSYS:
    /* these should force the client to close the file and reconnect */
    
  default: 
    return sqliteIOErr;
  }
}



/******************************************************************************
****************** Begin Unique File ID Utility Used By VxWorks ***************
**
** On most versions of unix, we can get a unique ID for a file by concatenating
** the device number and the inode number.  But this does not work on VxWorks.
** On VxWorks, a unique file id must be based on the canonical filename.
**
** A pointer to an instance of the following structure can be used as a
** unique file ID in VxWorks.  Each instance of this structure contains
** a copy of the canonical filename.  There is also a reference count.  
** The structure is reclaimed when the number of pointers to it drops to
** zero.
**
** There are never very many files open at one time and lookups are not
** a performance-critical path, so it is sufficient to put these
** structures on a linked list.
*/
struct vxworksFileId {
  struct vxworksFileId *pNext;  /* Next in a list of them all */
  int nRef;                     /* Number of references to this one */
  int nName;                    /* Length of the zCanonicalName[] string */
  char *zCanonicalName;         /* Canonical filename */
};

#if OS_VXWORKS
/* 
** All unique filenames are held on a linked list headed by this
** variable:
*/
static struct vxworksFileId *vxworksFileList = 0;

/*
** Simplify a filename into its canonical form
** by making the following changes:
**
**  * removing any trailing and duplicate /
**  * convert /./ into just /
**  * convert /A/../ where A is any simple name into just /
**
** Changes are made in-place.  Return the new name length.
**
** The original filename is in z[0..n-1].  Return the number of
** characters in the simplified name.
*/
static int vxworksSimplifyName(char *z, int n){
  int i, j;
  while( n>1 && z[n-1]=='/' ){ n--; }
  for(i=j=0; i<n; i++){
    if( z[i]=='/' ){
      if( z[i+1]=='/' ) continue;
      if( z[i+1]=='.' && i+2<n && z[i+2]=='/' ){
        i += 1;
        continue;
      }
      if( z[i+1]=='.' && i+3<n && z[i+2]=='.' && z[i+3]=='/' ){
        while( j>0 && z[j-1]!='/' ){ j--; }
        if( j>0 ){ j--; }
        i += 2;
        continue;
      }
    }
    z[j++] = z[i];
  }
  z[j] = 0;
  return j;
}

/*
** Find a unique file ID for the given absolute pathname.  Return
** a pointer to the vxworksFileId object.  This pointer is the unique
** file ID.
**
** The nRef field of the vxworksFileId object is incremented before
** the object is returned.  A new vxworksFileId object is created
** and added to the global list if necessary.
**
** If a memory allocation error occurs, return NULL.
*/
static struct vxworksFileId *vxworksFindFileId(const char *zAbsoluteName){
  struct vxworksFileId *pNew;         /* search key and new file ID */
  struct vxworksFileId *pCandidate;   /* For looping over existing file IDs */
  int n;                              /* Length of zAbsoluteName string */

  assert( zAbsoluteName[0]=='/' );
  n = (int)strlen(zAbsoluteName);
  pNew = sqlite3_malloc( sizeof(*pNew) + (n+1) );
  if( pNew==0 ) return 0;
  pNew->zCanonicalName = (char*)&pNew[1];
  memcpy(pNew->zCanonicalName, zAbsoluteName, n+1);
  n = vxworksSimplifyName(pNew->zCanonicalName, n);

  /* Search for an existing entry that matching the canonical name.
  ** If found, increment the reference count and return a pointer to
  ** the existing file ID.
  */
  unixEnterMutex();
  for(pCandidate=vxworksFileList; pCandidate; pCandidate=pCandidate->pNext){
    if( pCandidate->nName==n 
     && memcmp(pCandidate->zCanonicalName, pNew->zCanonicalName, n)==0
    ){
       sqlite3_free(pNew);
       pCandidate->nRef++;
       unixLeaveMutex();
       return pCandidate;
    }
  }

  /* No match was found.  We will make a new file ID */
  pNew->nRef = 1;
  pNew->nName = n;
  pNew->pNext = vxworksFileList;
  vxworksFileList = pNew;
  unixLeaveMutex();
  return pNew;
}

/*
** Decrement the reference count on a vxworksFileId object.  Free
** the object when the reference count reaches zero.
*/
static void vxworksReleaseFileId(struct vxworksFileId *pId){
  unixEnterMutex();
  assert( pId->nRef>0 );
  pId->nRef--;
  if( pId->nRef==0 ){
    struct vxworksFileId **pp;
    for(pp=&vxworksFileList; *pp && *pp!=pId; pp = &((*pp)->pNext)){}
    assert( *pp==pId );
    *pp = pId->pNext;
    sqlite3_free(pId);
  }
  unixLeaveMutex();
}
#endif /* OS_VXWORKS */
/*************** End of Unique File ID Utility Used By VxWorks ****************
******************************************************************************/


/******************************************************************************
*************************** Posix Advisory Locking ****************************
**
** POSIX advisory locks are broken by design.  ANSI STD 1003.1 (1996)
** section 6.5.2.2 lines 483 through 490 specify that when a process
** sets or clears a lock, that operation overrides any prior locks set
** by the same process.  It does not explicitly say so, but this implies
** that it overrides locks set by the same process using a different
** file descriptor.  Consider this test case:
**
**       int fd1 = open("./file1", O_RDWR|O_CREAT, 0644);
**       int fd2 = open("./file2", O_RDWR|O_CREAT, 0644);
**
** Suppose ./file1 and ./file2 are really the same file (because
** one is a hard or symbolic link to the other) then if you set
** an exclusive lock on fd1, then try to get an exclusive lock
** on fd2, it works.  I would have expected the second lock to
** fail since there was already a lock on the file due to fd1.
** But not so.  Since both locks came from the same process, the
** second overrides the first, even though they were on different
** file descriptors opened on different file names.
**
** This means that we cannot use POSIX locks to synchronize file access
** among competing threads of the same process.  POSIX locks will work fine
** to synchronize access for threads in separate processes, but not
** threads within the same process.
**
** To work around the problem, SQLite has to manage file locks internally
** on its own.  Whenever a new database is opened, we have to find the
** specific inode of the database file (the inode is determined by the
** st_dev and st_ino fields of the stat structure that fstat() fills in)
** and check for locks already existing on that inode.  When locks are
** created or removed, we have to look at our own internal record of the
** locks to see if another thread has previously set a lock on that same
** inode.
**
** (Aside: The use of inode numbers as unique IDs does not work on VxWorks.
** For VxWorks, we have to use the alternative unique ID system based on
** canonical filename and implemented in the previous division.)
**
** The sqlite3_file structure for POSIX is no longer just an integer file
** descriptor.  It is now a structure that holds the integer file
** descriptor and a pointer to a structure that describes the internal
** locks on the corresponding inode.  There is one locking structure
** per inode, so if the same inode is opened twice, both unixFile structures
** point to the same locking structure.  The locking structure keeps
** a reference count (so we will know when to delete it) and a "cnt"
** field that tells us its internal lock status.  cnt==0 means the
** file is unlocked.  cnt==-1 means the file has an exclusive lock.
** cnt>0 means there are cnt shared locks on the file.
**
** Any attempt to lock or unlock a file first checks the locking
** structure.  The fcntl() system call is only invoked to set a 
** POSIX lock if the internal lock structure transitions between
** a locked and an unlocked state.
**
** But wait:  there are yet more problems with POSIX advisory locks.
**
** If you close a file descriptor that points to a file that has locks,
** all locks on that file that are owned by the current process are
** released.  To work around this problem, each unixFile structure contains
** a pointer to an unixOpenCnt structure.  There is one unixOpenCnt structure
** per open inode, which means that multiple unixFile can point to a single
** unixOpenCnt.  When an attempt is made to close an unixFile, if there are
** other unixFile open on the same inode that are holding locks, the call
** to close() the file descriptor is deferred until all of the locks clear.
** The unixOpenCnt structure keeps a list of file descriptors that need to
** be closed and that list is walked (and cleared) when the last lock
** clears.
**
** Yet another problem:  LinuxThreads do not play well with posix locks.
**
** Many older versions of linux use the LinuxThreads library which is
** not posix compliant.  Under LinuxThreads, a lock created by thread
** A cannot be modified or overridden by a different thread B.
** Only thread A can modify the lock.  Locking behavior is correct
** if the appliation uses the newer Native Posix Thread Library (NPTL)
** on linux - with NPTL a lock created by thread A can override locks
** in thread B.  But there is no way to know at compile-time which
** threading library is being used.  So there is no way to know at
** compile-time whether or not thread A can override locks on thread B.
** We have to do a run-time check to discover the behavior of the
** current process.
**
** On systems where thread A is unable to modify locks created by
** thread B, we have to keep track of which thread created each
** lock.  Hence there is an extra field in the key to the unixLockInfo
** structure to record this information.  And on those systems it
** is illegal to begin a transaction in one thread and finish it
** in another.  For this latter restriction, there is no work-around.
** It is a limitation of LinuxThreads.
*/

/*
** Set or check the unixFile.tid field.  This field is set when an unixFile
** is first opened.  All subsequent uses of the unixFile verify that the
** same thread is operating on the unixFile.  Some operating systems do
** not allow locks to be overridden by other threads and that restriction
** means that sqlite3* database handles cannot be moved from one thread
** to another while locks are held.
**
** Version 3.3.1 (2006-01-15):  unixFile can be moved from one thread to
** another as long as we are running on a system that supports threads
** overriding each others locks (which is now the most common behavior)
** or if no locks are held.  But the unixFile.pLock field needs to be
** recomputed because its key includes the thread-id.  See the 
** transferOwnership() function below for additional information
*/
#if SQLITE_THREADSAFE && defined(__linux__)
# define SET_THREADID(X)   (X)->tid = pthread_self()
# define CHECK_THREADID(X) (threadsOverrideEachOthersLocks==0 && \
                            !pthread_equal((X)->tid, pthread_self()))
#else
# define SET_THREADID(X)
# define CHECK_THREADID(X) 0
#endif

/*
** An instance of the following structure serves as the key used
** to locate a particular unixOpenCnt structure given its inode.  This
** is the same as the unixLockKey except that the thread ID is omitted.
*/
struct unixFileId {
  dev_t dev;                  /* Device number */
#if OS_VXWORKS
  struct vxworksFileId *pId;  /* Unique file ID for vxworks. */
#else
  ino_t ino;                  /* Inode number */
#endif
};

/*
** An instance of the following structure serves as the key used
** to locate a particular unixLockInfo structure given its inode.
**
** If threads cannot override each others locks (LinuxThreads), then we
** set the unixLockKey.tid field to the thread ID.  If threads can override
** each others locks (Posix and NPTL) then tid is always set to zero.
** tid is omitted if we compile without threading support or on an OS
** other than linux.
*/
struct unixLockKey {
  struct unixFileId fid;  /* Unique identifier for the file */
#if SQLITE_THREADSAFE && defined(__linux__)
  pthread_t tid;  /* Thread ID of lock owner. Zero if not using LinuxThreads */
#endif
};

/*
** An instance of the following structure is allocated for each open
** inode.  Or, on LinuxThreads, there is one of these structures for
** each inode opened by each thread.
**
** A single inode can have multiple file descriptors, so each unixFile
** structure contains a pointer to an instance of this object and this
** object keeps a count of the number of unixFile pointing to it.
*/
struct unixLockInfo {
  struct unixLockKey lockKey;     /* The lookup key */
  int cnt;                        /* Number of SHARED locks held */
  int locktype;                   /* One of SHARED_LOCK, RESERVED_LOCK etc. */
  int nRef;                       /* Number of pointers to this structure */
#if defined(SQLITE_ENABLE_LOCKING_STYLE)
  unsigned long long sharedByte;  /* for AFP simulated shared lock */
#endif
  struct unixLockInfo *pNext;     /* List of all unixLockInfo objects */
  struct unixLockInfo *pPrev;     /*    .... doubly linked */
};

/*
** An instance of the following structure is allocated for each open
** inode.  This structure keeps track of the number of locks on that
** inode.  If a close is attempted against an inode that is holding
** locks, the close is deferred until all locks clear by adding the
** file descriptor to be closed to the pending list.
**
** TODO:  Consider changing this so that there is only a single file
** descriptor for each open file, even when it is opened multiple times.
** The close() system call would only occur when the last database
** using the file closes.
*/
struct unixOpenCnt {
  struct unixFileId fileId;   /* The lookup key */
  int nRef;                   /* Number of pointers to this structure */
  int nLock;                  /* Number of outstanding locks */
  UnixUnusedFd *pUnused;      /* Unused file descriptors to close */
#if OS_VXWORKS
  sem_t *pSem;                     /* Named POSIX semaphore */
  char aSemName[MAX_PATHNAME+2];   /* Name of that semaphore */
#endif
  struct unixOpenCnt *pNext, *pPrev;   /* List of all unixOpenCnt objects */
};

/*
** Lists of all unixLockInfo and unixOpenCnt objects.  These used to be hash
** tables.  But the number of objects is rarely more than a dozen and
** never exceeds a few thousand.  And lookup is not on a critical
** path so a simple linked list will suffice.
*/
static struct unixLockInfo *lockList = 0;
static struct unixOpenCnt *openList = 0;

/*
** This variable remembers whether or not threads can override each others
** locks.
**
**    0:  No.  Threads cannot override each others locks.  (LinuxThreads)
**    1:  Yes.  Threads can override each others locks.  (Posix & NLPT)
**   -1:  We don't know yet.
**
** On some systems, we know at compile-time if threads can override each
** others locks.  On those systems, the SQLITE_THREAD_OVERRIDE_LOCK macro
** will be set appropriately.  On other systems, we have to check at
** runtime.  On these latter systems, SQLTIE_THREAD_OVERRIDE_LOCK is
** undefined.
**
** This variable normally has file scope only.  But during testing, we make
** it a global so that the test code can change its value in order to verify
** that the right stuff happens in either case.
*/
#if SQLITE_THREADSAFE && defined(__linux__)
#  ifndef SQLITE_THREAD_OVERRIDE_LOCK
#    define SQLITE_THREAD_OVERRIDE_LOCK -1
#  endif
#  ifdef SQLITE_TEST
int threadsOverrideEachOthersLocks = SQLITE_THREAD_OVERRIDE_LOCK;
#  else
static int threadsOverrideEachOthersLocks = SQLITE_THREAD_OVERRIDE_LOCK;
#  endif
#endif

/*
** This structure holds information passed into individual test
** threads by the testThreadLockingBehavior() routine.
*/
struct threadTestData {
  int fd;                /* File to be locked */
  struct flock lock;     /* The locking operation */
  int result;            /* Result of the locking operation */
};

#if SQLITE_THREADSAFE && defined(__linux__)
/*
** This function is used as the main routine for a thread launched by
** testThreadLockingBehavior(). It tests whether the shared-lock obtained
** by the main thread in testThreadLockingBehavior() conflicts with a
** hypothetical write-lock obtained by this thread on the same file.
**
** The write-lock is not actually acquired, as this is not possible if 
** the file is open in read-only mode (see ticket #3472).
*/ 
static void *threadLockingTest(void *pArg){
  struct threadTestData *pData = (struct threadTestData*)pArg;
  pData->result = fcntl(pData->fd, F_GETLK, &pData->lock);
  return pArg;
}
#endif /* SQLITE_THREADSAFE && defined(__linux__) */


#if SQLITE_THREADSAFE && defined(__linux__)
/*
** This procedure attempts to determine whether or not threads
** can override each others locks then sets the 
** threadsOverrideEachOthersLocks variable appropriately.
*/
static void testThreadLockingBehavior(int fd_orig){
  int fd;
  int rc;
  struct threadTestData d;
  struct flock l;
  pthread_t t;

  fd = dup(fd_orig);
  if( fd<0 ) return;
  memset(&l, 0, sizeof(l));
  l.l_type = F_RDLCK;
  l.l_len = 1;
  l.l_start = 0;
  l.l_whence = SEEK_SET;
  rc = fcntl(fd_orig, F_SETLK, &l);
  if( rc!=0 ) return;
  memset(&d, 0, sizeof(d));
  d.fd = fd;
  d.lock = l;
  d.lock.l_type = F_WRLCK;
  if( pthread_create(&t, 0, threadLockingTest, &d)==0 ){
    pthread_join(t, 0);
  }
  close(fd);
  if( d.result!=0 ) return;
  threadsOverrideEachOthersLocks = (d.lock.l_type==F_UNLCK);
}
#endif /* SQLITE_THREADSAFE && defined(__linux__) */

/*
** Release a unixLockInfo structure previously allocated by findLockInfo().
**
** The mutex entered using the unixEnterMutex() function must be held
** when this function is called.
*/
static void releaseLockInfo(struct unixLockInfo *pLock){
  assert( unixMutexHeld() );
  if( pLock ){
    pLock->nRef--;
    if( pLock->nRef==0 ){
      if( pLock->pPrev ){
        assert( pLock->pPrev->pNext==pLock );
        pLock->pPrev->pNext = pLock->pNext;
      }else{
        assert( lockList==pLock );
        lockList = pLock->pNext;
      }
      if( pLock->pNext ){
        assert( pLock->pNext->pPrev==pLock );
        pLock->pNext->pPrev = pLock->pPrev;
      }
      sqlite3_free(pLock);
    }
  }
}

/*
** Release a unixOpenCnt structure previously allocated by findLockInfo().
**
** The mutex entered using the unixEnterMutex() function must be held
** when this function is called.
*/
static void releaseOpenCnt(struct unixOpenCnt *pOpen){
  assert( unixMutexHeld() );
  if( pOpen ){
    pOpen->nRef--;
    if( pOpen->nRef==0 ){
      if( pOpen->pPrev ){
        assert( pOpen->pPrev->pNext==pOpen );
        pOpen->pPrev->pNext = pOpen->pNext;
      }else{
        assert( openList==pOpen );
        openList = pOpen->pNext;
      }
      if( pOpen->pNext ){
        assert( pOpen->pNext->pPrev==pOpen );
        pOpen->pNext->pPrev = pOpen->pPrev;
      }
#if SQLITE_THREADSAFE && defined(__linux__)
      assert( !pOpen->pUnused || threadsOverrideEachOthersLocks==0 );
#endif

      /* If pOpen->pUnused is not null, then memory and file-descriptors
      ** are leaked.
      **
      ** This will only happen if, under Linuxthreads, the user has opened
      ** a transaction in one thread, then attempts to close the database
      ** handle from another thread (without first unlocking the db file).
      ** This is a misuse.  */
      sqlite3_free(pOpen);
    }
  }
}

/*
** Given a file descriptor, locate unixLockInfo and unixOpenCnt structures that
** describes that file descriptor.  Create new ones if necessary.  The
** return values might be uninitialized if an error occurs.
**
** The mutex entered using the unixEnterMutex() function must be held
** when this function is called.
**
** Return an appropriate error code.
*/
static int findLockInfo(
  unixFile *pFile,               /* Unix file with file desc used in the key */
  struct unixLockInfo **ppLock,  /* Return the unixLockInfo structure here */
  struct unixOpenCnt **ppOpen    /* Return the unixOpenCnt structure here */
){
  int rc;                        /* System call return code */
  int fd;                        /* The file descriptor for pFile */
  struct unixLockKey lockKey;    /* Lookup key for the unixLockInfo structure */
  struct unixFileId fileId;      /* Lookup key for the unixOpenCnt struct */
  struct stat statbuf;           /* Low-level file information */
  struct unixLockInfo *pLock = 0;/* Candidate unixLockInfo object */
  struct unixOpenCnt *pOpen;     /* Candidate unixOpenCnt object */

  assert( unixMutexHeld() );

  /* Get low-level information about the file that we can used to
  ** create a unique name for the file.
  */
  fd = pFile->h;
  rc = fstat(fd, &statbuf);
  if( rc!=0 ){
    pFile->lastErrno = errno;
#ifdef EOVERFLOW
    if( pFile->lastErrno==EOVERFLOW ) return SQLITE_NOLFS;
#endif
    return SQLITE_IOERR;
  }

#ifdef __APPLE__
  /* On OS X on an msdos filesystem, the inode number is reported
  ** incorrectly for zero-size files.  See ticket #3260.  To work
  ** around this problem (we consider it a bug in OS X, not SQLite)
  ** we always increase the file size to 1 by writing a single byte
  ** prior to accessing the inode number.  The one byte written is
  ** an ASCII 'S' character which also happens to be the first byte
  ** in the header of every SQLite database.  In this way, if there
  ** is a race condition such that another thread has already populated
  ** the first page of the database, no damage is done.
  */
  if (( statbuf.st_size==0 ) && (0 != (pFile->fsFlags & SQLITE_FSFLAGS_IS_MSDOS))) {
      rc = write(fd, "S", 1);
      if( rc!=1 ){
        pFile->lastErrno = errno;
        return SQLITE_IOERR;
      }
      rc = fstat(fd, &statbuf);
      if( rc!=0 ){
        pFile->lastErrno = errno;
        return SQLITE_IOERR;
      }
    }
#endif

  memset(&lockKey, 0, sizeof(lockKey));
  lockKey.fid.dev = statbuf.st_dev;
#if OS_VXWORKS
  lockKey.fid.pId = pFile->pId;
#else
  lockKey.fid.ino = statbuf.st_ino;
#endif
#if SQLITE_THREADSAFE && defined(__linux__)
  if( threadsOverrideEachOthersLocks<0 ){
    testThreadLockingBehavior(fd);
  }
  lockKey.tid = threadsOverrideEachOthersLocks ? 0 : pthread_self();
#endif
  fileId = lockKey.fid;
  if( ppLock!=0 ){
    pLock = lockList;
    while( pLock && memcmp(&lockKey, &pLock->lockKey, sizeof(lockKey)) ){
      pLock = pLock->pNext;
    }
    if( pLock==0 ){
      pLock = sqlite3_malloc( sizeof(*pLock) );
      if( pLock==0 ){
        rc = SQLITE_NOMEM;
        goto exit_findlockinfo;
      }
      memcpy(&pLock->lockKey,&lockKey,sizeof(lockKey));
      pLock->nRef = 1;
      pLock->cnt = 0;
      pLock->locktype = 0;
#if defined(SQLITE_ENABLE_LOCKING_STYLE)
      pLock->sharedByte = 0;
#endif
      pLock->pNext = lockList;
      pLock->pPrev = 0;
      if( lockList ) lockList->pPrev = pLock;
      lockList = pLock;
    }else{
      pLock->nRef++;
    }
    *ppLock = pLock;
  }
  if( ppOpen!=0 ){
    pOpen = openList;
    while( pOpen && memcmp(&fileId, &pOpen->fileId, sizeof(fileId)) ){
      pOpen = pOpen->pNext;
    }
    if( pOpen==0 ){
      pOpen = sqlite3_malloc( sizeof(*pOpen) );
      if( pOpen==0 ){
        releaseLockInfo(pLock);
        rc = SQLITE_NOMEM;
        goto exit_findlockinfo;
      }
      memset(pOpen, 0, sizeof(*pOpen));
      pOpen->fileId = fileId;
      pOpen->nRef = 1;
      pOpen->pNext = openList;
      if( openList ) openList->pPrev = pOpen;
      openList = pOpen;
    }else{
      pOpen->nRef++;
    }
    *ppOpen = pOpen;
  }

exit_findlockinfo:
  return rc;
}

/*
** If we are currently in a different thread than the thread that the
** unixFile argument belongs to, then transfer ownership of the unixFile
** over to the current thread.
**
** A unixFile is only owned by a thread on systems that use LinuxThreads.
**
** Ownership transfer is only allowed if the unixFile is currently unlocked.
** If the unixFile is locked and an ownership is wrong, then return
** SQLITE_MISUSE.  SQLITE_OK is returned if everything works.
*/
#if SQLITE_THREADSAFE && defined(__linux__)
static int transferOwnership(unixFile *pFile){
  int rc;
  pthread_t hSelf;
  if( threadsOverrideEachOthersLocks ){
    /* Ownership transfers not needed on this system */
    return SQLITE_OK;
  }
  hSelf = pthread_self();
  if( pthread_equal(pFile->tid, hSelf) ){
    /* We are still in the same thread */
    OSTRACE1("No-transfer, same thread\n");
    return SQLITE_OK;
  }
  if( pFile->locktype!=NO_LOCK ){
    /* We cannot change ownership while we are holding a lock! */
    return SQLITE_MISUSE;
  }
  OSTRACE4("Transfer ownership of %d from %d to %d\n",
            pFile->h, pFile->tid, hSelf);
  pFile->tid = hSelf;
  if (pFile->pLock != NULL) {
    releaseLockInfo(pFile->pLock);
    rc = findLockInfo(pFile, &pFile->pLock, 0);
    OSTRACE5("LOCK    %d is now %s(%s,%d)\n", pFile->h,
           locktypeName(pFile->locktype),
           locktypeName(pFile->pLock->locktype), pFile->pLock->cnt);
    return rc;
  } else {
    return SQLITE_OK;
  }
}
#else  /* if not SQLITE_THREADSAFE */
  /* On single-threaded builds, ownership transfer is a no-op */
# define transferOwnership(X) SQLITE_OK
#endif /* SQLITE_THREADSAFE */


/*
** This routine checks if there is a RESERVED lock held on the specified
** file by this or any other process. If such a lock is held, set *pResOut
** to a non-zero value otherwise *pResOut is set to zero.  The return value
** is set to SQLITE_OK unless an I/O error occurs during lock checking.
*/
static int unixCheckReservedLock(sqlite3_file *id, int *pResOut){
  int rc = SQLITE_OK;
  int reserved = 0;
  unixFile *pFile = (unixFile*)id;

  SimulateIOError( return SQLITE_IOERR_CHECKRESERVEDLOCK; );

  assert( pFile );
  unixEnterMutex(); /* Because pFile->pLock is shared across threads */

  /* Check if a thread in this process holds such a lock */
  if( pFile->pLock->locktype>SHARED_LOCK ){
    reserved = 1;
  }

  /* Otherwise see if some other process holds it.
  */
#ifndef __DJGPP__
  if( !reserved ){
    struct flock lock;
    lock.l_whence = SEEK_SET;
    lock.l_start = RESERVED_BYTE;
    lock.l_len = 1;
    lock.l_type = F_WRLCK;
    if (-1 == fcntl(pFile->h, F_GETLK, &lock)) {
      int tErrno = errno;
      rc = sqliteErrorFromPosixError(tErrno, SQLITE_IOERR_CHECKRESERVEDLOCK);
      pFile->lastErrno = tErrno;
    } else if( lock.l_type!=F_UNLCK ){
      reserved = 1;
    }
  }
#endif
  
  unixLeaveMutex();
  OSTRACE4("TEST WR-LOCK %d %d %d (unix)\n", pFile->h, rc, reserved);

  *pResOut = reserved;
  return rc;
}

#ifdef SQLITE_ENABLE_NFS_RANGELOCK
/*
** Perform a file locking operation on a range of bytes in a file.
** The "op" parameter should be one of F_RDLCK, F_WRLCK, or F_UNLCK.
** Return 0 on success or -1 for failure.  On failure, write the error
** code into *pErrcode.
**
** If the SQLITE_WHOLE_FILE_LOCKING bit is clear, then only lock
** the range of bytes on the locking page between SHARED_FIRST and
** SHARED_SIZE.  If SQLITE_WHOLE_FILE_LOCKING is set, then lock all
** bytes from 0 up to but not including PENDING_BYTE, and all bytes
** that follow SHARED_FIRST.
**
** In other words, of SQLITE_WHOLE_FILE_LOCKING if false (the historical
** default case) then only lock a small range of bytes from SHARED_FIRST
** through SHARED_FIRST+SHARED_SIZE-1.  But if SQLITE_WHOLE_FILE_LOCKING is
** true then lock every byte in the file except for PENDING_BYTE and
** RESERVED_BYTE.
**
** SQLITE_WHOLE_FILE_LOCKING=true overlaps SQLITE_WHOLE_FILE_LOCKING=false
** and so the locking schemes are compatible.  One type of lock will
** effectively exclude the other type.  The reason for using the
** SQLITE_WHOLE_FILE_LOCKING=true is that by indicating the full range
** of bytes to be read or written, we give hints to NFS to help it
** maintain cache coherency.  On the other hand, whole file locking
** is slower, so we don't want to use it except for NFS.
*/
static int rangeLock(unixFile *pFile, int op, int *pErrcode){
  struct flock lock;
  int rc;
  lock.l_type = op;
  lock.l_start = SHARED_FIRST;
  lock.l_whence = SEEK_SET;
  if( (pFile->fileFlags & SQLITE_WHOLE_FILE_LOCKING)==0 ){
    lock.l_len = SHARED_SIZE;
    rc = fcntl(pFile->h, F_SETLK, &lock);
    *pErrcode = errno;
  }else{
    lock.l_len = 0;
    rc = fcntl(pFile->h, F_SETLK, &lock);
    *pErrcode = errno;
    if( NEVER(op==F_UNLCK) || rc!=(-1) ){
      lock.l_start = 0;
      lock.l_len = PENDING_BYTE;
      rc = fcntl(pFile->h, F_SETLK, &lock);
      if( ALWAYS(op!=F_UNLCK) && rc==(-1) ){
        *pErrcode = errno;
        lock.l_type = F_UNLCK;
        lock.l_start = SHARED_FIRST;
        lock.l_len = 0;
        fcntl(pFile->h, F_SETLK, &lock);
      }
    }
  }
  return rc;
}

#endif /* SQLITE_ENABLE_NFS_RANGELOCK */
/*
** Lock the file with the lock specified by parameter locktype - one
** of the following:
**
**     (1) SHARED_LOCK
**     (2) RESERVED_LOCK
**     (3) PENDING_LOCK
**     (4) EXCLUSIVE_LOCK
**
** Sometimes when requesting one lock state, additional lock states
** are inserted in between.  The locking might fail on one of the later
** transitions leaving the lock state different from what it started but
** still short of its goal.  The following chart shows the allowed
** transitions and the inserted intermediate states:
**
**    UNLOCKED -> SHARED
**    SHARED -> RESERVED
**    SHARED -> (PENDING) -> EXCLUSIVE
**    RESERVED -> (PENDING) -> EXCLUSIVE
**    PENDING -> EXCLUSIVE
**
** This routine will only increase a lock.  Use the sqlite3OsUnlock()
** routine to lower a locking level.
*/
static int unixLock(sqlite3_file *id, int locktype){
  /* The following describes the implementation of the various locks and
  ** lock transitions in terms of the POSIX advisory shared and exclusive
  ** lock primitives (called read-locks and write-locks below, to avoid
  ** confusion with SQLite lock names). The algorithms are complicated
  ** slightly in order to be compatible with windows systems simultaneously
  ** accessing the same database file, in case that is ever required.
  **
  ** Symbols defined in os.h indentify the 'pending byte' and the 'reserved
  ** byte', each single bytes at well known offsets, and the 'shared byte
  ** range', a range of 510 bytes at a well known offset.
  **
  ** To obtain a SHARED lock, a read-lock is obtained on the 'pending
  ** byte'.  If this is successful, a random byte from the 'shared byte
  ** range' is read-locked and the lock on the 'pending byte' released.
  **
  ** A process may only obtain a RESERVED lock after it has a SHARED lock.
  ** A RESERVED lock is implemented by grabbing a write-lock on the
  ** 'reserved byte'. 
  **
  ** A process may only obtain a PENDING lock after it has obtained a
  ** SHARED lock. A PENDING lock is implemented by obtaining a write-lock
  ** on the 'pending byte'. This ensures that no new SHARED locks can be
  ** obtained, but existing SHARED locks are allowed to persist. A process
  ** does not have to obtain a RESERVED lock on the way to a PENDING lock.
  ** This property is used by the algorithm for rolling back a journal file
  ** after a crash.
  **
  ** An EXCLUSIVE lock, obtained after a PENDING lock is held, is
  ** implemented by obtaining a write-lock on the entire 'shared byte
  ** range'. Since all other locks require a read-lock on one of the bytes
  ** within this range, this ensures that no other locks are held on the
  ** database. 
  **
  ** The reason a single byte cannot be used instead of the 'shared byte
  ** range' is that some versions of windows do not support read-locks. By
  ** locking a random byte from a range, concurrent SHARED locks may exist
  ** even if the locking primitive used is always a write-lock.
  */
  int rc = SQLITE_OK;
  unixFile *pFile = (unixFile*)id;
  struct unixLockInfo *pLock = pFile->pLock;
  struct flock lock;
  int s = 0;
  int tErrno;

  assert( pFile );
  OSTRACE7("LOCK    %d %s was %s(%s,%d) pid=%d (unix)\n", pFile->h,
      locktypeName(locktype), locktypeName(pFile->locktype),
      locktypeName(pLock->locktype), pLock->cnt , getpid());

  /* If there is already a lock of this type or more restrictive on the
  ** unixFile, do nothing. Don't use the end_lock: exit path, as
  ** unixEnterMutex() hasn't been called yet.
  */
  if( pFile->locktype>=locktype ){
    OSTRACE3("LOCK    %d %s ok (already held) (unix)\n", pFile->h,
            locktypeName(locktype));
    return SQLITE_OK;
  }

  /* Make sure the locking sequence is correct.
  **  (1) We never move from unlocked to anything higher than shared lock.
  **  (2) SQLite never explicitly requests a pendig lock.
  **  (3) A shared lock is always held when a reserve lock is requested.
  */
  assert( pFile->locktype!=NO_LOCK || locktype==SHARED_LOCK );
  assert( locktype!=PENDING_LOCK );
  assert( locktype!=RESERVED_LOCK || pFile->locktype==SHARED_LOCK );

  /* This mutex is needed because pFile->pLock is shared across threads
  */
  unixEnterMutex();

  /* Make sure the current thread owns the pFile.
  */
  rc = transferOwnership(pFile);
  if( rc!=SQLITE_OK ){
    unixLeaveMutex();
    return rc;
  }
  pLock = pFile->pLock;

  /* If some thread using this PID has a lock via a different unixFile*
  ** handle that precludes the requested lock, return BUSY.
  */
  if( (pFile->locktype!=pLock->locktype && 
          (pLock->locktype>=PENDING_LOCK || locktype>SHARED_LOCK))
  ){
    rc = SQLITE_BUSY;
    goto end_lock;
  }

  /* If a SHARED lock is requested, and some thread using this PID already
  ** has a SHARED or RESERVED lock, then increment reference counts and
  ** return SQLITE_OK.
  */
  if( locktype==SHARED_LOCK && 
      (pLock->locktype==SHARED_LOCK || pLock->locktype==RESERVED_LOCK) ){
    assert( locktype==SHARED_LOCK );
    assert( pFile->locktype==0 );
    assert( pLock->cnt>0 );
    pFile->locktype = SHARED_LOCK;
    pLock->cnt++;
    pFile->pOpen->nLock++;
    goto end_lock;
  }


  /* A PENDING lock is needed before acquiring a SHARED lock and before
  ** acquiring an EXCLUSIVE lock.  For the SHARED lock, the PENDING will
  ** be released.
  */
  lock.l_len = 1L;
  lock.l_whence = SEEK_SET;
  if( locktype==SHARED_LOCK 
      || (locktype==EXCLUSIVE_LOCK && pFile->locktype<PENDING_LOCK)
  ){
    lock.l_type = (locktype==SHARED_LOCK?F_RDLCK:F_WRLCK);
    lock.l_start = PENDING_BYTE;
    s = fcntl(pFile->h, F_SETLK, &lock);
    if( s==(-1) ){
      tErrno = errno;
      rc = sqliteErrorFromPosixError(tErrno, SQLITE_IOERR_LOCK);
      if( IS_LOCK_ERROR(rc) ){
        pFile->lastErrno = tErrno;
      }
      goto end_lock;
    }
  }


  /* If control gets to this point, then actually go ahead and make
  ** operating system calls for the specified lock.
  */
  if( locktype==SHARED_LOCK ){
    assert( pLock->cnt==0 );
    assert( pLock->locktype==0 );

    /* Now get the read-lock */
    lock.l_start = SHARED_FIRST;
    lock.l_len = SHARED_SIZE;
    if( (s = fcntl(pFile->h, F_SETLK, &lock))==(-1) ){
      tErrno = errno;
    }
    /* Drop the temporary PENDING lock */
    lock.l_start = PENDING_BYTE;
    lock.l_len = 1L;
    lock.l_type = F_UNLCK;
    if( fcntl(pFile->h, F_SETLK, &lock)!=0 ){
      if( s != -1 ){
        /* This could happen with a network mount */
        tErrno = errno; 
        rc = sqliteErrorFromPosixError(tErrno, SQLITE_IOERR_UNLOCK); 
        if( IS_LOCK_ERROR(rc) ){
          pFile->lastErrno = tErrno;
        }
        goto end_lock;
      }
    }
    if( s==(-1) ){
      rc = sqliteErrorFromPosixError(tErrno, SQLITE_IOERR_LOCK);
      if( IS_LOCK_ERROR(rc) ){
        pFile->lastErrno = tErrno;
      }
    }else{
      pFile->locktype = SHARED_LOCK;
      pFile->pOpen->nLock++;
      pLock->cnt = 1;
    }
  }else if( locktype==EXCLUSIVE_LOCK && pLock->cnt>1 ){
    /* We are trying for an exclusive lock but another thread in this
    ** same process is still holding a shared lock. */
    rc = SQLITE_BUSY;
  }else{
    /* The request was for a RESERVED or EXCLUSIVE lock.  It is
    ** assumed that there is a SHARED or greater lock on the file
    ** already.
    */
    assert( 0!=pFile->locktype );
    lock.l_type = F_WRLCK;
    switch( locktype ){
      case RESERVED_LOCK:
        lock.l_start = RESERVED_BYTE;
        break;
      case EXCLUSIVE_LOCK:
        lock.l_start = SHARED_FIRST;
        lock.l_len = SHARED_SIZE;
        break;
      default:
        assert(0);
    }
    s = fcntl(pFile->h, F_SETLK, &lock);
    if( s==(-1) ){
      tErrno = errno;
      rc = sqliteErrorFromPosixError(tErrno, SQLITE_IOERR_LOCK);
      if( IS_LOCK_ERROR(rc) ){
        pFile->lastErrno = tErrno;
      }
    }
  }
  

#ifndef NDEBUG
  /* Set up the transaction-counter change checking flags when
  ** transitioning from a SHARED to a RESERVED lock.  The change
  ** from SHARED to RESERVED marks the beginning of a normal
  ** write operation (not a hot journal rollback).
  */
  if( rc==SQLITE_OK
   && pFile->locktype<=SHARED_LOCK
   && locktype==RESERVED_LOCK
  ){
    pFile->transCntrChng = 0;
    pFile->dbUpdate = 0;
    pFile->inNormalWrite = 1;
  }
#endif


  if( rc==SQLITE_OK ){
    pFile->locktype = locktype;
    pLock->locktype = locktype;
  }else if( locktype==EXCLUSIVE_LOCK ){
    pFile->locktype = PENDING_LOCK;
    pLock->locktype = PENDING_LOCK;
  }

end_lock:
  unixLeaveMutex();
  OSTRACE4("LOCK    %d %s %s (unix)\n", pFile->h, locktypeName(locktype), 
      rc==SQLITE_OK ? "ok" : "failed");
  return rc;
}

/*
** Close all file descriptors accumuated in the unixOpenCnt->pUnused list.
** If all such file descriptors are closed without error, the list is
** cleared and SQLITE_OK returned.
**
** Otherwise, if an error occurs, then successfully closed file descriptor
** entries are removed from the list, and SQLITE_IOERR_CLOSE returned. 
** not deleted and SQLITE_IOERR_CLOSE returned.
*/ 
static int closePendingFds(unixFile *pFile){
  int rc = SQLITE_OK;
  struct unixOpenCnt *pOpen = pFile->pOpen;
  UnixUnusedFd *pError = 0;
  UnixUnusedFd *p;
  UnixUnusedFd *pNext;
  for(p=pOpen->pUnused; p; p=pNext){
    pNext = p->pNext;
    if( close(p->fd) ){
      pFile->lastErrno = errno;
      rc = SQLITE_IOERR_CLOSE;
      p->pNext = pError;
      pError = p;
    }else{
      sqlite3_free(p);
    }
  }
  pOpen->pUnused = pError;
  return rc;
}

/*
** Add the file descriptor used by file handle pFile to the corresponding
** pUnused list.
*/
static void setPendingFd(unixFile *pFile){
  struct unixOpenCnt *pOpen = pFile->pOpen;
  UnixUnusedFd *p = pFile->pUnused;
  p->pNext = pOpen->pUnused;
  pOpen->pUnused = p;
  pFile->h = -1;
  pFile->pUnused = 0;
}

/*
** Lower the locking level on file descriptor pFile to locktype.  locktype
** must be either NO_LOCK or SHARED_LOCK.
**
** If the locking level of the file descriptor is already at or below
** the requested locking level, this routine is a no-op.
** 
** If handleNFSUnlock is true, then on downgrading an EXCLUSIVE_LOCK to SHARED
** the byte range is divided into 2 parts and the first part is unlocked then
** set to a read lock, then the other part is simply unlocked.  This works 
** around a bug in BSD NFS lockd (also seen on MacOSX 10.3+) that fails to 
** remove the write lock on a region when a read lock is set.
*/
static int _posixUnlock(sqlite3_file *id, int locktype, int handleNFSUnlock){
  unixFile *pFile = (unixFile*)id;
  struct unixLockInfo *pLock;
  struct flock lock;
  int rc = SQLITE_OK;
  int h;
  int tErrno;                      /* Error code from system call errors */

  assert( pFile );
  OSTRACE7("UNLOCK  %d %d was %d(%d,%d) pid=%d (unix)\n", pFile->h, locktype,
      pFile->locktype, pFile->pLock->locktype, pFile->pLock->cnt, getpid());

  assert( locktype<=SHARED_LOCK );
  if( pFile->locktype<=locktype ){
    return SQLITE_OK;
  }
  if( CHECK_THREADID(pFile) ){
    return SQLITE_MISUSE;
  }
  unixEnterMutex();
  h = pFile->h;
  pLock = pFile->pLock;
  assert( pLock->cnt!=0 );
  if( pFile->locktype>SHARED_LOCK ){
    assert( pLock->locktype==pFile->locktype );
    SimulateIOErrorBenign(1);
    SimulateIOError( h=(-1) )
    SimulateIOErrorBenign(0);

#ifndef NDEBUG
    /* When reducing a lock such that other processes can start
    ** reading the database file again, make sure that the
    ** transaction counter was updated if any part of the database
    ** file changed.  If the transaction counter is not updated,
    ** other connections to the same file might not realize that
    ** the file has changed and hence might not know to flush their
    ** cache.  The use of a stale cache can lead to database corruption.
    */
    assert( pFile->inNormalWrite==0
         || pFile->dbUpdate==0
         || pFile->transCntrChng==1 );
    pFile->inNormalWrite = 0;
#endif

    /* downgrading to a shared lock on NFS involves clearing the write lock
     ** before establishing the readlock - to avoid a race condition we downgrade
     ** the lock in 2 blocks, so that part of the range will be covered by a 
     ** write lock until the rest is covered by a read lock:
     **  1:   [WWWWW]
     **  2:   [....W]
     **  3:   [RRRRW]
     **  4:   [RRRR.]
     */
    if( locktype==SHARED_LOCK ){
      if( handleNFSUnlock ){
        off_t divSize = SHARED_SIZE - 1;
        
        lock.l_type = F_UNLCK;
        lock.l_whence = SEEK_SET;
        lock.l_start = SHARED_FIRST;
        lock.l_len = divSize;
        if( fcntl(h, F_SETLK, &lock)==(-1) ){
          int tErrno = errno;
          rc = sqliteErrorFromPosixError(tErrno, SQLITE_IOERR_UNLOCK);
          if( IS_LOCK_ERROR(rc) ){
            pFile->lastErrno = tErrno;
          }
          goto end_unlock;
        }
        lock.l_type = F_RDLCK;
        lock.l_whence = SEEK_SET;
        lock.l_start = SHARED_FIRST;
        lock.l_len = divSize;
        if( fcntl(h, F_SETLK, &lock)==(-1) ){
          int tErrno = errno;
          rc = sqliteErrorFromPosixError(tErrno, SQLITE_IOERR_RDLOCK);
          if( IS_LOCK_ERROR(rc) ){
            pFile->lastErrno = tErrno;
          }
          goto end_unlock;
        }
        lock.l_type = F_UNLCK;
        lock.l_whence = SEEK_SET;
        lock.l_start = SHARED_FIRST+divSize;
        lock.l_len = SHARED_SIZE-divSize;
        if( fcntl(h, F_SETLK, &lock)==(-1) ){
          int tErrno = errno;
          rc = sqliteErrorFromPosixError(tErrno, SQLITE_IOERR_UNLOCK);
          if( IS_LOCK_ERROR(rc) ){
            pFile->lastErrno = tErrno;
          }
          goto end_unlock;
        }
      }else{
        lock.l_type = F_RDLCK;
        lock.l_whence = SEEK_SET;
        lock.l_start = SHARED_FIRST;
        lock.l_len = SHARED_SIZE;
        if( fcntl(h, F_SETLK, &lock)==(-1) ){
          int tErrno = errno;
          rc = sqliteErrorFromPosixError(tErrno, SQLITE_IOERR_RDLOCK);
          if( IS_LOCK_ERROR(rc) ){
            pFile->lastErrno = tErrno;
          }
          goto end_unlock;
        }
      }
    }
    lock.l_type = F_UNLCK;
    lock.l_whence = SEEK_SET;
    lock.l_start = PENDING_BYTE;
    lock.l_len = 2L;  assert( PENDING_BYTE+1==RESERVED_BYTE );
    if( fcntl(h, F_SETLK, &lock)!=(-1) ){
      pLock->locktype = SHARED_LOCK;
    }else{
      tErrno = errno;
      rc = sqliteErrorFromPosixError(tErrno, SQLITE_IOERR_UNLOCK);
      if( IS_LOCK_ERROR(rc) ){
        pFile->lastErrno = tErrno;
      }
      goto end_unlock;
    }
  }
  if( locktype==NO_LOCK ){
    struct unixOpenCnt *pOpen;

    /* Decrement the shared lock counter.  Release the lock using an
    ** OS call only when all threads in this same process have released
    ** the lock.
    */
    pLock->cnt--;
    if( pLock->cnt==0 ){
      lock.l_type = F_UNLCK;
      lock.l_whence = SEEK_SET;
      lock.l_start = lock.l_len = 0L;
      SimulateIOErrorBenign(1);
      SimulateIOError( h=(-1) )
      SimulateIOErrorBenign(0);
      if( fcntl(h, F_SETLK, &lock)!=(-1) ){
        pLock->locktype = NO_LOCK;
      }else{
        tErrno = errno;
        rc = sqliteErrorFromPosixError(tErrno, SQLITE_IOERR_UNLOCK);
        if( IS_LOCK_ERROR(rc) ){
          pFile->lastErrno = tErrno;
        }
        pLock->locktype = NO_LOCK;
        pFile->locktype = NO_LOCK;
      }
    }

    /* Decrement the count of locks against this same file.  When the
    ** count reaches zero, close any other file descriptors whose close
    ** was deferred because of outstanding locks.
    */
    pOpen = pFile->pOpen;
    pOpen->nLock--;
    assert( pOpen->nLock>=0 );
    if( pOpen->nLock==0 ){
      int rc2 = closePendingFds(pFile);
      if( rc==SQLITE_OK ){
        rc = rc2;
      }
    }
  }
	
end_unlock:
  unixLeaveMutex();
  if( rc==SQLITE_OK ) pFile->locktype = locktype;
  return rc;
}

/*
** Lower the locking level on file descriptor pFile to locktype.  locktype
** must be either NO_LOCK or SHARED_LOCK.
**
** If the locking level of the file descriptor is already at or below
** the requested locking level, this routine is a no-op.
*/
static int unixUnlock(sqlite3_file *id, int locktype){
  return _posixUnlock(id, locktype, 0);
}

/*
** This function performs the parts of the "close file" operation 
** common to all locking schemes. It closes the directory and file
** handles, if they are valid, and sets all fields of the unixFile
** structure to 0.
**
** It is *not* necessary to hold the mutex when this routine is called,
** even on VxWorks.  A mutex will be acquired on VxWorks by the
** vxworksReleaseFileId() routine.
*/
static int closeUnixFile(sqlite3_file *id){
  unixFile *pFile = (unixFile*)id;
  if( pFile ){
    if( pFile->dirfd>=0 ){
      int err = close(pFile->dirfd);
      if( err ){
        pFile->lastErrno = errno;
        return SQLITE_IOERR_DIR_CLOSE;
      }else{
        pFile->dirfd=-1;
      }
    }
    if( pFile->h>=0 ){
      int err = close(pFile->h);
      if( err ){
        pFile->lastErrno = errno;
        return SQLITE_IOERR_CLOSE;
      }
    }
#if OS_VXWORKS
    if( pFile->pId ){
      if( pFile->isDelete ){
        unlink(pFile->pId->zCanonicalName);
      }
      vxworksReleaseFileId(pFile->pId);
      pFile->pId = 0;
    }
#endif
    OSTRACE2("CLOSE   %-3d\n", pFile->h);
    OpenCounter(-1);
    sqlite3_free(pFile->pUnused);
    memset(pFile, 0, sizeof(unixFile));
  }
  return SQLITE_OK;
}

/*
** Close a file.
*/
static int unixClose(sqlite3_file *id){
  int rc = SQLITE_OK;
  if( id ){
    unixFile *pFile = (unixFile *)id;
    unixUnlock(id, NO_LOCK);
    unixEnterMutex();
    if( pFile->pOpen && pFile->pOpen->nLock ){
      /* If there are outstanding locks, do not actually close the file just
      ** yet because that would clear those locks.  Instead, add the file
      ** descriptor to pOpen->pUnused list.  It will be automatically closed 
      ** when the last lock is cleared.
      */
      setPendingFd(pFile);
    }
    releaseLockInfo(pFile->pLock);
    releaseOpenCnt(pFile->pOpen);
    rc = closeUnixFile(id);
    unixLeaveMutex();
  }
  return rc;
}

/************** End of the posix advisory lock implementation *****************
******************************************************************************/

/******************************************************************************
****************************** No-op Locking **********************************
**
** Of the various locking implementations available, this is by far the
** simplest:  locking is ignored.  No attempt is made to lock the database
** file for reading or writing.
**
** This locking mode is appropriate for use on read-only databases
** (ex: databases that are burned into CD-ROM, for example.)  It can
** also be used if the application employs some external mechanism to
** prevent simultaneous access of the same database by two or more
** database connections.  But there is a serious risk of database
** corruption if this locking mode is used in situations where multiple
** database connections are accessing the same database file at the same
** time and one or more of those connections are writing.
*/

static int nolockCheckReservedLock(sqlite3_file *NotUsed, int *pResOut){
  UNUSED_PARAMETER(NotUsed);
  *pResOut = 0;
  return SQLITE_OK;
}
static int nolockLock(sqlite3_file *NotUsed, int NotUsed2){
  UNUSED_PARAMETER2(NotUsed, NotUsed2);
  return SQLITE_OK;
}
static int nolockUnlock(sqlite3_file *NotUsed, int NotUsed2){
  UNUSED_PARAMETER2(NotUsed, NotUsed2);
  return SQLITE_OK;
}

/*
** Close the file.
*/
static int nolockClose(sqlite3_file *id) {
  return closeUnixFile(id);
}

/******************* End of the no-op lock implementation *********************
******************************************************************************/

/******************************************************************************
************************* Begin dot-file Locking ******************************
**
** The dotfile locking implementation uses the existance of separate lock
** files in order to control access to the database.  This works on just
** about every filesystem imaginable.  But there are serious downsides:
**
**    (1)  There is zero concurrency.  A single reader blocks all other
**         connections from reading or writing the database.
**
**    (2)  An application crash or power loss can leave stale lock files
**         sitting around that need to be cleared manually.
**
** Nevertheless, a dotlock is an appropriate locking mode for use if no
** other locking strategy is available.
**
** Dotfile locking works by creating a file in the same directory as the
** database and with the same name but with a ".lock" extension added.
** The existance of a lock file implies an EXCLUSIVE lock.  All other lock
** types (SHARED, RESERVED, PENDING) are mapped into EXCLUSIVE.
*/

/*
** The file suffix added to the data base filename in order to create the
** lock file.
*/
#define DOTLOCK_SUFFIX ".lock"

/*
** This routine checks if there is a RESERVED lock held on the specified
** file by this or any other process. If such a lock is held, set *pResOut
** to a non-zero value otherwise *pResOut is set to zero.  The return value
** is set to SQLITE_OK unless an I/O error occurs during lock checking.
**
** In dotfile locking, either a lock exists or it does not.  So in this
** variation of CheckReservedLock(), *pResOut is set to true if any lock
** is held on the file and false if the file is unlocked.
*/
static int dotlockCheckReservedLock(sqlite3_file *id, int *pResOut) {
  int rc = SQLITE_OK;
  int reserved = 0;
  unixFile *pFile = (unixFile*)id;

  SimulateIOError( return SQLITE_IOERR_CHECKRESERVEDLOCK; );
  
  assert( pFile );

  /* Check if a thread in this process holds such a lock */
  if( pFile->locktype>SHARED_LOCK ){
    /* Either this connection or some other connection in the same process
    ** holds a lock on the file.  No need to check further. */
    reserved = 1;
  }else{
    /* The lock is held if and only if the lockfile exists */
    const char *zLockFile = (const char*)pFile->lockingContext;
    reserved = access(zLockFile, 0)==0;
  }
  OSTRACE4("TEST WR-LOCK %d %d %d (dotlock)\n", pFile->h, rc, reserved);
  *pResOut = reserved;
  return rc;
}

/*
** Lock the file with the lock specified by parameter locktype - one
** of the following:
**
**     (1) SHARED_LOCK
**     (2) RESERVED_LOCK
**     (3) PENDING_LOCK
**     (4) EXCLUSIVE_LOCK
**
** Sometimes when requesting one lock state, additional lock states
** are inserted in between.  The locking might fail on one of the later
** transitions leaving the lock state different from what it started but
** still short of its goal.  The following chart shows the allowed
** transitions and the inserted intermediate states:
**
**    UNLOCKED -> SHARED
**    SHARED -> RESERVED
**    SHARED -> (PENDING) -> EXCLUSIVE
**    RESERVED -> (PENDING) -> EXCLUSIVE
**    PENDING -> EXCLUSIVE
**
** This routine will only increase a lock.  Use the sqlite3OsUnlock()
** routine to lower a locking level.
**
** With dotfile locking, we really only support state (4): EXCLUSIVE.
** But we track the other locking levels internally.
*/
static int dotlockLock(sqlite3_file *id, int locktype) {
  unixFile *pFile = (unixFile*)id;
  int fd;
  char *zLockFile = (char *)pFile->lockingContext;
  int rc = SQLITE_OK;


  /* If we have any lock, then the lock file already exists.  All we have
  ** to do is adjust our internal record of the lock level.
  */
  if( pFile->locktype > NO_LOCK ){
    pFile->locktype = locktype;
#if !OS_VXWORKS
    /* Always update the timestamp on the old file */
    utimes(zLockFile, NULL);
#endif
    return SQLITE_OK;
  }
  
  /* grab an exclusive lock */
  fd = open(zLockFile,O_RDONLY|O_CREAT|O_EXCL,0600);
  if( fd<0 ){
    /* failed to open/create the file, someone else may have stolen the lock */
    int tErrno = errno;
    if( EEXIST == tErrno ){
      rc = SQLITE_BUSY;
    } else {
      rc = sqliteErrorFromPosixError(tErrno, SQLITE_IOERR_LOCK);
      if( IS_LOCK_ERROR(rc) ){
        pFile->lastErrno = tErrno;
      }
    }
    return rc;
  } 
  if( close(fd) ){
    pFile->lastErrno = errno;
    rc = SQLITE_IOERR_CLOSE;
  }
  
  /* got it, set the type and return ok */
  pFile->locktype = locktype;
  return rc;
}

/*
** Lower the locking level on file descriptor pFile to locktype.  locktype
** must be either NO_LOCK or SHARED_LOCK.
**
** If the locking level of the file descriptor is already at or below
** the requested locking level, this routine is a no-op.
**
** When the locking level reaches NO_LOCK, delete the lock file.
*/
static int dotlockUnlock(sqlite3_file *id, int locktype) {
  unixFile *pFile = (unixFile*)id;
  char *zLockFile = (char *)pFile->lockingContext;

  assert( pFile );
  OSTRACE5("UNLOCK  %d %d was %d pid=%d (dotlock)\n", pFile->h, locktype,
	   pFile->locktype, getpid());
  assert( locktype<=SHARED_LOCK );
  
  /* no-op if possible */
  if( pFile->locktype==locktype ){
    return SQLITE_OK;
  }

  /* To downgrade to shared, simply update our internal notion of the
  ** lock state.  No need to mess with the file on disk.
  */
  if( locktype==SHARED_LOCK ){
    pFile->locktype = SHARED_LOCK;
    return SQLITE_OK;
  }
  
  /* To fully unlock the database, delete the lock file */
  assert( locktype==NO_LOCK );
  if( unlink(zLockFile) ){
    int rc = 0;
    int tErrno = errno;
    if( ENOENT != tErrno ){
      rc = sqliteErrorFromPosixError(tErrno, SQLITE_IOERR_UNLOCK);
    }
    if( IS_LOCK_ERROR(rc) ){
      pFile->lastErrno = tErrno;
    }
    return rc; 
  }
  pFile->locktype = NO_LOCK;
  return SQLITE_OK;
}

/*
** Close a file.  Make sure the lock has been released before closing.
*/
static int dotlockClose(sqlite3_file *id) {
  int rc;
  if( id ){
    unixFile *pFile = (unixFile*)id;
    dotlockUnlock(id, NO_LOCK);
    sqlite3_free(pFile->lockingContext);
  }
  rc = closeUnixFile(id);
  return rc;
}
/****************** End of the dot-file lock implementation *******************
******************************************************************************/

/******************************************************************************
************************** Begin flock Locking ********************************
**
** Use the flock() system call to do file locking.
**
** flock() locking is like dot-file locking in that the various
** fine-grain locking levels supported by SQLite are collapsed into
** a single exclusive lock.  In other words, SHARED, RESERVED, and
** PENDING locks are the same thing as an EXCLUSIVE lock.  SQLite
** still works when you do this, but concurrency is reduced since
** only a single process can be reading the database at a time.
**
** Omit this section if SQLITE_ENABLE_LOCKING_STYLE is turned off or if
** compiling for VXWORKS.
*/
#if SQLITE_ENABLE_LOCKING_STYLE && !OS_VXWORKS

/*
** This routine checks if there is a RESERVED lock held on the specified
** file by this or any other process. If such a lock is held, set *pResOut
** to a non-zero value otherwise *pResOut is set to zero.  The return value
** is set to SQLITE_OK unless an I/O error occurs during lock checking.
*/
static int flockCheckReservedLock(sqlite3_file *id, int *pResOut){
  int rc = SQLITE_OK;
  int reserved = 0;
  unixFile *pFile = (unixFile*)id;
  
  SimulateIOError( return SQLITE_IOERR_CHECKRESERVEDLOCK; );
  
  assert( pFile );
  
  /* Check if a thread in this process holds such a lock */
  if( pFile->locktype>SHARED_LOCK ){
    reserved = 1;
  }
  
  /* Otherwise see if some other process holds it. */
  if( !reserved ){
    /* attempt to get the lock */
    int lrc = flock(pFile->h, LOCK_EX | LOCK_NB);
    if( !lrc ){
      /* got the lock, unlock it */
      lrc = flock(pFile->h, LOCK_UN);
      if ( lrc ) {
        int tErrno = errno;
        /* unlock failed with an error */
        lrc = sqliteErrorFromPosixError(tErrno, SQLITE_IOERR_UNLOCK); 
        if( IS_LOCK_ERROR(lrc) ){
          pFile->lastErrno = tErrno;
          rc = lrc;
        }
      }
    } else {
      int tErrno = errno;
      reserved = 1;
      /* someone else might have it reserved */
      lrc = sqliteErrorFromPosixError(tErrno, SQLITE_IOERR_LOCK); 
      if( IS_LOCK_ERROR(lrc) ){
        pFile->lastErrno = tErrno;
        rc = lrc;
      }
    }
  }
  OSTRACE4("TEST WR-LOCK %d %d %d (flock)\n", pFile->h, rc, reserved);

#ifdef SQLITE_IGNORE_FLOCK_LOCK_ERRORS
  if( (rc & SQLITE_IOERR) == SQLITE_IOERR ){
    rc = SQLITE_OK;
    reserved=1;
  }
#endif /* SQLITE_IGNORE_FLOCK_LOCK_ERRORS */
  *pResOut = reserved;
  return rc;
}

/*
** Lock the file with the lock specified by parameter locktype - one
** of the following:
**
**     (1) SHARED_LOCK
**     (2) RESERVED_LOCK
**     (3) PENDING_LOCK
**     (4) EXCLUSIVE_LOCK
**
** Sometimes when requesting one lock state, additional lock states
** are inserted in between.  The locking might fail on one of the later
** transitions leaving the lock state different from what it started but
** still short of its goal.  The following chart shows the allowed
** transitions and the inserted intermediate states:
**
**    UNLOCKED -> SHARED
**    SHARED -> RESERVED
**    SHARED -> (PENDING) -> EXCLUSIVE
**    RESERVED -> (PENDING) -> EXCLUSIVE
**    PENDING -> EXCLUSIVE
**
** flock() only really support EXCLUSIVE locks.  We track intermediate
** lock states in the sqlite3_file structure, but all locks SHARED or
** above are really EXCLUSIVE locks and exclude all other processes from
** access the file.
**
** This routine will only increase a lock.  Use the sqlite3OsUnlock()
** routine to lower a locking level.
*/
static int flockLock(sqlite3_file *id, int locktype) {
  int rc = SQLITE_OK;
  unixFile *pFile = (unixFile*)id;

  assert( pFile );

  /* if we already have a lock, it is exclusive.  
  ** Just adjust level and punt on outta here. */
  if (pFile->locktype > NO_LOCK) {
    pFile->locktype = locktype;
    return SQLITE_OK;
  }
  
  /* grab an exclusive lock */
  
  if (flock(pFile->h, LOCK_EX | LOCK_NB)) {
    int tErrno = errno;
    /* didn't get, must be busy */
    rc = sqliteErrorFromPosixError(tErrno, SQLITE_IOERR_LOCK);
    if( IS_LOCK_ERROR(rc) ){
      pFile->lastErrno = tErrno;
    }
  } else {
    /* got it, set the type and return ok */
    pFile->locktype = locktype;
  }
  OSTRACE4("LOCK    %d %s %s (flock)\n", pFile->h, locktypeName(locktype), 
           rc==SQLITE_OK ? "ok" : "failed");
#ifdef SQLITE_IGNORE_FLOCK_LOCK_ERRORS
  if( (rc & SQLITE_IOERR) == SQLITE_IOERR ){
    rc = SQLITE_BUSY;
  }
#endif /* SQLITE_IGNORE_FLOCK_LOCK_ERRORS */
  return rc;
}


/*
** Lower the locking level on file descriptor pFile to locktype.  locktype
** must be either NO_LOCK or SHARED_LOCK.
**
** If the locking level of the file descriptor is already at or below
** the requested locking level, this routine is a no-op.
*/
static int flockUnlock(sqlite3_file *id, int locktype) {
  unixFile *pFile = (unixFile*)id;
  
  assert( pFile );
  OSTRACE5("UNLOCK  %d %d was %d pid=%d (flock)\n", pFile->h, locktype,
           pFile->locktype, getpid());
  assert( locktype<=SHARED_LOCK );
  
  /* no-op if possible */
  if( pFile->locktype==locktype ){
    return SQLITE_OK;
  }
  
  /* shared can just be set because we always have an exclusive */
  if (locktype==SHARED_LOCK) {
    pFile->locktype = locktype;
    return SQLITE_OK;
  }
  
  /* no, really, unlock. */
  int rc = flock(pFile->h, LOCK_UN);
  if (rc) {
    int r, tErrno = errno;
    r = sqliteErrorFromPosixError(tErrno, SQLITE_IOERR_UNLOCK);
    if( IS_LOCK_ERROR(r) ){
      pFile->lastErrno = tErrno;
    }
#ifdef SQLITE_IGNORE_FLOCK_LOCK_ERRORS
    if( (r & SQLITE_IOERR) == SQLITE_IOERR ){
      r = SQLITE_BUSY;
    }
#endif /* SQLITE_IGNORE_FLOCK_LOCK_ERRORS */
    
    return r;
  } else {
    pFile->locktype = NO_LOCK;
    return SQLITE_OK;
  }
}

/*
** Close a file.
*/
static int flockClose(sqlite3_file *id) {
  if( id ){
    flockUnlock(id, NO_LOCK);
  }
  return closeUnixFile(id);
}

#endif /* SQLITE_ENABLE_LOCKING_STYLE && !OS_VXWORK */

/******************* End of the flock lock implementation *********************
******************************************************************************/

/******************************************************************************
************************ Begin Named Semaphore Locking ************************
**
** Named semaphore locking is only supported on VxWorks.
**
** Semaphore locking is like dot-lock and flock in that it really only
** supports EXCLUSIVE locking.  Only a single process can read or write
** the database file at a time.  This reduces potential concurrency, but
** makes the lock implementation much easier.
*/
#if OS_VXWORKS

/*
** This routine checks if there is a RESERVED lock held on the specified
** file by this or any other process. If such a lock is held, set *pResOut
** to a non-zero value otherwise *pResOut is set to zero.  The return value
** is set to SQLITE_OK unless an I/O error occurs during lock checking.
*/
static int semCheckReservedLock(sqlite3_file *id, int *pResOut) {
  int rc = SQLITE_OK;
  int reserved = 0;
  unixFile *pFile = (unixFile*)id;

  SimulateIOError( return SQLITE_IOERR_CHECKRESERVEDLOCK; );
  
  assert( pFile );

  /* Check if a thread in this process holds such a lock */
  if( pFile->locktype>SHARED_LOCK ){
    reserved = 1;
  }
  
  /* Otherwise see if some other process holds it. */
  if( !reserved ){
    sem_t *pSem = pFile->pOpen->pSem;
    struct stat statBuf;

    if( sem_trywait(pSem)==-1 ){
      int tErrno = errno;
      if( EAGAIN != tErrno ){
        rc = sqliteErrorFromPosixError(tErrno, SQLITE_IOERR_CHECKRESERVEDLOCK);
        pFile->lastErrno = tErrno;
      } else {
        /* someone else has the lock when we are in NO_LOCK */
        reserved = (pFile->locktype < SHARED_LOCK);
      }
    }else{
      /* we could have it if we want it */
      sem_post(pSem);
    }
  }
  OSTRACE4("TEST WR-LOCK %d %d %d (sem)\n", pFile->h, rc, reserved);

  *pResOut = reserved;
  return rc;
}

/*
** Lock the file with the lock specified by parameter locktype - one
** of the following:
**
**     (1) SHARED_LOCK
**     (2) RESERVED_LOCK
**     (3) PENDING_LOCK
**     (4) EXCLUSIVE_LOCK
**
** Sometimes when requesting one lock state, additional lock states
** are inserted in between.  The locking might fail on one of the later
** transitions leaving the lock state different from what it started but
** still short of its goal.  The following chart shows the allowed
** transitions and the inserted intermediate states:
**
**    UNLOCKED -> SHARED
**    SHARED -> RESERVED
**    SHARED -> (PENDING) -> EXCLUSIVE
**    RESERVED -> (PENDING) -> EXCLUSIVE
**    PENDING -> EXCLUSIVE
**
** Semaphore locks only really support EXCLUSIVE locks.  We track intermediate
** lock states in the sqlite3_file structure, but all locks SHARED or
** above are really EXCLUSIVE locks and exclude all other processes from
** access the file.
**
** This routine will only increase a lock.  Use the sqlite3OsUnlock()
** routine to lower a locking level.
*/
static int semLock(sqlite3_file *id, int locktype) {
  unixFile *pFile = (unixFile*)id;
  int fd;
  sem_t *pSem = pFile->pOpen->pSem;
  int rc = SQLITE_OK;

  /* if we already have a lock, it is exclusive.  
  ** Just adjust level and punt on outta here. */
  if (pFile->locktype > NO_LOCK) {
    pFile->locktype = locktype;
    rc = SQLITE_OK;
    goto sem_end_lock;
  }
  
  /* lock semaphore now but bail out when already locked. */
  if( sem_trywait(pSem)==-1 ){
    rc = SQLITE_BUSY;
    goto sem_end_lock;
  }

  /* got it, set the type and return ok */
  pFile->locktype = locktype;

 sem_end_lock:
  return rc;
}

/*
** Lower the locking level on file descriptor pFile to locktype.  locktype
** must be either NO_LOCK or SHARED_LOCK.
**
** If the locking level of the file descriptor is already at or below
** the requested locking level, this routine is a no-op.
*/
static int semUnlock(sqlite3_file *id, int locktype) {
  unixFile *pFile = (unixFile*)id;
  sem_t *pSem = pFile->pOpen->pSem;

  assert( pFile );
  assert( pSem );
  OSTRACE5("UNLOCK  %d %d was %d pid=%d (sem)\n", pFile->h, locktype,
	   pFile->locktype, getpid());
  assert( locktype<=SHARED_LOCK );
  
  /* no-op if possible */
  if( pFile->locktype==locktype ){
    return SQLITE_OK;
  }
  
  /* shared can just be set because we always have an exclusive */
  if (locktype==SHARED_LOCK) {
    pFile->locktype = locktype;
    return SQLITE_OK;
  }
  
  /* no, really unlock. */
  if ( sem_post(pSem)==-1 ) {
    int rc, tErrno = errno;
    rc = sqliteErrorFromPosixError(tErrno, SQLITE_IOERR_UNLOCK);
    if( IS_LOCK_ERROR(rc) ){
      pFile->lastErrno = tErrno;
    }
    return rc; 
  }
  pFile->locktype = NO_LOCK;
  return SQLITE_OK;
}

/*
 ** Close a file.
 */
static int semClose(sqlite3_file *id) {
  if( id ){
    unixFile *pFile = (unixFile*)id;
    semUnlock(id, NO_LOCK);
    assert( pFile );
    unixEnterMutex();
    releaseLockInfo(pFile->pLock);
    releaseOpenCnt(pFile->pOpen);
    unixLeaveMutex();
    closeUnixFile(id);
  }
  return SQLITE_OK;
}

#endif /* OS_VXWORKS */
/*
** Named semaphore locking is only available on VxWorks.
**
*************** End of the named semaphore lock implementation ****************
******************************************************************************/


/******************************************************************************
*************************** Begin AFP Locking *********************************
**
** AFP is the Apple Filing Protocol.  AFP is a network filesystem found
** on Apple Macintosh computers - both OS9 and OSX.
**
** Third-party implementations of AFP are available.  But this code here
** only works on OSX.
*/

#if defined(__APPLE__) && SQLITE_ENABLE_LOCKING_STYLE
/*
** The afpLockingContext structure contains all afp lock specific state
*/
typedef struct afpLockingContext afpLockingContext;
struct afpLockingContext {
  int reserved;
  const char *dbPath;             /* Name of the open file */
};

struct ByteRangeLockPB2
{
  unsigned long long offset;        /* offset to first byte to lock */
  unsigned long long length;        /* nbr of bytes to lock */
  unsigned long long retRangeStart; /* nbr of 1st byte locked if successful */
  unsigned char unLockFlag;         /* 1 = unlock, 0 = lock */
  unsigned char startEndFlag;       /* 1=rel to end of fork, 0=rel to start */
  int fd;                           /* file desc to assoc this lock with */
};

#define afpfsByteRangeLock2FSCTL        _IOWR('z', 23, struct ByteRangeLockPB2)

/*
** This is a utility for setting or clearing a bit-range lock on an
** AFP filesystem.
** 
** Return SQLITE_OK on success, SQLITE_BUSY on failure.
*/
static int afpSetLock(
  const char *path,              /* Name of the file to be locked or unlocked */
  unixFile *pFile,               /* Open file descriptor on path */
  unsigned long long offset,     /* First byte to be locked */
  unsigned long long length,     /* Number of bytes to lock */
  int setLockFlag                /* True to set lock.  False to clear lock */
){
  struct ByteRangeLockPB2 pb;
  int err;
  
  pb.unLockFlag = setLockFlag ? 0 : 1;
  pb.startEndFlag = 0;
  pb.offset = offset;
  pb.length = length; 
  pb.fd = pFile->h;
  
  OSTRACE6("AFPSETLOCK [%s] for %d%s in range %llx:%llx\n", 
    (setLockFlag?"ON":"OFF"), pFile->h, (pb.fd==-1?"[testval-1]":""),
    offset, length);
  err = fsctl(path, afpfsByteRangeLock2FSCTL, &pb, 0);
  if ( err==-1 ) {
    int rc;
    int tErrno = errno;
    OSTRACE4("AFPSETLOCK failed to fsctl() '%s' %d %s\n",
             path, tErrno, strerror(tErrno));
#ifdef SQLITE_IGNORE_AFP_LOCK_ERRORS
    rc = SQLITE_BUSY;
#else
    rc = sqliteErrorFromPosixError(tErrno,
                    setLockFlag ? SQLITE_IOERR_LOCK : SQLITE_IOERR_UNLOCK);
#endif /* SQLITE_IGNORE_AFP_LOCK_ERRORS */
    if( IS_LOCK_ERROR(rc) ){
      pFile->lastErrno = tErrno;
    }
    return rc;
  } else {
    return SQLITE_OK;
  }
}

/*
** This routine checks if there is a RESERVED lock held on the specified
** file by this or any other process. If such a lock is held, set *pResOut
** to a non-zero value otherwise *pResOut is set to zero.  The return value
** is set to SQLITE_OK unless an I/O error occurs during lock checking.
*/
static int afpCheckReservedLock(sqlite3_file *id, int *pResOut){
  int rc = SQLITE_OK;
  int reserved = 0;
  unixFile *pFile = (unixFile*)id;
  
  SimulateIOError( return SQLITE_IOERR_CHECKRESERVEDLOCK; );
  
  assert( pFile );
  afpLockingContext *context = (afpLockingContext *) pFile->lockingContext;
  if( context->reserved ){
    *pResOut = 1;
    return SQLITE_OK;
  }
  unixEnterMutex(); /* Because pFile->pLock is shared across threads */
  
  /* Check if a thread in this process holds such a lock */
  if( pFile->pLock->locktype>SHARED_LOCK ){
    reserved = 1;
  }
  
  /* Otherwise see if some other process holds it.
   */
  if( !reserved ){
    /* lock the RESERVED byte */
    int lrc = afpSetLock(context->dbPath, pFile, RESERVED_BYTE, 1,1);  
    if( SQLITE_OK==lrc ){
      /* if we succeeded in taking the reserved lock, unlock it to restore
      ** the original state */
      lrc = afpSetLock(context->dbPath, pFile, RESERVED_BYTE, 1, 0);
    } else {
      /* if we failed to get the lock then someone else must have it */
      reserved = 1;
    }
    if( IS_LOCK_ERROR(lrc) ){
      rc=lrc;
    }
  }
  
<<<<<<< HEAD
  unixLeaveMutex();
  OSTRACE4("TEST WR-LOCK %d %d %d\n", pFile->h, rc, reserved);
=======
  OSTRACE4("TEST WR-LOCK %d %d %d (afp)\n", pFile->h, rc, reserved);
>>>>>>> 9286c07d
  
  *pResOut = reserved;
  return rc;
}

/*
** Lock the file with the lock specified by parameter locktype - one
** of the following:
**
**     (1) SHARED_LOCK
**     (2) RESERVED_LOCK
**     (3) PENDING_LOCK
**     (4) EXCLUSIVE_LOCK
**
** Sometimes when requesting one lock state, additional lock states
** are inserted in between.  The locking might fail on one of the later
** transitions leaving the lock state different from what it started but
** still short of its goal.  The following chart shows the allowed
** transitions and the inserted intermediate states:
**
**    UNLOCKED -> SHARED
**    SHARED -> RESERVED
**    SHARED -> (PENDING) -> EXCLUSIVE
**    RESERVED -> (PENDING) -> EXCLUSIVE
**    PENDING -> EXCLUSIVE
**
** This routine will only increase a lock.  Use the sqlite3OsUnlock()
** routine to lower a locking level.
*/
static int afpLock(sqlite3_file *id, int locktype){
  int rc = SQLITE_OK;
  unixFile *pFile = (unixFile*)id;
  struct unixLockInfo *pLock = pFile->pLock;
  afpLockingContext *context = (afpLockingContext *) pFile->lockingContext;
  
  assert( pFile );
<<<<<<< HEAD
  OSTRACE7("LOCK    %d %s was %s(%s,%d) pid=%d\n", pFile->h,
           locktypeName(locktype), locktypeName(pFile->locktype),
           locktypeName(pLock->locktype), pLock->cnt , getpid());
=======
  OSTRACE5("LOCK    %d %s was %s pid=%d (afp)\n", pFile->h,
         locktypeName(locktype), locktypeName(pFile->locktype), getpid());
>>>>>>> 9286c07d

  /* If there is already a lock of this type or more restrictive on the
  ** unixFile, do nothing. Don't use the afp_end_lock: exit path, as
  ** unixEnterMutex() hasn't been called yet.
  */
  if( pFile->locktype>=locktype ){
    OSTRACE3("LOCK    %d %s ok (already held) (afp)\n", pFile->h,
           locktypeName(locktype));
    return SQLITE_OK;
  }

  /* Make sure the locking sequence is correct
  **  (1) We never move from unlocked to anything higher than shared lock.
  **  (2) SQLite never explicitly requests a pendig lock.
  **  (3) A shared lock is always held when a reserve lock is requested.
  */
  assert( pFile->locktype!=NO_LOCK || locktype==SHARED_LOCK );
  assert( locktype!=PENDING_LOCK );
  assert( locktype!=RESERVED_LOCK || pFile->locktype==SHARED_LOCK );
  
  /* This mutex is needed because pFile->pLock is shared across threads
  */
  unixEnterMutex();

  /* Make sure the current thread owns the pFile.
  */
  rc = transferOwnership(pFile);
  if( rc!=SQLITE_OK ){
    unixLeaveMutex();
    return rc;
  }
  pLock = pFile->pLock;

  /* If some thread using this PID has a lock via a different unixFile*
  ** handle that precludes the requested lock, return BUSY.
  */
  if( (pFile->locktype!=pLock->locktype && 
       (pLock->locktype>=PENDING_LOCK || locktype>SHARED_LOCK))
     ){
    rc = SQLITE_BUSY;
    goto afp_end_lock;
  }
  
  /* If a SHARED lock is requested, and some thread using this PID already
  ** has a SHARED or RESERVED lock, then increment reference counts and
  ** return SQLITE_OK.
  */
  if( locktype==SHARED_LOCK && 
     (pLock->locktype==SHARED_LOCK || pLock->locktype==RESERVED_LOCK) ){
    assert( locktype==SHARED_LOCK );
    assert( pFile->locktype==0 );
    assert( pLock->cnt>0 );
    pFile->locktype = SHARED_LOCK;
    pLock->cnt++;
    pFile->pOpen->nLock++;
    goto afp_end_lock;
  }
  
  /* A PENDING lock is needed before acquiring a SHARED lock and before
  ** acquiring an EXCLUSIVE lock.  For the SHARED lock, the PENDING will
  ** be released.
  */
  if( locktype==SHARED_LOCK 
      || (locktype==EXCLUSIVE_LOCK && pFile->locktype<PENDING_LOCK)
  ){
    int failed;
    failed = afpSetLock(context->dbPath, pFile, PENDING_BYTE, 1, 1);
    if (failed) {
      rc = failed;
      goto afp_end_lock;
    }
  }
  
  /* If control gets to this point, then actually go ahead and make
  ** operating system calls for the specified lock.
  */
  if( locktype==SHARED_LOCK ){
    int lrc1, lrc2, lrc1Errno;
    long lk, mask;
    
    assert( pLock->cnt==0 );
    assert( pLock->locktype==0 );
        
    mask = (sizeof(long)==8) ? LARGEST_INT64 : 0x7fffffff;
    /* Now get the read-lock SHARED_LOCK */
    /* note that the quality of the randomness doesn't matter that much */
    lk = random();
    pLock->sharedByte = (lk & mask)%(SHARED_SIZE - 1);
    lrc1 = afpSetLock(context->dbPath, pFile, 
          SHARED_FIRST+pLock->sharedByte, 1, 1);
    if( IS_LOCK_ERROR(lrc1) ){
      lrc1Errno = pFile->lastErrno;
    }
    /* Drop the temporary PENDING lock */
    lrc2 = afpSetLock(context->dbPath, pFile, PENDING_BYTE, 1, 0);
    
    if( IS_LOCK_ERROR(lrc1) ) {
      pFile->lastErrno = lrc1Errno;
      rc = lrc1;
      goto afp_end_lock;
    } else if( IS_LOCK_ERROR(lrc2) ){
      rc = lrc2;
      goto afp_end_lock;
    } else if( lrc1 != SQLITE_OK ) {
      rc = lrc1;
    } else {
      pFile->locktype = SHARED_LOCK;
      pFile->pOpen->nLock++;
      pLock->cnt = 1;
    }
  }else if( locktype==EXCLUSIVE_LOCK && pLock->cnt>1 ){
    /* We are trying for an exclusive lock but another thread in this
     ** same process is still holding a shared lock. */
    rc = SQLITE_BUSY;
  }else{
    /* The request was for a RESERVED or EXCLUSIVE lock.  It is
    ** assumed that there is a SHARED or greater lock on the file
    ** already.
    */
    int failed = 0;
    assert( 0!=pFile->locktype );
    if (locktype >= RESERVED_LOCK && pFile->locktype < RESERVED_LOCK) {
        /* Acquire a RESERVED lock */
        failed = afpSetLock(context->dbPath, pFile, RESERVED_BYTE, 1,1);
      if( !failed ){
        context->reserved = 1;
      }
    }
    if (!failed && locktype == EXCLUSIVE_LOCK) {
      /* Acquire an EXCLUSIVE lock */
        
      /* Remove the shared lock before trying the range.  we'll need to 
      ** reestablish the shared lock if we can't get the  afpUnlock
      */
      if( !(failed = afpSetLock(context->dbPath, pFile, SHARED_FIRST +
                         pLock->sharedByte, 1, 0)) ){
        int failed2 = SQLITE_OK;
        /* now attemmpt to get the exclusive lock range */
        failed = afpSetLock(context->dbPath, pFile, SHARED_FIRST, 
                               SHARED_SIZE, 1);
        if( failed && (failed2 = afpSetLock(context->dbPath, pFile, 
                       SHARED_FIRST + pLock->sharedByte, 1, 1)) ){
          /* Can't reestablish the shared lock.  Sqlite can't deal, this is
          ** a critical I/O error
          */
          rc = ((failed & SQLITE_IOERR) == SQLITE_IOERR) ? failed2 : 
               SQLITE_IOERR_LOCK;
          goto afp_end_lock;
        } 
      }else{
        rc = failed; 
      }
    }
    if( failed ){
      rc = failed;
    }
  }
  
  if( rc==SQLITE_OK ){
    pFile->locktype = locktype;
    pLock->locktype = locktype;
  }else if( locktype==EXCLUSIVE_LOCK ){
    pFile->locktype = PENDING_LOCK;
    pLock->locktype = PENDING_LOCK;
  }
  
afp_end_lock:
  unixLeaveMutex();
  OSTRACE4("LOCK    %d %s %s (afp)\n", pFile->h, locktypeName(locktype), 
         rc==SQLITE_OK ? "ok" : "failed");
  return rc;
}

/*
** Lower the locking level on file descriptor pFile to locktype.  locktype
** must be either NO_LOCK or SHARED_LOCK.
**
** If the locking level of the file descriptor is already at or below
** the requested locking level, this routine is a no-op.
*/
static int afpUnlock(sqlite3_file *id, int locktype) {
  int rc = SQLITE_OK;
  unixFile *pFile = (unixFile*)id;
  struct unixLockInfo *pLock;
  afpLockingContext *context = (afpLockingContext *) pFile->lockingContext;
  int skipShared = 0;
#ifdef SQLITE_TEST
  int h = pFile->h;
#endif
  
  assert( pFile );
<<<<<<< HEAD
  OSTRACE7("UNLOCK  %d %d was %d(%d,%d) pid=%d\n", pFile->h, locktype,
           pFile->locktype, pFile->pLock->locktype, pFile->pLock->cnt, getpid());
=======
  OSTRACE5("UNLOCK  %d %d was %d pid=%d (afp)\n", pFile->h, locktype,
         pFile->locktype, getpid());
>>>>>>> 9286c07d

  assert( locktype<=SHARED_LOCK );
  if( pFile->locktype<=locktype ){
    return SQLITE_OK;
  }
  if( CHECK_THREADID(pFile) ){
    return SQLITE_MISUSE;
  }
  unixEnterMutex();
  pLock = pFile->pLock;
  assert( pLock->cnt!=0 );
  if( pFile->locktype>SHARED_LOCK ){
    assert( pLock->locktype==pFile->locktype );
    SimulateIOErrorBenign(1);
    SimulateIOError( h=(-1) )
    SimulateIOErrorBenign(0);
    
#ifndef NDEBUG
    /* When reducing a lock such that other processes can start
     ** reading the database file again, make sure that the
     ** transaction counter was updated if any part of the database
     ** file changed.  If the transaction counter is not updated,
     ** other connections to the same file might not realize that
     ** the file has changed and hence might not know to flush their
     ** cache.  The use of a stale cache can lead to database corruption.
     */
    assert( pFile->inNormalWrite==0
           || pFile->dbUpdate==0
           || pFile->transCntrChng==1 );
    pFile->inNormalWrite = 0;
#endif
    
    if( pFile->locktype==EXCLUSIVE_LOCK ){
      rc = afpSetLock(context->dbPath, pFile, SHARED_FIRST, SHARED_SIZE, 0);
      if( rc==SQLITE_OK && (locktype==SHARED_LOCK || pLock->cnt>1) ){
        /* only re-establish the shared lock if necessary */
        int sharedLockByte = SHARED_FIRST+pLock->sharedByte;
        rc = afpSetLock(context->dbPath, pFile, sharedLockByte, 1, 1);
      } else {
        skipShared = 1;
      }
    }
    if( rc==SQLITE_OK && pFile->locktype>=PENDING_LOCK ){
      rc = afpSetLock(context->dbPath, pFile, PENDING_BYTE, 1, 0);
    } 
    if( rc==SQLITE_OK && pFile->locktype>=RESERVED_LOCK && context->reserved ){
      rc = afpSetLock(context->dbPath, pFile, RESERVED_BYTE, 1, 0);
      if( !rc ){ 
        context->reserved = 0; 
      }
    }
    if( rc==SQLITE_OK && (locktype==SHARED_LOCK || pLock->cnt>1)){
      pLock->locktype = SHARED_LOCK;
    }
  }
  if( rc==SQLITE_OK && locktype==NO_LOCK ){

    /* Decrement the shared lock counter.  Release the lock using an
     ** OS call only when all threads in this same process have released
     ** the lock.
     */
    unsigned long long sharedLockByte = SHARED_FIRST+pLock->sharedByte;
    pLock->cnt--;
    if( pLock->cnt==0 ){
      SimulateIOErrorBenign(1);
      SimulateIOError( h=(-1) )
      SimulateIOErrorBenign(0);
      if( !skipShared ){
        rc = afpSetLock(context->dbPath, pFile, sharedLockByte, 1, 0);
      }
      if( !rc ){
        pLock->locktype = NO_LOCK;
        pFile->locktype = NO_LOCK;
      }
    }
    if( rc==SQLITE_OK ){
      struct unixOpenCnt *pOpen = pFile->pOpen;
        
      pOpen->nLock--;
      assert( pOpen->nLock>=0 );
      if( pOpen->nLock==0 ){
        rc = closePendingFds(pFile);
      }
    }
  }
  
  unixLeaveMutex();
  if( rc==SQLITE_OK ) pFile->locktype = locktype;
  return rc;
}

/*
** Close a file & cleanup AFP specific locking context 
*/
static int afpClose(sqlite3_file *id) {
  int rc = SQLITE_OK;
  if( id ){
    unixFile *pFile = (unixFile*)id;
    afpUnlock(id, NO_LOCK);
    unixEnterMutex();
    if( pFile->pOpen && pFile->pOpen->nLock ){
      /* If there are outstanding locks, do not actually close the file just
      ** yet because that would clear those locks.  Instead, add the file
      ** descriptor to pOpen->aPending.  It will be automatically closed when
      ** the last lock is cleared.
      */
      setPendingFd(pFile);
    }
    releaseLockInfo(pFile->pLock);
    releaseOpenCnt(pFile->pOpen);
    sqlite3_free(pFile->lockingContext);
    rc = closeUnixFile(id);
    unixLeaveMutex();
  }
  return rc;
}

#endif /* defined(__APPLE__) && SQLITE_ENABLE_LOCKING_STYLE */
/*
** The code above is the AFP lock implementation.  The code is specific
** to MacOSX and does not work on other unix platforms.  No alternative
** is available.  If you don't compile for a mac, then the "unix-afp"
** VFS is not available.
**
********************* End of the AFP lock implementation **********************
******************************************************************************/

/******************************************************************************
*************************** Begin NFS Locking ********************************/

#if defined(__APPLE__) && SQLITE_ENABLE_LOCKING_STYLE
/*
 ** Lower the locking level on file descriptor pFile to locktype.  locktype
 ** must be either NO_LOCK or SHARED_LOCK.
 **
 ** If the locking level of the file descriptor is already at or below
 ** the requested locking level, this routine is a no-op.
 */
static int nfsUnlock(sqlite3_file *id, int locktype){
  return _posixUnlock(id, locktype, 1);
}

#endif /* defined(__APPLE__) && SQLITE_ENABLE_LOCKING_STYLE */
/*
** The code above is the NFS lock implementation.  The code is specific
** to MacOSX and does not work on other unix platforms.  No alternative
** is available.  
**
********************* End of the NFS lock implementation **********************
******************************************************************************/

/******************************************************************************
**************** Non-locking sqlite3_file methods *****************************
**
** The next division contains implementations for all methods of the 
** sqlite3_file object other than the locking methods.  The locking
** methods were defined in divisions above (one locking method per
** division).  Those methods that are common to all locking modes
** are gather together into this division.
*/

/*
** Seek to the offset passed as the second argument, then read cnt 
** bytes into pBuf. Return the number of bytes actually read.
**
** NB:  If you define USE_PREAD or USE_PREAD64, then it might also
** be necessary to define _XOPEN_SOURCE to be 500.  This varies from
** one system to another.  Since SQLite does not define USE_PREAD
** any any form by default, we will not attempt to define _XOPEN_SOURCE.
** See tickets #2741 and #2681.
**
** To avoid stomping the errno value on a failed read the lastErrno value
** is set before returning.
*/
static int seekAndRead(unixFile *id, sqlite3_int64 offset, void *pBuf, int cnt){
  int got;
#if (!defined(USE_PREAD) && !defined(USE_PREAD64))
  i64 newOffset;
#endif
  TIMER_START;
#if defined(USE_PREAD)
  got = pread(id->h, pBuf, cnt, offset);
  SimulateIOError( got = -1 );
#elif defined(USE_PREAD64)
  got = pread64(id->h, pBuf, cnt, offset);
  SimulateIOError( got = -1 );
#else
  newOffset = lseek(id->h, offset, SEEK_SET);
  SimulateIOError( newOffset-- );
  if( newOffset!=offset ){
    if( newOffset == -1 ){
      ((unixFile*)id)->lastErrno = errno;
    }else{
      ((unixFile*)id)->lastErrno = 0;			
    }
    return -1;
  }
  got = read(id->h, pBuf, cnt);
#endif
  TIMER_END;
  if( got<0 ){
    ((unixFile*)id)->lastErrno = errno;
  }
  OSTRACE5("READ    %-3d %5d %7lld %llu\n", id->h, got, offset, TIMER_ELAPSED);
  return got;
}

/*
** Read data from a file into a buffer.  Return SQLITE_OK if all
** bytes were read successfully and SQLITE_IOERR if anything goes
** wrong.
*/
static int unixRead(
  sqlite3_file *id, 
  void *pBuf, 
  int amt,
  sqlite3_int64 offset
){
  unixFile *pFile = (unixFile *)id;
  int got;
  assert( id );

  /* If this is a database file (not a journal, master-journal or temp
  ** file), the bytes in the locking range should never be read or written. */
  assert( pFile->pUnused==0
       || offset>=PENDING_BYTE+512
       || offset+amt<=PENDING_BYTE 
  );

  got = seekAndRead(pFile, offset, pBuf, amt);
  if( got==amt ){
    return SQLITE_OK;
  }else if( got<0 ){
    /* lastErrno set by seekAndRead */
    return SQLITE_IOERR_READ;
  }else{
    pFile->lastErrno = 0; /* not a system error */
    /* Unread parts of the buffer must be zero-filled */
    memset(&((char*)pBuf)[got], 0, amt-got);
    return SQLITE_IOERR_SHORT_READ;
  }
}

/*
** Seek to the offset in id->offset then read cnt bytes into pBuf.
** Return the number of bytes actually read.  Update the offset.
**
** To avoid stomping the errno value on a failed write the lastErrno value
** is set before returning.
*/
static int seekAndWrite(unixFile *id, i64 offset, const void *pBuf, int cnt){
  int got;
#if (!defined(USE_PREAD) && !defined(USE_PREAD64))
  i64 newOffset;
#endif
  TIMER_START;
#if defined(USE_PREAD)
  got = pwrite(id->h, pBuf, cnt, offset);
#elif defined(USE_PREAD64)
  got = pwrite64(id->h, pBuf, cnt, offset);
#else
  newOffset = lseek(id->h, offset, SEEK_SET);
  if( newOffset!=offset ){
    if( newOffset == -1 ){
      ((unixFile*)id)->lastErrno = errno;
    }else{
      ((unixFile*)id)->lastErrno = 0;			
    }
    return -1;
  }
  got = write(id->h, pBuf, cnt);
#endif
  TIMER_END;
  if( got<0 ){
    ((unixFile*)id)->lastErrno = errno;
  }

  OSTRACE5("WRITE   %-3d %5d %7lld %llu\n", id->h, got, offset, TIMER_ELAPSED);
  return got;
}


/*
** Write data from a buffer into a file.  Return SQLITE_OK on success
** or some other error code on failure.
*/
static int unixWrite(
  sqlite3_file *id, 
  const void *pBuf, 
  int amt,
  sqlite3_int64 offset 
){
  unixFile *pFile = (unixFile*)id;
  int wrote = 0;
  assert( id );
  assert( amt>0 );

  /* If this is a database file (not a journal, master-journal or temp
  ** file), the bytes in the locking range should never be read or written. */
  assert( pFile->pUnused==0
       || offset>=PENDING_BYTE+512
       || offset+amt<=PENDING_BYTE 
  );

#ifndef NDEBUG
  /* If we are doing a normal write to a database file (as opposed to
  ** doing a hot-journal rollback or a write to some file other than a
  ** normal database file) then record the fact that the database
  ** has changed.  If the transaction counter is modified, record that
  ** fact too.
  */
  if( pFile->inNormalWrite ){
    pFile->dbUpdate = 1;  /* The database has been modified */
    if( offset<=24 && offset+amt>=27 ){
      int rc;
      char oldCntr[4];
      SimulateIOErrorBenign(1);
      rc = seekAndRead(pFile, 24, oldCntr, 4);
      SimulateIOErrorBenign(0);
      if( rc!=4 || memcmp(oldCntr, &((char*)pBuf)[24-offset], 4)!=0 ){
        pFile->transCntrChng = 1;  /* The transaction counter has changed */
      }
    }
  }
#endif

  while( amt>0 && (wrote = seekAndWrite(pFile, offset, pBuf, amt))>0 ){
    amt -= wrote;
    offset += wrote;
    pBuf = &((char*)pBuf)[wrote];
  }
  SimulateIOError(( wrote=(-1), amt=1 ));
  SimulateDiskfullError(( wrote=0, amt=1 ));
  if( amt>0 ){
    if( wrote<0 ){
      /* lastErrno set by seekAndWrite */
      return SQLITE_IOERR_WRITE;
    }else{
      pFile->lastErrno = 0; /* not a system error */
      return SQLITE_FULL;
    }
  }
  return SQLITE_OK;
}

#ifdef SQLITE_TEST
/*
** Count the number of fullsyncs and normal syncs.  This is used to test
** that syncs and fullsyncs are occurring at the right times.
*/
int sqlite3_sync_count = 0;
int sqlite3_fullsync_count = 0;
#endif

/*
** We do not trust systems to provide a working fdatasync().  Some do.
** Others do no.  To be safe, we will stick with the (slower) fsync().
** If you know that your system does support fdatasync() correctly,
** then simply compile with -Dfdatasync=fdatasync
*/
#if !defined(fdatasync) && !defined(__linux__)
# define fdatasync fsync
#endif

/*
** Define HAVE_FULLFSYNC to 0 or 1 depending on whether or not
** the F_FULLFSYNC macro is defined.  F_FULLFSYNC is currently
** only available on Mac OS X.  But that could change.
*/
#ifdef F_FULLFSYNC
# define HAVE_FULLFSYNC 1
#else
# define HAVE_FULLFSYNC 0
#endif


/*
** The fsync() system call does not work as advertised on many
** unix systems.  The following procedure is an attempt to make
** it work better.
**
** The SQLITE_NO_SYNC macro disables all fsync()s.  This is useful
** for testing when we want to run through the test suite quickly.
** You are strongly advised *not* to deploy with SQLITE_NO_SYNC
** enabled, however, since with SQLITE_NO_SYNC enabled, an OS crash
** or power failure will likely corrupt the database file.
**
** SQLite sets the dataOnly flag if the size of the file is unchanged.
** The idea behind dataOnly is that it should only write the file content
** to disk, not the inode.  We only set dataOnly if the file size is 
** unchanged since the file size is part of the inode.  However, 
** Ted Ts'o tells us that fdatasync() will also write the inode if the
** file size has changed.  The only real difference between fdatasync()
** and fsync(), Ted tells us, is that fdatasync() will not flush the
** inode if the mtime or owner or other inode attributes have changed.
** We only care about the file size, not the other file attributes, so
** as far as SQLite is concerned, an fdatasync() is always adequate.
** So, we always use fdatasync() if it is available, regardless of
** the value of the dataOnly flag.
*/
static int full_fsync(int fd, int fullSync, int dataOnly){
  int rc;

  /* The following "ifdef/elif/else/" block has the same structure as
  ** the one below. It is replicated here solely to avoid cluttering 
  ** up the real code with the UNUSED_PARAMETER() macros.
  */
#ifdef SQLITE_NO_SYNC
  UNUSED_PARAMETER(fd);
  UNUSED_PARAMETER(fullSync);
  UNUSED_PARAMETER(dataOnly);
#elif HAVE_FULLFSYNC
  UNUSED_PARAMETER(dataOnly);
#else
  UNUSED_PARAMETER(fullSync);
  UNUSED_PARAMETER(dataOnly);
#endif

  /* Record the number of times that we do a normal fsync() and 
  ** FULLSYNC.  This is used during testing to verify that this procedure
  ** gets called with the correct arguments.
  */
#ifdef SQLITE_TEST
  if( fullSync ) sqlite3_fullsync_count++;
  sqlite3_sync_count++;
#endif

  /* If we compiled with the SQLITE_NO_SYNC flag, then syncing is a
  ** no-op
  */
#ifdef SQLITE_NO_SYNC
  rc = SQLITE_OK;
#elif HAVE_FULLFSYNC
  if( fullSync ){
    rc = fcntl(fd, F_FULLFSYNC, 0);
  }else{
    rc = 1;
  }
  /* If the FULLFSYNC failed, fall back to attempting an fsync().
  ** It shouldn't be possible for fullfsync to fail on the local 
  ** file system (on OSX), so failure indicates that FULLFSYNC
  ** isn't supported for this file system. So, attempt an fsync 
  ** and (for now) ignore the overhead of a superfluous fcntl call.  
  ** It'd be better to detect fullfsync support once and avoid 
  ** the fcntl call every time sync is called.
  */
  if( rc ) rc = fsync(fd);

#elif defined(__APPLE__)
  // fdatasync() on HFS+ doesn't yet flush the file size if it changed correctly
	// so currently we default to the macro that redefines fdatasync to fsync
  rc = fsync(fd);
#else
  rc = fdatasync(fd);
#if OS_VXWORKS
  if( rc==-1 && errno==ENOTSUP ){
    rc = fsync(fd);
  }
#endif /* OS_VXWORKS */
#endif /* ifdef SQLITE_NO_SYNC elif HAVE_FULLFSYNC */

  if( OS_VXWORKS && rc!= -1 ){
    rc = 0;
  }
  return rc;
}

/*
** Make sure all writes to a particular file are committed to disk.
**
** If dataOnly==0 then both the file itself and its metadata (file
** size, access time, etc) are synced.  If dataOnly!=0 then only the
** file data is synced.
**
** Under Unix, also make sure that the directory entry for the file
** has been created by fsync-ing the directory that contains the file.
** If we do not do this and we encounter a power failure, the directory
** entry for the journal might not exist after we reboot.  The next
** SQLite to access the file will not know that the journal exists (because
** the directory entry for the journal was never created) and the transaction
** will not roll back - possibly leading to database corruption.
*/
static int unixSync(sqlite3_file *id, int flags){
  int rc;
  unixFile *pFile = (unixFile*)id;

  int isDataOnly = (flags&SQLITE_SYNC_DATAONLY);
  int isFullsync = (flags&0x0F)==SQLITE_SYNC_FULL;

  /* Check that one of SQLITE_SYNC_NORMAL or FULL was passed */
  assert((flags&0x0F)==SQLITE_SYNC_NORMAL
      || (flags&0x0F)==SQLITE_SYNC_FULL
  );

  /* Unix cannot, but some systems may return SQLITE_FULL from here. This
  ** line is to test that doing so does not cause any problems.
  */
  SimulateDiskfullError( return SQLITE_FULL );

  assert( pFile );
  OSTRACE2("SYNC    %-3d\n", pFile->h);
  rc = full_fsync(pFile->h, isFullsync, isDataOnly);
  SimulateIOError( rc=1 );
  if( rc ){
    pFile->lastErrno = errno;
    return SQLITE_IOERR_FSYNC;
  }
  if( pFile->dirfd>=0 ){
    int err;
    OSTRACE4("DIRSYNC %-3d (have_fullfsync=%d fullsync=%d)\n", pFile->dirfd,
            HAVE_FULLFSYNC, isFullsync);
#ifndef SQLITE_DISABLE_DIRSYNC
    /* The directory sync is only attempted if full_fsync is
    ** turned off or unavailable.  If a full_fsync occurred above,
    ** then the directory sync is superfluous.
    */
    if( (!HAVE_FULLFSYNC || !isFullsync) && full_fsync(pFile->dirfd,0,0) ){
       /*
       ** We have received multiple reports of fsync() returning
       ** errors when applied to directories on certain file systems.
       ** A failed directory sync is not a big deal.  So it seems
       ** better to ignore the error.  Ticket #1657
       */
       /* pFile->lastErrno = errno; */
       /* return SQLITE_IOERR; */
    }
#endif
    err = close(pFile->dirfd); /* Only need to sync once, so close the */
    if( err==0 ){              /* directory when we are done */
      pFile->dirfd = -1;
    }else{
      pFile->lastErrno = errno;
      rc = SQLITE_IOERR_DIR_CLOSE;
    }
  }
  return rc;
}

/*
** Truncate an open file to a specified size
*/
static int unixTruncate(sqlite3_file *id, i64 nByte){
  int rc;
  assert( id );
  SimulateIOError( return SQLITE_IOERR_TRUNCATE );
  rc = ftruncate(((unixFile*)id)->h, (off_t)nByte);
  if( rc ){
    ((unixFile*)id)->lastErrno = errno;
    return SQLITE_IOERR_TRUNCATE;
  }else{
#ifndef NDEBUG
    /* If we are doing a normal write to a database file (as opposed to
    ** doing a hot-journal rollback or a write to some file other than a
    ** normal database file) and we truncate the file to zero length,
    ** that effectively updates the change counter.  This might happen
    ** when restoring a database using the backup API from a zero-length
    ** source.
    */
    if( ((unixFile*)id)->inNormalWrite && nByte==0 ){
      ((unixFile*)id)->transCntrChng = 1;
    }
#endif

    return SQLITE_OK;
  }
}

/*
** Determine the current size of a file in bytes
*/
static int unixFileSize(sqlite3_file *id, i64 *pSize){
  int rc;
  struct stat buf;
  assert( id );
  rc = fstat(((unixFile*)id)->h, &buf);
  SimulateIOError( rc=1 );
  if( rc!=0 ){
    ((unixFile*)id)->lastErrno = errno;
    return SQLITE_IOERR_FSTAT;
  }
  *pSize = buf.st_size;

  /* When opening a zero-size database, the findLockInfo() procedure
  ** writes a single byte into that file in order to work around a bug
  ** in the OS-X msdos filesystem.  In order to avoid problems with upper
  ** layers, we need to report this file size as zero even though it is
  ** really 1.   Ticket #3260.
  */
  if( *pSize==1 ) *pSize = 0;


  return SQLITE_OK;
}

#if SQLITE_ENABLE_LOCKING_STYLE && defined(__APPLE__)
/*
** Handler for proxy-locking file-control verbs.  Defined below in the
** proxying locking division.
*/
static int proxyFileControl(sqlite3_file*,int,void*);
#endif


/*
** Information and control of an open file handle.
*/
static int unixFileControl(sqlite3_file *id, int op, void *pArg){
  switch( op ){
    case SQLITE_FCNTL_LOCKSTATE: {
      *(int*)pArg = ((unixFile*)id)->locktype;
      return SQLITE_OK;
    }
    case SQLITE_LAST_ERRNO: {
      *(int*)pArg = ((unixFile*)id)->lastErrno;
      return SQLITE_OK;
    }
#ifndef NDEBUG
    /* The pager calls this method to signal that it has done
    ** a rollback and that the database is therefore unchanged and
    ** it hence it is OK for the transaction change counter to be
    ** unchanged.
    */
    case SQLITE_FCNTL_DB_UNCHANGED: {
      ((unixFile*)id)->dbUpdate = 0;
      return SQLITE_OK;
    }
#endif
#if SQLITE_ENABLE_LOCKING_STYLE && defined(__APPLE__)
    case SQLITE_SET_LOCKPROXYFILE:
    case SQLITE_GET_LOCKPROXYFILE: {
      return proxyFileControl(id,op,pArg);
    }
#endif /* SQLITE_ENABLE_LOCKING_STYLE && defined(__APPLE__) */
  }
  return SQLITE_ERROR;
}

/*
** Return the sector size in bytes of the underlying block device for
** the specified file. This is almost always 512 bytes, but may be
** larger for some devices.
**
** SQLite code assumes this function cannot fail. It also assumes that
** if two files are created in the same file-system directory (i.e.
** a database and its journal file) that the sector size will be the
** same for both.
*/
static int unixSectorSize(sqlite3_file *NotUsed){
  UNUSED_PARAMETER(NotUsed);
  return SQLITE_DEFAULT_SECTOR_SIZE;
}

/*
** Return the device characteristics for the file. This is always 0 for unix.
*/
static int unixDeviceCharacteristics(sqlite3_file *NotUsed){
  UNUSED_PARAMETER(NotUsed);
  return 0;
}

/*
** Here ends the implementation of all sqlite3_file methods.
**
********************** End sqlite3_file Methods *******************************
******************************************************************************/

/*
** This division contains definitions of sqlite3_io_methods objects that
** implement various file locking strategies.  It also contains definitions
** of "finder" functions.  A finder-function is used to locate the appropriate
** sqlite3_io_methods object for a particular database file.  The pAppData
** field of the sqlite3_vfs VFS objects are initialized to be pointers to
** the correct finder-function for that VFS.
**
** Most finder functions return a pointer to a fixed sqlite3_io_methods
** object.  The only interesting finder-function is autolockIoFinder, which
** looks at the filesystem type and tries to guess the best locking
** strategy from that.
**
** For finder-funtion F, two objects are created:
**
**    (1) The real finder-function named "FImpt()".
**
**    (2) A constant pointer to this function named just "F".
**
**
** A pointer to the F pointer is used as the pAppData value for VFS
** objects.  We have to do this instead of letting pAppData point
** directly at the finder-function since C90 rules prevent a void*
** from be cast into a function pointer.
**
**
** Each instance of this macro generates two objects:
**
**   *  A constant sqlite3_io_methods object call METHOD that has locking
**      methods CLOSE, LOCK, UNLOCK, CKRESLOCK.
**
**   *  An I/O method finder function called FINDER that returns a pointer
**      to the METHOD object in the previous bullet.
*/
#define IOMETHODS(FINDER, METHOD, CLOSE, LOCK, UNLOCK, CKLOCK)               \
static const sqlite3_io_methods METHOD = {                                   \
   1,                          /* iVersion */                                \
   CLOSE,                      /* xClose */                                  \
   unixRead,                   /* xRead */                                   \
   unixWrite,                  /* xWrite */                                  \
   unixTruncate,               /* xTruncate */                               \
   unixSync,                   /* xSync */                                   \
   unixFileSize,               /* xFileSize */                               \
   LOCK,                       /* xLock */                                   \
   UNLOCK,                     /* xUnlock */                                 \
   CKLOCK,                     /* xCheckReservedLock */                      \
   unixFileControl,            /* xFileControl */                            \
   unixSectorSize,             /* xSectorSize */                             \
   unixDeviceCharacteristics   /* xDeviceCapabilities */                     \
};                                                                           \
static const sqlite3_io_methods *FINDER##Impl(const char *z, unixFile *p){   \
  UNUSED_PARAMETER(z); UNUSED_PARAMETER(p);                                  \
  return &METHOD;                                                            \
}                                                                            \
static const sqlite3_io_methods *(*const FINDER)(const char*,unixFile *p)    \
    = FINDER##Impl;

/*
** Here are all of the sqlite3_io_methods objects for each of the
** locking strategies.  Functions that return pointers to these methods
** are also created.
*/
IOMETHODS(
  posixIoFinder,            /* Finder function name */
  posixIoMethods,           /* sqlite3_io_methods object name */
  unixClose,                /* xClose method */
  unixLock,                 /* xLock method */
  unixUnlock,               /* xUnlock method */
  unixCheckReservedLock     /* xCheckReservedLock method */
)
IOMETHODS(
  nolockIoFinder,           /* Finder function name */
  nolockIoMethods,          /* sqlite3_io_methods object name */
  nolockClose,              /* xClose method */
  nolockLock,               /* xLock method */
  nolockUnlock,             /* xUnlock method */
  nolockCheckReservedLock   /* xCheckReservedLock method */
)
IOMETHODS(
  dotlockIoFinder,          /* Finder function name */
  dotlockIoMethods,         /* sqlite3_io_methods object name */
  dotlockClose,             /* xClose method */
  dotlockLock,              /* xLock method */
  dotlockUnlock,            /* xUnlock method */
  dotlockCheckReservedLock  /* xCheckReservedLock method */
)

#if SQLITE_ENABLE_LOCKING_STYLE && !OS_VXWORKS
IOMETHODS(
  flockIoFinder,            /* Finder function name */
  flockIoMethods,           /* sqlite3_io_methods object name */
  flockClose,               /* xClose method */
  flockLock,                /* xLock method */
  flockUnlock,              /* xUnlock method */
  flockCheckReservedLock    /* xCheckReservedLock method */
)
#endif

#if OS_VXWORKS
IOMETHODS(
  semIoFinder,              /* Finder function name */
  semIoMethods,             /* sqlite3_io_methods object name */
  semClose,                 /* xClose method */
  semLock,                  /* xLock method */
  semUnlock,                /* xUnlock method */
  semCheckReservedLock      /* xCheckReservedLock method */
)
#endif

#if defined(__APPLE__) && SQLITE_ENABLE_LOCKING_STYLE
IOMETHODS(
  afpIoFinder,              /* Finder function name */
  afpIoMethods,             /* sqlite3_io_methods object name */
  afpClose,                 /* xClose method */
  afpLock,                  /* xLock method */
  afpUnlock,                /* xUnlock method */
  afpCheckReservedLock      /* xCheckReservedLock method */
)
#endif

/*
** The proxy locking method is a "super-method" in the sense that it
** opens secondary file descriptors for the conch and lock files and
** it uses proxy, dot-file, AFP, and flock() locking methods on those
** secondary files.  For this reason, the division that implements
** proxy locking is located much further down in the file.  But we need
** to go ahead and define the sqlite3_io_methods and finder function
** for proxy locking here.  So we forward declare the I/O methods.
*/
#if defined(__APPLE__) && SQLITE_ENABLE_LOCKING_STYLE
static int proxyClose(sqlite3_file*);
static int proxyLock(sqlite3_file*, int);
static int proxyUnlock(sqlite3_file*, int);
static int proxyCheckReservedLock(sqlite3_file*, int*);
IOMETHODS(
  proxyIoFinder,            /* Finder function name */
  proxyIoMethods,           /* sqlite3_io_methods object name */
  proxyClose,               /* xClose method */
  proxyLock,                /* xLock method */
  proxyUnlock,              /* xUnlock method */
  proxyCheckReservedLock    /* xCheckReservedLock method */
)
#endif

/* nfs lockd on OSX 10.3+ doesn't clear write locks when a read lock is set */
#if defined(__APPLE__) && SQLITE_ENABLE_LOCKING_STYLE
IOMETHODS(
  nfsIoFinder,               /* Finder function name */
  nfsIoMethods,              /* sqlite3_io_methods object name */
  unixClose,                 /* xClose method */
  unixLock,                  /* xLock method */
  nfsUnlock,                 /* xUnlock method */
  unixCheckReservedLock      /* xCheckReservedLock method */
)
#endif

#if defined(__APPLE__) && SQLITE_ENABLE_LOCKING_STYLE
/* 
** This "finder" function attempts to determine the best locking strategy 
** for the database file "filePath".  It then returns the sqlite3_io_methods
** object that implements that strategy.
**
** This is for MacOSX only.
*/
static const sqlite3_io_methods *autolockIoFinderImpl(
  const char *filePath,    /* name of the database file */
  unixFile *pNew           /* open file object for the database file */
){
  static const struct Mapping {
    const char *zFilesystem;              /* Filesystem type name */
    const sqlite3_io_methods *pMethods;   /* Appropriate locking method */
  } aMap[] = {
    { "hfs",    &posixIoMethods },
    { "ufs",    &posixIoMethods },
    { "afpfs",  &afpIoMethods },
    { "smbfs",  &afpIoMethods },
    { "webdav", &nolockIoMethods },
    { 0, 0 }
  };
  int i;
  struct statfs fsInfo;
  struct flock lockInfo;

  if( !filePath ){
    /* If filePath==NULL that means we are dealing with a transient file
    ** that does not need to be locked. */
    return &nolockIoMethods;
  }
  if( statfs(filePath, &fsInfo) != -1 ){
    if( fsInfo.f_flags & MNT_RDONLY ){
      return &nolockIoMethods;
    }
    for(i=0; aMap[i].zFilesystem; i++){
      if( strcmp(fsInfo.f_fstypename, aMap[i].zFilesystem)==0 ){
        return aMap[i].pMethods;
      }
    }
  }

  /* Default case. Handles, amongst others, "nfs".
  ** Test byte-range lock using fcntl(). If the call succeeds, 
  ** assume that the file-system supports POSIX style locks. 
  */
  lockInfo.l_len = 1;
  lockInfo.l_start = 0;
  lockInfo.l_whence = SEEK_SET;
  lockInfo.l_type = F_RDLCK;
  if( fcntl(pNew->h, F_GETLK, &lockInfo)!=-1 ) {
    if( strcmp(fsInfo.f_fstypename, "nfs")==0 ){
      return &nfsIoMethods;
    } else {
      return &posixIoMethods;
    }
  }else{
    return &dotlockIoMethods;
  }
}
static const sqlite3_io_methods 
  *(*const autolockIoFinder)(const char*,unixFile*) = autolockIoFinderImpl;

#endif /* defined(__APPLE__) && SQLITE_ENABLE_LOCKING_STYLE */

#if OS_VXWORKS && SQLITE_ENABLE_LOCKING_STYLE
/* 
** This "finder" function attempts to determine the best locking strategy 
** for the database file "filePath".  It then returns the sqlite3_io_methods
** object that implements that strategy.
**
** This is for VXWorks only.
*/
static const sqlite3_io_methods *autolockIoFinderImpl(
  const char *filePath,    /* name of the database file */
  unixFile *pNew           /* the open file object */
){
  struct flock lockInfo;

  if( !filePath ){
    /* If filePath==NULL that means we are dealing with a transient file
    ** that does not need to be locked. */
    return &nolockIoMethods;
  }

  /* Test if fcntl() is supported and use POSIX style locks.
  ** Otherwise fall back to the named semaphore method.
  */
  lockInfo.l_len = 1;
  lockInfo.l_start = 0;
  lockInfo.l_whence = SEEK_SET;
  lockInfo.l_type = F_RDLCK;
  if( fcntl(pNew->h, F_GETLK, &lockInfo)!=-1 ) {
    return &posixIoMethods;
  }else{
    return &semIoMethods;
  }
}
static const sqlite3_io_methods 
  *(*const autolockIoFinder)(const char*,unixFile*) = autolockIoFinderImpl;

#endif /* OS_VXWORKS && SQLITE_ENABLE_LOCKING_STYLE */

/*
** An abstract type for a pointer to a IO method finder function:
*/
typedef const sqlite3_io_methods *(*finder_type)(const char*,unixFile*);


/****************************************************************************
**************************** sqlite3_vfs methods ****************************
**
** This division contains the implementation of methods on the
** sqlite3_vfs object.
*/

/*
** Initialize the contents of the unixFile structure pointed to by pId.
*/
static int fillInUnixFile(
  sqlite3_vfs *pVfs,      /* Pointer to vfs object */
  int h,                  /* Open file descriptor of file being opened */
  int dirfd,              /* Directory file descriptor */
  sqlite3_file *pId,      /* Write to the unixFile structure here */
  const char *zFilename,  /* Name of the file being opened */
  int noLock,             /* Omit locking if true */
  int isDelete            /* Delete on close if true */
){
  const sqlite3_io_methods *pLockingStyle;
  unixFile *pNew = (unixFile *)pId;
  int rc = SQLITE_OK;

  assert( pNew->pLock==NULL );
  assert( pNew->pOpen==NULL );

  /* Parameter isDelete is only used on vxworks. Express this explicitly 
  ** here to prevent compiler warnings about unused parameters.
  */
  UNUSED_PARAMETER(isDelete);

  OSTRACE3("OPEN    %-3d %s\n", h, zFilename);    
  pNew->h = h;
  pNew->dirfd = dirfd;
  SET_THREADID(pNew);
  pNew->fileFlags = 0;

#if OS_VXWORKS
  pNew->pId = vxworksFindFileId(zFilename);
  if( pNew->pId==0 ){
    noLock = 1;
    rc = SQLITE_NOMEM;
  }
#endif

  if( noLock ){
    pLockingStyle = &nolockIoMethods;
  }else{
    pLockingStyle = (**(finder_type*)pVfs->pAppData)(zFilename, pNew);
#if SQLITE_ENABLE_LOCKING_STYLE
    /* Cache zFilename in the locking context (AFP and dotlock override) for
    ** proxyLock activation is possible (remote proxy is based on db name)
    ** zFilename remains valid until file is closed, to support */
    pNew->lockingContext = (void*)zFilename;
#endif
  }

  if( pLockingStyle == &posixIoMethods
#if defined(__APPLE__) && SQLITE_ENABLE_LOCKING_STYLE
    || pLockingStyle == &nfsIoMethods
#endif
  ){
    unixEnterMutex();
    rc = findLockInfo(pNew, &pNew->pLock, &pNew->pOpen);
    if( rc!=SQLITE_OK ){
      /* If an error occured in findLockInfo(), close the file descriptor
      ** immediately, before releasing the mutex. findLockInfo() may fail
      ** in two scenarios:
      **
      **   (a) A call to fstat() failed.
      **   (b) A malloc failed.
      **
      ** Scenario (b) may only occur if the process is holding no other
      ** file descriptors open on the same file. If there were other file
      ** descriptors on this file, then no malloc would be required by
      ** findLockInfo(). If this is the case, it is quite safe to close
      ** handle h - as it is guaranteed that no posix locks will be released
      ** by doing so.
      **
      ** If scenario (a) caused the error then things are not so safe. The
      ** implicit assumption here is that if fstat() fails, things are in
      ** such bad shape that dropping a lock or two doesn't matter much.
      */
      close(h);
      h = -1;
    }
    unixLeaveMutex();
  }

#if SQLITE_ENABLE_LOCKING_STYLE && defined(__APPLE__)
  else if( pLockingStyle == &afpIoMethods ){
    /* AFP locking uses the file path so it needs to be included in
    ** the afpLockingContext.
    */
    afpLockingContext *pCtx;
    pNew->lockingContext = pCtx = sqlite3_malloc( sizeof(*pCtx) );
    if( pCtx==0 ){
      rc = SQLITE_NOMEM;
    }else{
      /* NB: zFilename exists and remains valid until the file is closed
      ** according to requirement F11141.  So we do not need to make a
      ** copy of the filename. */
      pCtx->dbPath = zFilename;
      pCtx->reserved = 0;
      srandomdev();
      unixEnterMutex();
      rc = findLockInfo(pNew, &pNew->pLock, &pNew->pOpen);
      if( rc!=SQLITE_OK ){
        sqlite3_free(pNew->lockingContext);
        close(h);
        h = -1;
      }
      unixLeaveMutex();        
    }
  }
#endif

  else if( pLockingStyle == &dotlockIoMethods ){
    /* Dotfile locking uses the file path so it needs to be included in
    ** the dotlockLockingContext 
    */
    char *zLockFile;
    int nFilename;
    nFilename = (int)strlen(zFilename) + 6;
    zLockFile = (char *)sqlite3_malloc(nFilename);
    if( zLockFile==0 ){
      rc = SQLITE_NOMEM;
    }else{
      sqlite3_snprintf(nFilename, zLockFile, "%s" DOTLOCK_SUFFIX, zFilename);
    }
    pNew->lockingContext = zLockFile;
  }

#if OS_VXWORKS
  else if( pLockingStyle == &semIoMethods ){
    /* Named semaphore locking uses the file path so it needs to be
    ** included in the semLockingContext
    */
    unixEnterMutex();
    rc = findLockInfo(pNew, &pNew->pLock, &pNew->pOpen);
    if( (rc==SQLITE_OK) && (pNew->pOpen->pSem==NULL) ){
      char *zSemName = pNew->pOpen->aSemName;
      int n;
      sqlite3_snprintf(MAX_PATHNAME, zSemName, "/%s.sem",
                       pNew->pId->zCanonicalName);
      for( n=1; zSemName[n]; n++ )
        if( zSemName[n]=='/' ) zSemName[n] = '_';
      pNew->pOpen->pSem = sem_open(zSemName, O_CREAT, 0666, 1);
      if( pNew->pOpen->pSem == SEM_FAILED ){
        rc = SQLITE_NOMEM;
        pNew->pOpen->aSemName[0] = '\0';
      }
    }
    unixLeaveMutex();
  }
#endif
  
  pNew->lastErrno = 0;
#if OS_VXWORKS
  if( rc!=SQLITE_OK ){
    unlink(zFilename);
    isDelete = 0;
  }
  pNew->isDelete = isDelete;
#endif
  if( rc!=SQLITE_OK ){
    if( dirfd>=0 ) close(dirfd); /* silent leak if fail, already in error */
    if( h>=0 ) close(h);
  }else{
    pNew->pMethod = pLockingStyle;
    OpenCounter(+1);
  }
  return rc;
}

/*
** Open a file descriptor to the directory containing file zFilename.
** If successful, *pFd is set to the opened file descriptor and
** SQLITE_OK is returned. If an error occurs, either SQLITE_NOMEM
** or SQLITE_CANTOPEN is returned and *pFd is set to an undefined
** value.
**
** If SQLITE_OK is returned, the caller is responsible for closing
** the file descriptor *pFd using close().
*/
static int openDirectory(const char *zFilename, int *pFd){
  int ii;
  int fd = -1;
  char zDirname[MAX_PATHNAME+1];

  sqlite3_snprintf(MAX_PATHNAME, zDirname, "%s", zFilename);
  for(ii=(int)strlen(zDirname); ii>1 && zDirname[ii]!='/'; ii--);
  if( ii>0 ){
    zDirname[ii] = '\0';
    fd = open(zDirname, O_RDONLY|O_BINARY, 0);
    if( fd>=0 ){
#ifdef FD_CLOEXEC
      fcntl(fd, F_SETFD, fcntl(fd, F_GETFD, 0) | FD_CLOEXEC);
#endif
      OSTRACE3("OPENDIR %-3d %s\n", fd, zDirname);
    }
  }
  *pFd = fd;
  return (fd>=0?SQLITE_OK:SQLITE_CANTOPEN);
}

/*
** Create a temporary file name in zBuf.  zBuf must be allocated
** by the calling process and must be big enough to hold at least
** pVfs->mxPathname bytes.
*/
static int getTempname(int nBuf, char *zBuf){
  static const char *azDirs[] = {
     0,
     0,
     "/var/tmp",
     "/usr/tmp",
     "/tmp",
     ".",
  };
  static const unsigned char zChars[] =
    "abcdefghijklmnopqrstuvwxyz"
    "ABCDEFGHIJKLMNOPQRSTUVWXYZ"
    "0123456789";
  unsigned int i, j;
  struct stat buf;
  const char *zDir = ".";

  /* It's odd to simulate an io-error here, but really this is just
  ** using the io-error infrastructure to test that SQLite handles this
  ** function failing. 
  */
  SimulateIOError( return SQLITE_IOERR );

  azDirs[0] = sqlite3_temp_directory;
  if (NULL == azDirs[1]) {
    azDirs[1] = getenv("TMPDIR");
  }
  
  for(i=0; i<sizeof(azDirs)/sizeof(azDirs[0]); i++){
    if( azDirs[i]==0 ) continue;
    if( stat(azDirs[i], &buf) ) continue;
    if( !S_ISDIR(buf.st_mode) ) continue;
    if( access(azDirs[i], 07) ) continue;
    zDir = azDirs[i];
    break;
  }

  /* Check that the output buffer is large enough for the temporary file 
  ** name. If it is not, return SQLITE_ERROR.
  */
  if( (strlen(zDir) + strlen(SQLITE_TEMP_FILE_PREFIX) + 17) >= (size_t)nBuf ){
    return SQLITE_ERROR;
  }

  do{
    sqlite3_snprintf(nBuf-17, zBuf, "%s/"SQLITE_TEMP_FILE_PREFIX, zDir);
    j = (int)strlen(zBuf);
    sqlite3_randomness(15, &zBuf[j]);
    for(i=0; i<15; i++, j++){
      zBuf[j] = (char)zChars[ ((unsigned char)zBuf[j])%(sizeof(zChars)-1) ];
    }
    zBuf[j] = 0;
  }while( access(zBuf,0)==0 );
  return SQLITE_OK;
}

#if SQLITE_ENABLE_LOCKING_STYLE && defined(__APPLE__)
/*
** Routine to transform a unixFile into a proxy-locking unixFile.
** Implementation in the proxy-lock division, but used by unixOpen()
** if SQLITE_PREFER_PROXY_LOCKING is defined.
*/
static int proxyTransformUnixFile(unixFile*, const char*);
#endif

/*
** Search for an unused file descriptor that was opened on the database 
** file (not a journal or master-journal file) identified by pathname
** zPath with SQLITE_OPEN_XXX flags matching those passed as the second
** argument to this function.
**
** Such a file descriptor may exist if a database connection was closed
** but the associated file descriptor could not be closed because some
** other file descriptor open on the same file is holding a file-lock.
** Refer to comments in the unixClose() function and the lengthy comment
** describing "Posix Advisory Locking" at the start of this file for 
** further details. Also, ticket #4018.
**
** If a suitable file descriptor is found, then it is returned. If no
** such file descriptor is located, -1 is returned.
*/
static UnixUnusedFd *findReusableFd(const char *zPath, int flags){
  UnixUnusedFd *pUnused = 0;

  /* Do not search for an unused file descriptor on vxworks. Not because
  ** vxworks would not benefit from the change (it might, we're not sure),
  ** but because no way to test it is currently available. It is better 
  ** not to risk breaking vxworks support for the sake of such an obscure 
  ** feature.  */
#if !OS_VXWORKS
  struct stat sStat;                   /* Results of stat() call */

  /* A stat() call may fail for various reasons. If this happens, it is
  ** almost certain that an open() call on the same path will also fail.
  ** For this reason, if an error occurs in the stat() call here, it is
  ** ignored and -1 is returned. The caller will try to open a new file
  ** descriptor on the same path, fail, and return an error to SQLite.
  **
  ** Even if a subsequent open() call does succeed, the consequences of
  ** not searching for a resusable file descriptor are not dire.  */
  if( 0==stat(zPath, &sStat) ){
    struct unixOpenCnt *pO;
    struct unixFileId id;
    id.dev = sStat.st_dev;
    id.ino = sStat.st_ino;

    unixEnterMutex();
    for(pO=openList; pO && memcmp(&id, &pO->fileId, sizeof(id)); pO=pO->pNext);
    if( pO ){
      UnixUnusedFd **pp;
      for(pp=&pO->pUnused; *pp && (*pp)->flags!=flags; pp=&((*pp)->pNext));
      pUnused = *pp;
      if( pUnused ){
        *pp = pUnused->pNext;
      }
    }
    unixLeaveMutex();
  }
#endif    /* if !OS_VXWORKS */
  return pUnused;
}

/*
** Open the file zPath.
** 
** Previously, the SQLite OS layer used three functions in place of this
** one:
**
**     sqlite3OsOpenReadWrite();
**     sqlite3OsOpenReadOnly();
**     sqlite3OsOpenExclusive();
**
** These calls correspond to the following combinations of flags:
**
**     ReadWrite() ->     (READWRITE | CREATE)
**     ReadOnly()  ->     (READONLY) 
**     OpenExclusive() -> (READWRITE | CREATE | EXCLUSIVE)
**
** The old OpenExclusive() accepted a boolean argument - "delFlag". If
** true, the file was configured to be automatically deleted when the
** file handle closed. To achieve the same effect using this new 
** interface, add the DELETEONCLOSE flag to those specified above for 
** OpenExclusive().
*/
static int unixOpen(
  sqlite3_vfs *pVfs,           /* The VFS for which this is the xOpen method */
  const char *zPath,           /* Pathname of file to be opened */
  sqlite3_file *pFile,         /* The file descriptor to be filled in */
  int flags,                   /* Input flags to control the opening */
  int *pOutFlags               /* Output flags returned to SQLite core */
){
  unixFile *p = (unixFile *)pFile;
  int fd = -1;                   /* File descriptor returned by open() */
  int dirfd = -1;                /* Directory file descriptor */
  int openFlags = 0;             /* Flags to pass to open() */
  int eType = flags&0xFFFFFF00;  /* Type of file to open */
  int noLock;                    /* True to omit locking primitives */
  int rc = SQLITE_OK;            /* Function Return Code */

  int isExclusive  = (flags & SQLITE_OPEN_EXCLUSIVE);
  int isDelete     = (flags & SQLITE_OPEN_DELETEONCLOSE);
  int isCreate     = (flags & SQLITE_OPEN_CREATE);
  int isReadonly   = (flags & SQLITE_OPEN_READONLY);
  int isReadWrite  = (flags & SQLITE_OPEN_READWRITE);
  int isAutoProxy  = (flags & SQLITE_OPEN_AUTOPROXY);
  
  /* If creating a master or main-file journal, this function will open
  ** a file-descriptor on the directory too. The first time unixSync()
  ** is called the directory file descriptor will be fsync()ed and close()d.
  */
  int isOpenDirectory = (isCreate && 
      (eType==SQLITE_OPEN_MASTER_JOURNAL || eType==SQLITE_OPEN_MAIN_JOURNAL)
  );

  /* If argument zPath is a NULL pointer, this function is required to open
  ** a temporary file. Use this buffer to store the file name in.
  */
  char zTmpname[MAX_PATHNAME+1];
  const char *zName = zPath;

  /* Check the following statements are true: 
  **
  **   (a) Exactly one of the READWRITE and READONLY flags must be set, and 
  **   (b) if CREATE is set, then READWRITE must also be set, and
  **   (c) if EXCLUSIVE is set, then CREATE must also be set.
  **   (d) if DELETEONCLOSE is set, then CREATE must also be set.
  */
  assert((isReadonly==0 || isReadWrite==0) && (isReadWrite || isReadonly));
  assert(isCreate==0 || isReadWrite);
  assert(isExclusive==0 || isCreate);
  assert(isDelete==0 || isCreate);

  /* The main DB, main journal, and master journal are never automatically
  ** deleted. Nor are they ever temporary files.  */
  assert( (!isDelete && zName) || eType!=SQLITE_OPEN_MAIN_DB );
  assert( (!isDelete && zName) || eType!=SQLITE_OPEN_MAIN_JOURNAL );
  assert( (!isDelete && zName) || eType!=SQLITE_OPEN_MASTER_JOURNAL );

  /* Assert that the upper layer has set one of the "file-type" flags. */
  assert( eType==SQLITE_OPEN_MAIN_DB      || eType==SQLITE_OPEN_TEMP_DB 
       || eType==SQLITE_OPEN_MAIN_JOURNAL || eType==SQLITE_OPEN_TEMP_JOURNAL 
       || eType==SQLITE_OPEN_SUBJOURNAL   || eType==SQLITE_OPEN_MASTER_JOURNAL 
       || eType==SQLITE_OPEN_TRANSIENT_DB
  );

  memset(p, 0, sizeof(unixFile));

  if( eType==SQLITE_OPEN_MAIN_DB ){
    UnixUnusedFd *pUnused;
    pUnused = findReusableFd(zName, flags);
    if( pUnused ){
      fd = pUnused->fd;
    }else{
      pUnused = sqlite3_malloc(sizeof(*pUnused));
      if( !pUnused ){
        return SQLITE_NOMEM;
      }
    }
    p->pUnused = pUnused;
  }else if( !zName ){
    /* If zName is NULL, the upper layer is requesting a temp file. */
    assert(isDelete && !isOpenDirectory);
    rc = getTempname(MAX_PATHNAME+1, zTmpname);
    if( rc!=SQLITE_OK ){
      return rc;
    }
    zName = zTmpname;
  }

  /* Determine the value of the flags parameter passed to POSIX function
  ** open(). These must be calculated even if open() is not called, as
  ** they may be stored as part of the file handle and used by the 
  ** 'conch file' locking functions later on.  */
  if( isReadonly )  openFlags |= O_RDONLY;
  if( isReadWrite ) openFlags |= O_RDWR;
  if( isCreate )    openFlags |= O_CREAT;
  if( isExclusive ) openFlags |= (O_EXCL|O_NOFOLLOW);
  openFlags |= (O_LARGEFILE|O_BINARY);

  if( fd<0 ){
    mode_t openMode = (isDelete?0600:SQLITE_DEFAULT_FILE_PERMISSIONS);
    fd = open(zName, openFlags, openMode);
    OSTRACE4("OPENX   %-3d %s 0%o\n", fd, zName, openFlags);
    if( fd<0 && errno!=EISDIR && isReadWrite && !isExclusive ){
      /* Failed to open the file for read/write access. Try read-only. */
      flags &= ~(SQLITE_OPEN_READWRITE|SQLITE_OPEN_CREATE);
      openFlags &= ~(O_RDWR|O_CREAT);
      flags |= SQLITE_OPEN_READONLY;
      openFlags |= O_RDONLY;
      fd = open(zName, openFlags, openMode);
    }
    if( fd<0 ){
      rc = SQLITE_CANTOPEN;
      goto open_finished;
    }
  }
  assert( fd>=0 );
  if( pOutFlags ){
    *pOutFlags = flags;
  }

  if( p->pUnused ){
    p->pUnused->fd = fd;
    p->pUnused->flags = flags;
  }

  if( isDelete ){
#if OS_VXWORKS
    zPath = zName;
#else
    unlink(zName);
#endif
  }
#if SQLITE_ENABLE_LOCKING_STYLE
  else{
    p->openFlags = openFlags;
  }
#endif

  if( isOpenDirectory ){
    rc = openDirectory(zPath, &dirfd);
    if( rc!=SQLITE_OK ){
      /* It is safe to close fd at this point, because it is guaranteed not
      ** to be open on a database file. If it were open on a database file,
      ** it would not be safe to close as this would release any locks held
      ** on the file by this process.  */
      assert( eType!=SQLITE_OPEN_MAIN_DB );
      close(fd);             /* silently leak if fail, already in error */
      goto open_finished;
    }
  }

#ifdef FD_CLOEXEC
  fcntl(fd, F_SETFD, fcntl(fd, F_GETFD, 0) | FD_CLOEXEC);
#endif

  noLock = eType!=SQLITE_OPEN_MAIN_DB;

#if SQLITE_PREFER_PROXY_LOCKING
  isAutoProxy = 1;
#endif
  
#if defined(__APPLE__) || SQLITE_ENABLE_LOCKING_STYLE

  struct statfs fsInfo;
  if( fstatfs(fd, &fsInfo) == -1 ){
    ((unixFile*)pFile)->lastErrno = errno;
    if( dirfd>=0 ) close(dirfd); /* silently leak if fail, in error */
    close(fd); /* silently leak if fail, in error */
    return SQLITE_IOERR_ACCESS;
  }
  
  ((unixFile*)pFile)->fsFlags = SQLITE_FSFLAGS_INITIALIZED;
  
  if (fsInfo.f_flags & MNT_RDONLY) {
    ((unixFile*)pFile)->fsFlags |= SQLITE_FSFLAGS_IS_READONLY;
  }
  if (fsInfo.f_flags & MNT_LOCAL) {
    ((unixFile*)pFile)->fsFlags |= SQLITE_FSFLAGS_IS_LOCAL;
  }
  if (0 == strncmp("hfs", fsInfo.f_fstypename, 3)) {
    ((unixFile*)pFile)->fsFlags |= SQLITE_FSFLAGS_IS_HFSPLUS;
  } else if (0 == strncmp("msdos", fsInfo.f_fstypename, 5)) {
    ((unixFile*)pFile)->fsFlags |= SQLITE_FSFLAGS_IS_MSDOS;
  }
#endif
  
#if SQLITE_ENABLE_LOCKING_STYLE
  if( isAutoProxy && (zPath!=NULL) && (!noLock) && pVfs->xOpen ){
    char *envforce = getenv("SQLITE_FORCE_PROXY_LOCKING");
    int useProxy = 0;

    /* SQLITE_FORCE_PROXY_LOCKING==1 means force always use proxy, 0 means 
    ** never use proxy, NULL means use proxy for non-local files only.  */
    if( envforce!=NULL ){
      useProxy = atoi(envforce)>0;
    }else{
      struct statfs fsInfo;
      if( statfs(zPath, &fsInfo) == -1 ){
        /* In theory, the close(fd) call is sub-optimal. If the file opened
        ** with fd is a database file, and there are other connections open
        ** on that file that are currently holding advisory locks on it,
        ** then the call to close() will cancel those locks. In practice,
        ** we're assuming that statfs() doesn't fail very often. At least
        ** not while other file descriptors opened by the same process on
        ** the same file are working.  */
        p->lastErrno = errno;
        if( dirfd>=0 ){
          close(dirfd); /* silently leak if fail, in error */
        }
        close(fd); /* silently leak if fail, in error */
        rc = SQLITE_IOERR_ACCESS;
        goto open_finished;
      }
      useProxy = !(fsInfo.f_flags&MNT_LOCAL);
    }
    if( useProxy ){
      rc = fillInUnixFile(pVfs, fd, dirfd, pFile, zPath, noLock, isDelete);
      if( rc==SQLITE_OK ){
        rc = proxyTransformUnixFile((unixFile*)pFile, ":auto:");
        if( rc!=SQLITE_OK ){
          /* Use unixClose to clean up the resources added in fillInUnixFile 
          ** and clear all the structure's references.  Specifically, 
          ** pFile->pMethods will be NULL so sqlite3OsClose will be a no-op 
          */
          unixClose(pFile);
          return rc;
        }
      }
      goto open_finished;
    }
  }
#endif
  
  rc = fillInUnixFile(pVfs, fd, dirfd, pFile, zPath, noLock, isDelete);
open_finished:
  if( rc!=SQLITE_OK ){
    sqlite3_free(p->pUnused);
  }
  return rc;
}


/*
** Delete the file at zPath. If the dirSync argument is true, fsync()
** the directory after deleting the file.
*/
static int unixDelete(
  sqlite3_vfs *NotUsed,     /* VFS containing this as the xDelete method */
  const char *zPath,        /* Name of file to be deleted */
  int dirSync               /* If true, fsync() directory after deleting file */
){
  int rc = SQLITE_OK;
  UNUSED_PARAMETER(NotUsed);
  SimulateIOError(return SQLITE_IOERR_DELETE);
  unlink(zPath);
#ifndef SQLITE_DISABLE_DIRSYNC
  if( dirSync ){
    int fd;
    rc = openDirectory(zPath, &fd);
    if( rc==SQLITE_OK ){
#if OS_VXWORKS
      if( fsync(fd)==-1 )
#else
      if( fsync(fd) )
#endif
      {
        rc = SQLITE_IOERR_DIR_FSYNC;
      }
      if( close(fd)&&!rc ){
        rc = SQLITE_IOERR_DIR_CLOSE;
      }
    }
  }
#endif
  return rc;
}

/*
** Test the existance of or access permissions of file zPath. The
** test performed depends on the value of flags:
**
**     SQLITE_ACCESS_EXISTS: Return 1 if the file exists
**     SQLITE_ACCESS_READWRITE: Return 1 if the file is read and writable.
**     SQLITE_ACCESS_READONLY: Return 1 if the file is readable.
**
** Otherwise return 0.
*/
static int unixAccess(
  sqlite3_vfs *NotUsed,   /* The VFS containing this xAccess method */
  const char *zPath,      /* Path of the file to examine */
  int flags,              /* What do we want to learn about the zPath file? */
  int *pResOut            /* Write result boolean here */
){
  int amode = 0;
  UNUSED_PARAMETER(NotUsed);
  SimulateIOError( return SQLITE_IOERR_ACCESS; );
  switch( flags ){
    case SQLITE_ACCESS_EXISTS:
      amode = F_OK;
      break;
    case SQLITE_ACCESS_READWRITE:
      amode = W_OK|R_OK;
      break;
    case SQLITE_ACCESS_READ:
      amode = R_OK;
      break;

    default:
      assert(!"Invalid flags argument");
  }
  *pResOut = (access(zPath, amode)==0);
  return SQLITE_OK;
}


/*
** Turn a relative pathname into a full pathname. The relative path
** is stored as a nul-terminated string in the buffer pointed to by
** zPath. 
**
** zOut points to a buffer of at least sqlite3_vfs.mxPathname bytes 
** (in this case, MAX_PATHNAME bytes). The full-path is written to
** this buffer before returning.
*/
static int unixFullPathname(
  sqlite3_vfs *pVfs,            /* Pointer to vfs object */
  const char *zPath,            /* Possibly relative input path */
  int nOut,                     /* Size of output buffer in bytes */
  char *zOut                    /* Output buffer */
){

  /* It's odd to simulate an io-error here, but really this is just
  ** using the io-error infrastructure to test that SQLite handles this
  ** function failing. This function could fail if, for example, the
  ** current working directory has been unlinked.
  */
  SimulateIOError( return SQLITE_ERROR );

  assert( pVfs->mxPathname==MAX_PATHNAME );
  UNUSED_PARAMETER(pVfs);

  zOut[nOut-1] = '\0';
  if( zPath[0]=='/' ){
    sqlite3_snprintf(nOut, zOut, "%s", zPath);
  }else{
    int nCwd;
    if( getcwd(zOut, nOut-1)==0 ){
      return SQLITE_CANTOPEN;
    }
    nCwd = (int)strlen(zOut);
    sqlite3_snprintf(nOut-nCwd, &zOut[nCwd], "/%s", zPath);
  }
  return SQLITE_OK;
}


#ifndef SQLITE_OMIT_LOAD_EXTENSION
/*
** Interfaces for opening a shared library, finding entry points
** within the shared library, and closing the shared library.
*/
#include <dlfcn.h>
static void *unixDlOpen(sqlite3_vfs *NotUsed, const char *zFilename){
  UNUSED_PARAMETER(NotUsed);
  return dlopen(zFilename, RTLD_NOW | RTLD_GLOBAL);
}

/*
** SQLite calls this function immediately after a call to unixDlSym() or
** unixDlOpen() fails (returns a null pointer). If a more detailed error
** message is available, it is written to zBufOut. If no error message
** is available, zBufOut is left unmodified and SQLite uses a default
** error message.
*/
static void unixDlError(sqlite3_vfs *NotUsed, int nBuf, char *zBufOut){
  char *zErr;
  UNUSED_PARAMETER(NotUsed);
  unixEnterMutex();
  zErr = dlerror();
  if( zErr ){
    sqlite3_snprintf(nBuf, zBufOut, "%s", zErr);
  }
  unixLeaveMutex();
}
static void (*unixDlSym(sqlite3_vfs *NotUsed, void *p, const char*zSym))(void){
  /* 
  ** GCC with -pedantic-errors says that C90 does not allow a void* to be
  ** cast into a pointer to a function.  And yet the library dlsym() routine
  ** returns a void* which is really a pointer to a function.  So how do we
  ** use dlsym() with -pedantic-errors?
  **
  ** Variable x below is defined to be a pointer to a function taking
  ** parameters void* and const char* and returning a pointer to a function.
  ** We initialize x by assigning it a pointer to the dlsym() function.
  ** (That assignment requires a cast.)  Then we call the function that
  ** x points to.  
  **
  ** This work-around is unlikely to work correctly on any system where
  ** you really cannot cast a function pointer into void*.  But then, on the
  ** other hand, dlsym() will not work on such a system either, so we have
  ** not really lost anything.
  */
  void (*(*x)(void*,const char*))(void);
  UNUSED_PARAMETER(NotUsed);
  x = (void(*(*)(void*,const char*))(void))dlsym;
  return (*x)(p, zSym);
}
static void unixDlClose(sqlite3_vfs *NotUsed, void *pHandle){
  UNUSED_PARAMETER(NotUsed);
  dlclose(pHandle);
}
#else /* if SQLITE_OMIT_LOAD_EXTENSION is defined: */
  #define unixDlOpen  0
  #define unixDlError 0
  #define unixDlSym   0
  #define unixDlClose 0
#endif

/*
** Write nBuf bytes of random data to the supplied buffer zBuf.
*/
static int unixRandomness(sqlite3_vfs *NotUsed, int nBuf, char *zBuf){
  UNUSED_PARAMETER(NotUsed);
  assert((size_t)nBuf>=(sizeof(time_t)+sizeof(int)));

  /* We have to initialize zBuf to prevent valgrind from reporting
  ** errors.  The reports issued by valgrind are incorrect - we would
  ** prefer that the randomness be increased by making use of the
  ** uninitialized space in zBuf - but valgrind errors tend to worry
  ** some users.  Rather than argue, it seems easier just to initialize
  ** the whole array and silence valgrind, even if that means less randomness
  ** in the random seed.
  **
  ** When testing, initializing zBuf[] to zero is all we do.  That means
  ** that we always use the same random number sequence.  This makes the
  ** tests repeatable.
  */
  memset(zBuf, 0, nBuf);
#if !defined(SQLITE_TEST)
  {
    int pid, fd;
    fd = open("/dev/urandom", O_RDONLY);
    if( fd<0 ){
      time_t t;
      time(&t);
      memcpy(zBuf, &t, sizeof(t));
      pid = getpid();
      memcpy(&zBuf[sizeof(t)], &pid, sizeof(pid));
      assert( sizeof(t)+sizeof(pid)<=(size_t)nBuf );
      nBuf = sizeof(t) + sizeof(pid);
    }else{
      nBuf = read(fd, zBuf, nBuf);
      close(fd);
    }
  }
#endif
  return nBuf;
}


/*
** Sleep for a little while.  Return the amount of time slept.
** The argument is the number of microseconds we want to sleep.
** The return value is the number of microseconds of sleep actually
** requested from the underlying operating system, a number which
** might be greater than or equal to the argument, but not less
** than the argument.
*/
static int unixSleep(sqlite3_vfs *NotUsed, int microseconds){
#if OS_VXWORKS
  struct timespec sp;

  sp.tv_sec = microseconds / 1000000;
  sp.tv_nsec = (microseconds % 1000000) * 1000;
  nanosleep(&sp, NULL);
  UNUSED_PARAMETER(NotUsed);
  return microseconds;
#elif defined(HAVE_USLEEP) && HAVE_USLEEP
  usleep(microseconds);
  UNUSED_PARAMETER(NotUsed);
  return microseconds;
#else
  int seconds = (microseconds+999999)/1000000;
  sleep(seconds);
  UNUSED_PARAMETER(NotUsed);
  return seconds*1000000;
#endif
}

/*
** The following variable, if set to a non-zero value, is interpreted as
** the number of seconds since 1970 and is used to set the result of
** sqlite3OsCurrentTime() during testing.
*/
#ifdef SQLITE_TEST
int sqlite3_current_time = 0;  /* Fake system time in seconds since 1970. */
#endif

/*
** Find the current time (in Universal Coordinated Time).  Write the
** current time and date as a Julian Day number into *prNow and
** return 0.  Return 1 if the time and date cannot be found.
*/
static int unixCurrentTime(sqlite3_vfs *NotUsed, double *prNow){
#if defined(SQLITE_OMIT_FLOATING_POINT)
  time_t t;
  time(&t);
  *prNow = (((sqlite3_int64)t)/8640 + 24405875)/10;
#elif defined(NO_GETTOD)
  time_t t;
  time(&t);
  *prNow = t/86400.0 + 2440587.5;
#elif OS_VXWORKS
  struct timespec sNow;
  clock_gettime(CLOCK_REALTIME, &sNow);
  *prNow = 2440587.5 + sNow.tv_sec/86400.0 + sNow.tv_nsec/86400000000000.0;
#else
  struct timeval sNow;
  gettimeofday(&sNow, 0);
  *prNow = 2440587.5 + sNow.tv_sec/86400.0 + sNow.tv_usec/86400000000.0;
#endif

#ifdef SQLITE_TEST
  if( sqlite3_current_time ){
    *prNow = sqlite3_current_time/86400.0 + 2440587.5;
  }
#endif
  UNUSED_PARAMETER(NotUsed);
  return 0;
}

/*
** We added the xGetLastError() method with the intention of providing
** better low-level error messages when operating-system problems come up
** during SQLite operation.  But so far, none of that has been implemented
** in the core.  So this routine is never called.  For now, it is merely
** a place-holder.
*/
static int unixGetLastError(sqlite3_vfs *NotUsed, int NotUsed2, char *NotUsed3){
  UNUSED_PARAMETER(NotUsed);
  UNUSED_PARAMETER(NotUsed2);
  UNUSED_PARAMETER(NotUsed3);
  return 0;
}

/*
************************ End of sqlite3_vfs methods ***************************
******************************************************************************/

/******************************************************************************
************************** Begin Proxy Locking ********************************
**
** Proxy locking is a "uber-locking-method" in this sense:  It uses the
** other locking methods on secondary lock files.  Proxy locking is a
** meta-layer over top of the primitive locking implemented above.  For
** this reason, the division that implements of proxy locking is deferred
** until late in the file (here) after all of the other I/O methods have
** been defined - so that the primitive locking methods are available
** as services to help with the implementation of proxy locking.
**
****
**
** The default locking schemes in SQLite use byte-range locks on the
** database file to coordinate safe, concurrent access by multiple readers
** and writers [http://sqlite.org/lockingv3.html].  The five file locking
** states (UNLOCKED, PENDING, SHARED, RESERVED, EXCLUSIVE) are implemented
** as POSIX read & write locks over fixed set of locations (via fsctl),
** on AFP and SMB only exclusive byte-range locks are available via fsctl
** with _IOWR('z', 23, struct ByteRangeLockPB2) to track the same 5 states.
** To simulate a F_RDLCK on the shared range, on AFP a randomly selected
** address in the shared range is taken for a SHARED lock, the entire
** shared range is taken for an EXCLUSIVE lock):
**
**      PENDING_BYTE        0x40000000		   	
**      RESERVED_BYTE       0x40000001
**      SHARED_RANGE        0x40000002 -> 0x40000200
**
** This works well on the local file system, but shows a nearly 100x
** slowdown in read performance on AFP because the AFP client disables
** the read cache when byte-range locks are present.  Enabling the read
** cache exposes a cache coherency problem that is present on all OS X
** supported network file systems.  NFS and AFP both observe the
** close-to-open semantics for ensuring cache coherency
** [http://nfs.sourceforge.net/#faq_a8], which does not effectively
** address the requirements for concurrent database access by multiple
** readers and writers
** [http://www.nabble.com/SQLite-on-NFS-cache-coherency-td15655701.html].
**
** To address the performance and cache coherency issues, proxy file locking
** changes the way database access is controlled by limiting access to a
** single host at a time and moving file locks off of the database file
** and onto a proxy file on the local file system.  
**
**
** Using proxy locks
** -----------------
**
** C APIs
**
**  sqlite3_file_control(db, dbname, SQLITE_SET_LOCKPROXYFILE,
**                       <proxy_path> | ":auto:");
**  sqlite3_file_control(db, dbname, SQLITE_GET_LOCKPROXYFILE, &<proxy_path>);
**
**
** SQL pragmas
**
**  PRAGMA [database.]lock_proxy_file=<proxy_path> | :auto:
**  PRAGMA [database.]lock_proxy_file
**
** Specifying ":auto:" means that if there is a conch file with a matching
** host ID in it, the proxy path in the conch file will be used, otherwise
** a proxy path based on the user's temp dir
** (via confstr(_CS_DARWIN_USER_TEMP_DIR,...)) will be used and the
** actual proxy file name is generated from the name and path of the
** database file.  For example:
**
**       For database path "/Users/me/foo.db" 
**       The lock path will be "<tmpdir>/sqliteplocks/_Users_me_foo.db:auto:")
**
** Once a lock proxy is configured for a database connection, it can not
** be removed, however it may be switched to a different proxy path via
** the above APIs (assuming the conch file is not being held by another
** connection or process). 
**
**
** How proxy locking works
** -----------------------
**
** Proxy file locking relies primarily on two new supporting files: 
**
**   *  conch file to limit access to the database file to a single host
**      at a time
**
**   *  proxy file to act as a proxy for the advisory locks normally
**      taken on the database
**
** The conch file - to use a proxy file, sqlite must first "hold the conch"
** by taking an sqlite-style shared lock on the conch file, reading the
** contents and comparing the host's unique host ID (see below) and lock
** proxy path against the values stored in the conch.  The conch file is
** stored in the same directory as the database file and the file name
** is patterned after the database file name as ".<databasename>-conch".
** If the conch file does not exist, or it's contents do not match the
** host ID and/or proxy path, then the lock is escalated to an exclusive
** lock and the conch file contents is updated with the host ID and proxy
** path and the lock is downgraded to a shared lock again.  If the conch
** is held by another process (with a shared lock), the exclusive lock
** will fail and SQLITE_BUSY is returned.
**
** The proxy file - a single-byte file used for all advisory file locks
** normally taken on the database file.   This allows for safe sharing
** of the database file for multiple readers and writers on the same
** host (the conch ensures that they all use the same local lock file).
**
** Requesting the lock proxy does not immediately take the conch, it is
** only taken when the first request to lock database file is made.  
** This matches the semantics of the traditional locking behavior, where
** opening a connection to a database file does not take a lock on it.
** The shared lock and an open file descriptor are maintained until 
** the connection to the database is closed. 
**
** The proxy file and the lock file are never deleted so they only need
** to be created the first time they are used.
**
** Configuration options
** ---------------------
**
**  SQLITE_PREFER_PROXY_LOCKING
**
**       Database files accessed on non-local file systems are
**       automatically configured for proxy locking, lock files are
**       named automatically using the same logic as
**       PRAGMA lock_proxy_file=":auto:"
**    
**  SQLITE_PROXY_DEBUG
**
**       Enables the logging of error messages during host id file
**       retrieval and creation
**
**  LOCKPROXYDIR
**
**       Overrides the default directory used for lock proxy files that
**       are named automatically via the ":auto:" setting
**
**  SQLITE_DEFAULT_PROXYDIR_PERMISSIONS
**
**       Permissions to use when creating a directory for storing the
**       lock proxy files, only used when LOCKPROXYDIR is not set.
**    
**    
** As mentioned above, when compiled with SQLITE_PREFER_PROXY_LOCKING,
** setting the environment variable SQLITE_FORCE_PROXY_LOCKING to 1 will
** force proxy locking to be used for every database file opened, and 0
** will force automatic proxy locking to be disabled for all database
** files (explicity calling the SQLITE_SET_LOCKPROXYFILE pragma or
** sqlite_file_control API is not affected by SQLITE_FORCE_PROXY_LOCKING).
*/

/*
** Proxy locking is only available on MacOSX 
*/
#if defined(__APPLE__) && SQLITE_ENABLE_LOCKING_STYLE

/*
** The proxyLockingContext has the path and file structures for the remote 
** and local proxy files in it
*/
typedef struct proxyLockingContext proxyLockingContext;
struct proxyLockingContext {
  unixFile *conchFile;         /* Open conch file */
  char *conchFilePath;         /* Name of the conch file */
  unixFile *lockProxy;         /* Open proxy lock file */
  char *lockProxyPath;         /* Name of the proxy lock file */
  char *dbPath;                /* Name of the open file */
  int conchHeld;               /* 1 if the conch is held, -1 if lockless */
  void *oldLockingContext;     /* Original lockingcontext to restore on close */
  sqlite3_io_methods const *pOldMethod;     /* Original I/O methods for close */
};

/* 
** The proxy lock file path for the database at dbPath is written into lPath, 
** which must point to valid, writable memory large enough for a maxLen length
** file path. 
*/
static int proxyGetLockPath(const char *dbPath, char *lPath, size_t maxLen){
  int len;
  int dbLen;
  int i;

#ifdef LOCKPROXYDIR
  len = strlcpy(lPath, LOCKPROXYDIR, maxLen);
#else
# ifdef _CS_DARWIN_USER_TEMP_DIR
  {
    if( !confstr(_CS_DARWIN_USER_TEMP_DIR, lPath, maxLen) ){
      OSTRACE4("GETLOCKPATH  failed %s errno=%d pid=%d\n", lPath, errno, getpid());
      return SQLITE_IOERR_LOCK;
    }
    len = strlcat(lPath, "sqliteplocks", maxLen);    
  }
# else
  len = strlcpy(lPath, "/tmp/", maxLen);
# endif
#endif

  if( lPath[len-1]!='/' ){
    len = strlcat(lPath, "/", maxLen);
  }
  
  /* transform the db path to a unique cache name */
  dbLen = (int)strlen(dbPath);
  for( i=0; i<dbLen && (i+len+7)<maxLen; i++){
    char c = dbPath[i];
    lPath[i+len] = (c=='/')?'_':c;
  }
  lPath[i+len]='\0';
  strlcat(lPath, ":auto:", maxLen);
  OSTRACE3("GETLOCKPATH  proxy lock path=%s pid=%d\n", lPath, getpid());
  return SQLITE_OK;
}

/* 
 ** Creates the lock file and any missing directories in lockPath
 */
static int proxyCreateLockPath(const char *lockPath){
  int i, len;
  char buf[MAXPATHLEN];
  int start = 0;
  
  assert(lockPath!=NULL);
  /* try to create all the intermediate directories */
  len = (int)strlen(lockPath);
  buf[0] = lockPath[0];
  for( i=1; i<len; i++ ){
    if( lockPath[i] == '/' && (i - start > 0) ){
      /* only mkdir if leaf dir != "." or "/" or ".." */
      if( i-start>2 || (i-start==1 && buf[start] != '.' && buf[start] != '/') 
         || (i-start==2 && buf[start] != '.' && buf[start+1] != '.') ){
        buf[i]='\0';
        if( mkdir(buf, SQLITE_DEFAULT_PROXYDIR_PERMISSIONS) ){
          int err=errno;
          if( err!=EEXIST ) {
            OSTRACE5("CREATELOCKPATH  FAILED creating %s, '%s' proxy lock path=%s pid=%d\n", buf, strerror(err), lockPath, getpid());
            return err;
          }
        }
      }
      start=i+1;
    }
    buf[i] = lockPath[i];
  }
  OSTRACE3("CREATELOCKPATH  proxy lock path=%s pid=%d\n", lockPath, getpid());
  return 0;
}

/*
** Create a new VFS file descriptor (stored in memory obtained from
** sqlite3_malloc) and open the file named "path" in the file descriptor.
**
** The caller is responsible not only for closing the file descriptor
** but also for freeing the memory associated with the file descriptor.
*/
static int proxyCreateUnixFile(
    const char *path,        /* path for the new unixFile */
    unixFile **ppFile,       /* unixFile created and returned by ref */
    int islockfile           /* if non zero missing dirs will be created */
) {
  int fd = -1;
  int dirfd = -1;
  unixFile *pNew;
  int rc = SQLITE_OK;
  int openFlags = O_RDWR | O_CREAT;
  sqlite3_vfs dummyVfs;
  int terrno = 0;
  UnixUnusedFd *pUnused = NULL;

  /* 1. first try to open/create the file
  ** 2. if that fails, and this is a lock file (not-conch), try creating
  ** the parent directories and then try again.
  ** 3. if that fails, try to open the file read-only
  ** otherwise return BUSY (if lock file) or CANTOPEN for the conch file
  */
  pUnused = findReusableFd(path, openFlags);
  if( pUnused ){
    fd = pUnused->fd;
  }else{
    pUnused = sqlite3_malloc(sizeof(*pUnused));
    if( !pUnused ){
      return SQLITE_NOMEM;
    }
  }
  if( fd<0 ){
    fd = open(path, openFlags, SQLITE_DEFAULT_FILE_PERMISSIONS);
    terrno = errno;
    if( fd<0 && errno==ENOENT && islockfile ){
      if( proxyCreateLockPath(path) == SQLITE_OK ){
        fd = open(path, openFlags, SQLITE_DEFAULT_FILE_PERMISSIONS);
      }
    }
  }
  if( fd<0 ){
    openFlags = O_RDONLY;
    fd = open(path, openFlags, SQLITE_DEFAULT_FILE_PERMISSIONS);
    terrno = errno;
  }
  if( fd<0 ){
    if( islockfile ){
      return SQLITE_BUSY;
    }
    switch (terrno) {
      case EACCES:
        return SQLITE_PERM;
      case EIO: 
        return SQLITE_IOERR_LOCK; /* even though it is the conch */
      default:
        return SQLITE_CANTOPEN;
    }
  }
  
  pNew = (unixFile *)sqlite3_malloc(sizeof(*pNew));
  if( pNew==NULL ){
    rc = SQLITE_NOMEM;
    goto end_create_proxy;
  }
  memset(pNew, 0, sizeof(unixFile));
  pNew->openFlags = openFlags;
  dummyVfs.pAppData = (void*)&autolockIoFinder;
  pUnused->fd = fd;
  pUnused->flags = openFlags;
  pNew->pUnused = pUnused;
  
  rc = fillInUnixFile(&dummyVfs, fd, dirfd, (sqlite3_file*)pNew, path, 0, 0);
  if( rc==SQLITE_OK ){
    *ppFile = pNew;
    return SQLITE_OK;
  }
end_create_proxy:    
  close(fd); /* silently leak fd if error, we're already in error */
  sqlite3_free(pNew);
  sqlite3_free(pUnused);
  return rc;
}

#ifdef SQLITE_TEST
/* simulate multiple hosts by creating unique hostid file paths */
int sqlite3_hostid_num = 0;
#endif

#define PROXY_HOSTIDLEN    16  /* conch file host id length */

/* get the host ID via gethostuuid(), pHostID must point to PROXY_HOSTIDLEN 
** bytes of writable memory.
*/
static int proxyGetHostID(unsigned char *pHostID, int *pError){
  struct timespec timeout = {1, 0}; /* 1 sec timeout */
  
  assert(PROXY_HOSTIDLEN == sizeof(uuid_t));
  memset(pHostID, 0, PROXY_HOSTIDLEN);
  if( gethostuuid(pHostID, &timeout) ){
    int err = errno;
    if( pError ){
      *pError = err;
    }
    return SQLITE_IOERR;
  }
#ifdef SQLITE_TEST
  /* simulate multiple hosts by creating unique hostid file paths */
  if( sqlite3_hostid_num != 0){
    pHostID[0] = (char)(pHostID[0] + (char)(sqlite3_hostid_num & 0xFF));
  }
#endif
  
  return SQLITE_OK;
}

/* The conch file contains the header, host id and lock file path
 */
#define PROXY_CONCHVERSION 2   /* 1-byte header, 16-byte host id, path */
#define PROXY_HEADERLEN    1   /* conch file header length */
#define PROXY_PATHINDEX    (PROXY_HEADERLEN+PROXY_HOSTIDLEN)
#define PROXY_MAXCONCHLEN  (PROXY_HEADERLEN+PROXY_HOSTIDLEN+MAXPATHLEN)

/* 
** Takes an open conch file, copies the contents to a new path and then moves 
** it back.  The newly created file's file descriptor is assigned to the
** conch file structure and finally the original conch file descriptor is 
** closed.  Returns zero if successful.
*/
static int proxyBreakConchLock(unixFile *pFile, uuid_t myHostID){
  proxyLockingContext *pCtx = (proxyLockingContext *)pFile->lockingContext; 
  unixFile *conchFile = pCtx->conchFile;
  char tPath[MAXPATHLEN];
  char buf[PROXY_MAXCONCHLEN];
  char *cPath = pCtx->conchFilePath;
  size_t readLen = 0;
  size_t pathLen = 0;
  char errmsg[64] = "";
  int fd = -1;
  int rc = -1;

  /* create a new path by replace the trailing '-conch' with '-break' */
  pathLen = strlcpy(tPath, cPath, MAXPATHLEN);
  if( pathLen>MAXPATHLEN || pathLen<6 || 
     (strlcpy(&tPath[pathLen-5], "break", 6) != 5) ){
    sprintf(errmsg, "path error (len %d)", (int)pathLen);
    goto end_breaklock;
  }
  /* read the conch content */
  readLen = pread(conchFile->h, buf, PROXY_MAXCONCHLEN, 0);
  if( readLen<PROXY_PATHINDEX ){
    sprintf(errmsg, "read error (len %d)", (int)readLen);
    goto end_breaklock;
  }
  /* write it out to the temporary break file */
  fd = open(tPath, (O_RDWR|O_CREAT|O_EXCL), SQLITE_DEFAULT_FILE_PERMISSIONS);
  if( fd<0 ){
    sprintf(errmsg, "create failed (%d)", errno);
    goto end_breaklock;
  }
  if( pwrite(fd, buf, readLen, 0) != readLen ){
    sprintf(errmsg, "write failed (%d)", errno);
    goto end_breaklock;
  }
  if( rename(tPath, cPath) ){
    sprintf(errmsg, "rename failed (%d)", errno);
    goto end_breaklock;
  }
  rc = 0;
  fprintf(stderr, "broke stale lock on %s\n", cPath);
  close(conchFile->h);
  conchFile->h = fd;
  conchFile->openFlags = O_RDWR | O_CREAT;

end_breaklock:
  if( rc ){
    if( fd>=0 ){
      unlink(tPath);
      close(fd);
    }
    fprintf(stderr, "failed to break stale lock on %s, %s\n", cPath, errmsg);
  }
  return rc;
}

/* Take the requested lock on the conch file and break a stale lock if the 
** host id matches.
*/
static int proxyConchLock(unixFile *pFile, uuid_t myHostID, int lockType){
  proxyLockingContext *pCtx = (proxyLockingContext *)pFile->lockingContext; 
  unixFile *conchFile = pCtx->conchFile;
  int rc = SQLITE_OK;
  int nTries = 0;
  struct timespec conchModTime;
  
  do {
    rc = conchFile->pMethod->xLock((sqlite3_file*)conchFile, lockType);
    nTries ++;
    if( rc==SQLITE_BUSY ){
      /* If the lock failed (busy):
       * 1st try: get the mod time of the conch, wait 0.5s and try again. 
       * 2nd try: fail if the mod time changed or host id is different, wait 
       *           10 sec and try again
       * 3rd try: break the lock unless the mod time has changed.
       */
      struct stat buf;
      if( fstat(conchFile->h, &buf) ){
        pFile->lastErrno = errno;
        return SQLITE_IOERR_LOCK;
      }
      
      if( nTries==1 ){
        conchModTime = buf.st_mtimespec;
        usleep(500000); /* wait 0.5 sec and try the lock again*/
        continue;  
      }

      assert( nTries>1 );
      if( conchModTime.tv_sec != buf.st_mtimespec.tv_sec || 
         conchModTime.tv_nsec != buf.st_mtimespec.tv_nsec ){
        return SQLITE_BUSY;
      }
      
      if( nTries==2 ){  
        char tBuf[PROXY_MAXCONCHLEN];
        int len = pread(conchFile->h, tBuf, PROXY_MAXCONCHLEN, 0);
        if( len<0 ){
          pFile->lastErrno = errno;
          return SQLITE_IOERR_LOCK;
        }
        if( len>PROXY_PATHINDEX && tBuf[0]==(char)PROXY_CONCHVERSION){
          /* don't break the lock if the host id doesn't match */
          if( 0!=memcmp(&tBuf[PROXY_HEADERLEN], myHostID, PROXY_HOSTIDLEN) ){
            return SQLITE_BUSY;
          }
        }else{
          /* don't break the lock on short read or a version mismatch */
          return SQLITE_BUSY;
        }
        usleep(10000000); /* wait 10 sec and try the lock again */
        continue; 
      }
      
      assert( nTries==3 );
      if( 0==proxyBreakConchLock(pFile, myHostID) ){
        rc = SQLITE_OK;
        if( lockType==EXCLUSIVE_LOCK ){
          rc = conchFile->pMethod->xLock((sqlite3_file*)conchFile, SHARED_LOCK);          
        }
        if( !rc ){
          rc = conchFile->pMethod->xLock((sqlite3_file*)conchFile, lockType);
        }
      }
    }
  } while( rc==SQLITE_BUSY && nTries<3 );
  
  return rc;
}

/* Takes the conch by taking a shared lock and read the contents conch, if 
** lockPath is non-NULL, the host ID and lock file path must match.  A NULL 
** lockPath means that the lockPath in the conch file will be used if the 
** host IDs match, or a new lock path will be generated automatically 
** and written to the conch file.
*/
static int proxyTakeConch(unixFile *pFile){
  proxyLockingContext *pCtx = (proxyLockingContext *)pFile->lockingContext; 
  
  if( pCtx->conchHeld!=0 ){
    return SQLITE_OK;
  }else{
    unixFile *conchFile = pCtx->conchFile;
    uuid_t myHostID;
    int pError = 0;
    char readBuf[PROXY_MAXCONCHLEN];
    char lockPath[MAXPATHLEN];
    char *tempLockPath = NULL;
    int rc = SQLITE_OK;
    int createConch = 0;
    int hostIdMatch = 0;
    int readLen = 0;
    int tryOldLockPath = 0;
    int forceNewLockPath = 0;
    
    OSTRACE4("TAKECONCH  %d for %s pid=%d\n", conchFile->h,
             (pCtx->lockProxyPath ? pCtx->lockProxyPath : ":auto:"), getpid());

    rc = proxyGetHostID(myHostID, &pError);
    if( (rc&0xff)==SQLITE_IOERR ){
      pFile->lastErrno = pError;
      goto end_takeconch;
    }
    rc = proxyConchLock(pFile, myHostID, SHARED_LOCK);
    if( rc!=SQLITE_OK ){
      goto end_takeconch;
    }
    /* read the existing conch file */
    readLen = seekAndRead((unixFile*)conchFile, 0, readBuf, PROXY_MAXCONCHLEN);
    if( readLen<0 ){
      /* I/O error: lastErrno set by seekAndRead */
      pFile->lastErrno = conchFile->lastErrno;
      rc = SQLITE_IOERR_READ;
      goto end_takeconch;
    }else if( readLen<=(PROXY_HEADERLEN+PROXY_HOSTIDLEN) || 
             readBuf[0]!=(char)PROXY_CONCHVERSION ){
      /* a short read or version format mismatch means we need to create a new 
      ** conch file. 
      */
      createConch = 1;
    }
    /* if the host id matches and the lock path already exists in the conch
    ** we'll try to use the path there, if we can't open that path, we'll 
    ** retry with a new auto-generated path 
    */
    do { /* in case we need to try again for an :auto: named lock file */

      if( !createConch && !forceNewLockPath ){
        hostIdMatch = !memcmp(&readBuf[PROXY_HEADERLEN], myHostID, 
                                  PROXY_HOSTIDLEN);
        /* if the conch has data compare the contents */
        if( !pCtx->lockProxyPath ){
          /* for auto-named local lock file, just check the host ID and we'll
           ** use the local lock file path that's already in there
           */
          if( hostIdMatch ){
            size_t pathLen = (readLen - PROXY_PATHINDEX);
            
            if( pathLen>=MAXPATHLEN ){
              pathLen=MAXPATHLEN-1;
            }
            memcpy(lockPath, &readBuf[PROXY_PATHINDEX], pathLen);
            lockPath[pathLen] = 0;
            tempLockPath = lockPath;
            tryOldLockPath = 1;
            /* create a copy of the lock path if the conch is taken */
            goto end_takeconch;
          }
        }else if( hostIdMatch && !strncmp(pCtx->lockProxyPath, 
                                          &readBuf[PROXY_PATHINDEX], readLen-PROXY_PATHINDEX) ){
          /* conch host and lock path match */
          goto end_takeconch; 
        }
      }
      
      /* if the conch isn't writable and doesn't match, we can't take it */
      if( (conchFile->openFlags&O_RDWR) == 0 ){
        rc = SQLITE_BUSY;
        goto end_takeconch;
      }
      
      /* either the conch didn't match or we need to create a new one */
      if( !pCtx->lockProxyPath ){
        proxyGetLockPath(pCtx->dbPath, lockPath, MAXPATHLEN);
        tempLockPath = lockPath;
        /* create a copy of the lock path _only_ if the conch is taken */
      }
      
      /* update conch with host and path (this will fail if other process
      ** has a shared lock already), if the host id matches, use the big
      ** stick.
      */
      futimes(conchFile->h, NULL);
      if( hostIdMatch && !createConch ){
        if( conchFile->pLock && conchFile->pLock->cnt>1 ){
          /* We are trying for an exclusive lock but another thread in this
           ** same process is still holding a shared lock. */
          rc = SQLITE_BUSY;
        } else {          
          rc = proxyConchLock(pFile, myHostID, EXCLUSIVE_LOCK);
        }
      }else{
        rc = conchFile->pMethod->xLock((sqlite3_file*)conchFile, EXCLUSIVE_LOCK);
      }
      if( rc==SQLITE_OK ){
        char writeBuffer[PROXY_MAXCONCHLEN];
        int writeSize = 0;
        
        writeBuffer[0] = (char)PROXY_CONCHVERSION;
        memcpy(&writeBuffer[PROXY_HEADERLEN], myHostID, PROXY_HOSTIDLEN);
        if( pCtx->lockProxyPath!=NULL ){
          strlcpy(&writeBuffer[PROXY_PATHINDEX], pCtx->lockProxyPath, MAXPATHLEN);
        }else{
          strlcpy(&writeBuffer[PROXY_PATHINDEX], tempLockPath, MAXPATHLEN);
        }
        writeSize = PROXY_PATHINDEX + strlen(&writeBuffer[PROXY_PATHINDEX]);
        ftruncate(conchFile->h, writeSize);
        rc = unixWrite((sqlite3_file *)conchFile, writeBuffer, writeSize, 0);
        fsync(conchFile->h);
        /* If we created a new conch file (not just updated the contents of a 
         ** valid conch file), try to match the permissions of the database 
         */
        if( rc==SQLITE_OK && createConch ){
          struct stat buf;
          int err = fstat(pFile->h, &buf);
          if( err==0 ){
            mode_t cmode = buf.st_mode&(S_IRUSR|S_IWUSR | S_IRGRP|S_IWGRP |
                                        S_IROTH|S_IWOTH);
            /* try to match the database file R/W permissions, ignore failure */
#ifndef SQLITE_PROXY_DEBUG
            fchmod(conchFile->h, cmode);
#else
            if( fchmod(conchFile->h, cmode)!=0 ){
              int code = errno;
              fprintf(stderr, "fchmod %o FAILED with %d %s\n",
                      cmode, code, strerror(code));
            } else {
              fprintf(stderr, "fchmod %o SUCCEDED\n",cmode);
            }
          }else{
            int code = errno;
            fprintf(stderr, "STAT FAILED[%d] with %d %s\n", 
                    err, code, strerror(code));
#endif
          }
        }
      }
      conchFile->pMethod->xUnlock((sqlite3_file*)conchFile, SHARED_LOCK);
      
    end_takeconch:
      OSTRACE2("TRANSPROXY: CLOSE  %d\n", pFile->h);
      if( rc==SQLITE_OK && pFile->openFlags ){
        if( pFile->h>=0 ){
#ifdef STRICT_CLOSE_ERROR
          if( close(pFile->h) ){
            pFile->lastErrno = errno;
            return SQLITE_IOERR_CLOSE;
          }
#else
          close(pFile->h); /* silently leak fd if fail */
#endif
        }
        pFile->h = -1;
        int fd = open(pCtx->dbPath, pFile->openFlags,
                      SQLITE_DEFAULT_FILE_PERMISSIONS);
        OSTRACE2("TRANSPROXY: OPEN  %d\n", fd);
        if( fd>=0 ){
          pFile->h = fd;
        }else{
          rc=SQLITE_CANTOPEN; /* SQLITE_BUSY? proxyTakeConch called
           during locking */
        }
      }
      if( rc==SQLITE_OK && !pCtx->lockProxy ){
        char *path = tempLockPath ? tempLockPath : pCtx->lockProxyPath;
        rc = proxyCreateUnixFile(path, &pCtx->lockProxy, 1);
        if( rc!=SQLITE_OK && rc!=SQLITE_NOMEM && tryOldLockPath ){
          /* we couldn't create the proxy lock file with the old lock file path
           ** so try again via auto-naming 
           */
          forceNewLockPath = 1;
          tryOldLockPath = 0;
          continue; // go back to the do {} while start point, try again
        }
      }
      if( rc==SQLITE_OK ){
        /* Need to make a copy of path if we extracted the value
         ** from the conch file or the path was allocated on the stack
         */
        if( tempLockPath ){
          pCtx->lockProxyPath = sqlite3DbStrDup(0, tempLockPath);
          if( !pCtx->lockProxyPath ){
            rc = SQLITE_NOMEM;
          }
        }
      }
      if( rc==SQLITE_OK ){
        pCtx->conchHeld = 1;
        
        if( pCtx->lockProxy->pMethod == &afpIoMethods ){
          afpLockingContext *afpCtx;
          afpCtx = (afpLockingContext *)pCtx->lockProxy->lockingContext;
          afpCtx->dbPath = pCtx->lockProxyPath;
        }
      } else {
        conchFile->pMethod->xUnlock((sqlite3_file*)conchFile, NO_LOCK);
      }
      OSTRACE3("TAKECONCH  %d %s\n", conchFile->h, rc==SQLITE_OK?"ok":"failed");
      return rc;
    } while (1); /* in case we need to retry the :auto: lock file - we should never get here except via the 'continue' call. */
  } 
}

/*
** If pFile holds a lock on a conch file, then release that lock.
*/
static int proxyReleaseConch(unixFile *pFile){
  int rc;                     /* Subroutine return code */
  proxyLockingContext *pCtx;  /* The locking context for the proxy lock */
  unixFile *conchFile;        /* Name of the conch file */

  pCtx = (proxyLockingContext *)pFile->lockingContext;
  conchFile = pCtx->conchFile;
  OSTRACE4("RELEASECONCH  %d for %s pid=%d\n", conchFile->h,
           (pCtx->lockProxyPath ? pCtx->lockProxyPath : ":auto:"), 
           getpid());
  if( pCtx->conchHeld>0 ){
    rc = conchFile->pMethod->xUnlock((sqlite3_file*)conchFile, NO_LOCK);
  }
  pCtx->conchHeld = 0;
  OSTRACE3("RELEASECONCH  %d %s\n", conchFile->h,
           (rc==SQLITE_OK ? "ok" : "failed"));
  return rc;
}

/*
** Given the name of a database file, compute the name of its conch file.
** Store the conch filename in memory obtained from sqlite3_malloc().
** Make *pConchPath point to the new name.  Return SQLITE_OK on success
** or SQLITE_NOMEM if unable to obtain memory.
**
** The caller is responsible for ensuring that the allocated memory
** space is eventually freed.
**
** *pConchPath is set to NULL if a memory allocation error occurs.
*/
static int proxyCreateConchPathname(char *dbPath, char **pConchPath){
  int i;                        /* Loop counter */
  int len = (int)strlen(dbPath); /* Length of database filename - dbPath */
  char *conchPath;              /* buffer in which to construct conch name */

  /* Allocate space for the conch filename and initialize the name to
  ** the name of the original database file. */  
  *pConchPath = conchPath = (char *)sqlite3_malloc(len + 8);
  if( conchPath==0 ){
    return SQLITE_NOMEM;
  }
  memcpy(conchPath, dbPath, len+1);
  
  /* now insert a "." before the last / character */
  for( i=(len-1); i>=0; i-- ){
    if( conchPath[i]=='/' ){
      i++;
      break;
    }
  }
  conchPath[i]='.';
  while ( i<len ){
    conchPath[i+1]=dbPath[i];
    i++;
  }

  /* append the "-conch" suffix to the file */
  memcpy(&conchPath[i+1], "-conch", 7);
  assert( (int)strlen(conchPath) == len+7 );

  return SQLITE_OK;
}


/* Takes a fully configured proxy locking-style unix file and switches
** the local lock file path 
*/
static int switchLockProxyPath(unixFile *pFile, const char *path) {
  proxyLockingContext *pCtx = (proxyLockingContext*)pFile->lockingContext;
  char *oldPath = pCtx->lockProxyPath;
  int rc = SQLITE_OK;

  if( pFile->locktype!=NO_LOCK ){
    return SQLITE_BUSY;
  }  

  /* nothing to do if the path is NULL, :auto: or matches the existing path */
  if( !path || path[0]=='\0' || !strcmp(path, ":auto:") ||
    (oldPath && !strncmp(oldPath, path, MAXPATHLEN)) ){
    return SQLITE_OK;
  }else{
    unixFile *lockProxy = pCtx->lockProxy;
    pCtx->lockProxy=NULL;
    pCtx->conchHeld = 0;
    if( lockProxy!=NULL ){
      rc=lockProxy->pMethod->xClose((sqlite3_file *)lockProxy);
      if( rc ) return rc;
      sqlite3_free(lockProxy);
    }
    sqlite3_free(oldPath);
    pCtx->lockProxyPath = sqlite3DbStrDup(0, path);
  }
  
  return rc;
}

/*
** pFile is a file that has been opened by a prior xOpen call.  dbPath
** is a string buffer at least MAXPATHLEN+1 characters in size.
**
** This routine find the filename associated with pFile and writes it
** int dbPath.
*/
static int proxyGetDbPathForUnixFile(unixFile *pFile, char *dbPath){
#if defined(__APPLE__)
  if( pFile->pMethod == &afpIoMethods ){
    /* afp style keeps a reference to the db path in the filePath field 
    ** of the struct */
    assert( (int)strlen((char*)pFile->lockingContext)<=MAXPATHLEN );
    strlcpy(dbPath, ((afpLockingContext *)pFile->lockingContext)->dbPath, MAXPATHLEN);
  } else
#endif
  if( pFile->pMethod == &dotlockIoMethods ){
    /* dot lock style uses the locking context to store the dot lock
    ** file path */
    int len = strlen((char *)pFile->lockingContext) - strlen(DOTLOCK_SUFFIX);
    memcpy(dbPath, (char *)pFile->lockingContext, len + 1);
  }else{
    /* all other styles use the locking context to store the db file path */
    assert( strlen((char*)pFile->lockingContext)<=MAXPATHLEN );
    strlcpy(dbPath, (char *)pFile->lockingContext, MAXPATHLEN);
  }
  return SQLITE_OK;
}

/*
** Takes an already filled in unix file and alters it so all file locking 
** will be performed on the local proxy lock file.  The following fields
** are preserved in the locking context so that they can be restored and 
** the unix structure properly cleaned up at close time:
**  ->lockingContext
**  ->pMethod
*/
static int proxyTransformUnixFile(unixFile *pFile, const char *path) {
  proxyLockingContext *pCtx;
  char dbPath[MAXPATHLEN+1];       /* Name of the database file */
  char *lockPath=NULL;
  int rc = SQLITE_OK;
  
  if( pFile->locktype!=NO_LOCK ){
    return SQLITE_BUSY;
  }
  proxyGetDbPathForUnixFile(pFile, dbPath);
  if( !path || path[0]=='\0' || !strcmp(path, ":auto:") ){
    lockPath=NULL;
  }else{
    lockPath=(char *)path;
  }
  
  OSTRACE4("TRANSPROXY  %d for %s pid=%d\n", pFile->h,
           (lockPath ? lockPath : ":auto:"), getpid());

  pCtx = sqlite3_malloc( sizeof(*pCtx) );
  if( pCtx==0 ){
    return SQLITE_NOMEM;
  }
  memset(pCtx, 0, sizeof(*pCtx));

  rc = proxyCreateConchPathname(dbPath, &pCtx->conchFilePath);
  if( rc==SQLITE_OK ){
    rc = proxyCreateUnixFile(pCtx->conchFilePath, &pCtx->conchFile, 0);
    if( rc==SQLITE_CANTOPEN && ((pFile->openFlags&O_RDWR) == 0) ){
      /* if (a) the open flags are not O_RDWR, (b) the conch isn't there, and
      ** (c) the file system is read-only, then enable no-locking access.
      ** Ugh, since O_RDONLY==0x0000 we test for !O_RDWR since unixOpen asserts
      ** that openFlags will have only one of O_RDONLY or O_RDWR.
      */
      struct statfs fsInfo;
      struct stat conchInfo;
      int goLockless = 0;

      if( stat(pCtx->conchFilePath, &conchInfo) == -1 ) {
        int err = errno;
        if( (err==ENOENT) && (statfs(dbPath, &fsInfo) != -1) ){
          goLockless = (fsInfo.f_flags&MNT_RDONLY) == MNT_RDONLY;
        }
      }
      if( goLockless ){
        pCtx->conchHeld = -1; /* read only FS/ lockless */
        rc = SQLITE_OK;
      }
    }
  }
  if( rc==SQLITE_OK && lockPath ){
    pCtx->lockProxyPath = sqlite3DbStrDup(0, lockPath);
  }

  if( rc==SQLITE_OK ){
    pCtx->dbPath = sqlite3DbStrDup(0, dbPath);
    if( pCtx->dbPath==NULL ){
      rc = SQLITE_NOMEM;
    }
  }
  if( rc==SQLITE_OK ){
    /* all memory is allocated, proxys are created and assigned, 
    ** switch the locking context and pMethod then return.
    */
    pCtx->oldLockingContext = pFile->lockingContext;
    pFile->lockingContext = pCtx;
    pCtx->pOldMethod = pFile->pMethod;
    pFile->pMethod = &proxyIoMethods;
  }else{
    if( pCtx->conchFile ){ 
      pCtx->conchFile->pMethod->xClose((sqlite3_file *)pCtx->conchFile);
      sqlite3_free(pCtx->conchFile);
    }
    sqlite3_free(pCtx->lockProxyPath);
    sqlite3_free(pCtx->conchFilePath); 
    sqlite3_free(pCtx);
  }
  OSTRACE3("TRANSPROXY  %d %s\n", pFile->h,
           (rc==SQLITE_OK ? "ok" : "failed"));
  return rc;
}


/*
** This routine handles sqlite3_file_control() calls that are specific
** to proxy locking.
*/
static int proxyFileControl(sqlite3_file *id, int op, void *pArg){
  switch( op ){
    case SQLITE_GET_LOCKPROXYFILE: {
      unixFile *pFile = (unixFile*)id;
      if( pFile->pMethod == &proxyIoMethods ){
        proxyLockingContext *pCtx = (proxyLockingContext*)pFile->lockingContext;
        proxyTakeConch(pFile);
        if( pCtx->lockProxyPath ){
          *(const char **)pArg = pCtx->lockProxyPath;
        }else{
          *(const char **)pArg = ":auto: (not held)";
        }
      } else {
        *(const char **)pArg = NULL;
      }
      return SQLITE_OK;
    }
    case SQLITE_SET_LOCKPROXYFILE: {
      unixFile *pFile = (unixFile*)id;
      int rc = SQLITE_OK;
      int isProxyStyle = (pFile->pMethod == &proxyIoMethods);
      if( pArg==NULL || (const char *)pArg==0 ){
        if( isProxyStyle ){
          /* turn off proxy locking - not supported */
          rc = SQLITE_ERROR /*SQLITE_PROTOCOL? SQLITE_MISUSE?*/;
        }else{
          /* turn off proxy locking - already off - NOOP */
          rc = SQLITE_OK;
        }
      }else{
        const char *proxyPath = (const char *)pArg;
        if( isProxyStyle ){
          proxyLockingContext *pCtx = 
            (proxyLockingContext*)pFile->lockingContext;
          if( !strcmp(pArg, ":auto:") 
           || (pCtx->lockProxyPath &&
               !strncmp(pCtx->lockProxyPath, proxyPath, MAXPATHLEN))
          ){
            rc = SQLITE_OK;
          }else{
            rc = switchLockProxyPath(pFile, proxyPath);
          }
        }else{
          /* turn on proxy file locking */
          rc = proxyTransformUnixFile(pFile, proxyPath);
        }
      }
      return rc;
    }
    default: {
      assert( 0 );  /* The call assures that only valid opcodes are sent */
    }
  }
  /*NOTREACHED*/
  return SQLITE_ERROR;
}

/*
** Within this division (the proxying locking implementation) the procedures
** above this point are all utilities.  The lock-related methods of the
** proxy-locking sqlite3_io_method object follow.
*/


/*
** This routine checks if there is a RESERVED lock held on the specified
** file by this or any other process. If such a lock is held, set *pResOut
** to a non-zero value otherwise *pResOut is set to zero.  The return value
** is set to SQLITE_OK unless an I/O error occurs during lock checking.
*/
static int proxyCheckReservedLock(sqlite3_file *id, int *pResOut) {
  unixFile *pFile = (unixFile*)id;
  int rc = proxyTakeConch(pFile);
  if( rc==SQLITE_OK ){
    proxyLockingContext *pCtx = (proxyLockingContext *)pFile->lockingContext;
    if( pCtx->conchHeld>0 ){
      unixFile *proxy = pCtx->lockProxy;
      return proxy->pMethod->xCheckReservedLock((sqlite3_file*)proxy, pResOut);
    }else{ /* conchHeld < 0 is lockless */
      pResOut=0;
    }
  }
  return rc;
}

/*
** Lock the file with the lock specified by parameter locktype - one
** of the following:
**
**     (1) SHARED_LOCK
**     (2) RESERVED_LOCK
**     (3) PENDING_LOCK
**     (4) EXCLUSIVE_LOCK
**
** Sometimes when requesting one lock state, additional lock states
** are inserted in between.  The locking might fail on one of the later
** transitions leaving the lock state different from what it started but
** still short of its goal.  The following chart shows the allowed
** transitions and the inserted intermediate states:
**
**    UNLOCKED -> SHARED
**    SHARED -> RESERVED
**    SHARED -> (PENDING) -> EXCLUSIVE
**    RESERVED -> (PENDING) -> EXCLUSIVE
**    PENDING -> EXCLUSIVE
**
** This routine will only increase a lock.  Use the sqlite3OsUnlock()
** routine to lower a locking level.
*/
static int proxyLock(sqlite3_file *id, int locktype) {
  unixFile *pFile = (unixFile*)id;
  int rc = proxyTakeConch(pFile);
  if( rc==SQLITE_OK ){
    proxyLockingContext *pCtx = (proxyLockingContext *)pFile->lockingContext;
    if( pCtx->conchHeld>0 ){
      unixFile *proxy = pCtx->lockProxy;
      rc = proxy->pMethod->xLock((sqlite3_file*)proxy, locktype);
      pFile->locktype = proxy->locktype;
    }else{
      /* conchHeld < 0 is lockless */
    }
  }
  return rc;
}


/*
** Lower the locking level on file descriptor pFile to locktype.  locktype
** must be either NO_LOCK or SHARED_LOCK.
**
** If the locking level of the file descriptor is already at or below
** the requested locking level, this routine is a no-op.
*/
static int proxyUnlock(sqlite3_file *id, int locktype) {
  unixFile *pFile = (unixFile*)id;
  int rc = proxyTakeConch(pFile);
  if( rc==SQLITE_OK ){
    proxyLockingContext *pCtx = (proxyLockingContext *)pFile->lockingContext;
    if( pCtx->conchHeld>0 ){
      unixFile *proxy = pCtx->lockProxy;
      rc = proxy->pMethod->xUnlock((sqlite3_file*)proxy, locktype);
      pFile->locktype = proxy->locktype;
    }else{
      /* conchHeld < 0 is lockless */
    }
  }
  return rc;
}

/*
** Close a file that uses proxy locks.
*/
static int proxyClose(sqlite3_file *id) {
  if( id ){
    unixFile *pFile = (unixFile*)id;
    proxyLockingContext *pCtx = (proxyLockingContext *)pFile->lockingContext;
    unixFile *lockProxy = pCtx->lockProxy;
    unixFile *conchFile = pCtx->conchFile;
    int rc = SQLITE_OK;
    
    if( lockProxy ){
      rc = lockProxy->pMethod->xUnlock((sqlite3_file*)lockProxy, NO_LOCK);
      if( rc ) return rc;
      rc = lockProxy->pMethod->xClose((sqlite3_file*)lockProxy);
      if( rc ) return rc;
      sqlite3_free(lockProxy);
      pCtx->lockProxy = 0;
    }
    if( conchFile ){
      if( pCtx->conchHeld ){
        rc = proxyReleaseConch(pFile);
        if( rc ) return rc;
      }
      rc = conchFile->pMethod->xClose((sqlite3_file*)conchFile);
      if( rc ) return rc;
      sqlite3_free(conchFile);
    }
    sqlite3_free(pCtx->lockProxyPath);
    sqlite3_free(pCtx->conchFilePath);
    sqlite3_free(pCtx->dbPath);
    /* restore the original locking context and pMethod then close it */
    pFile->lockingContext = pCtx->oldLockingContext;
    pFile->pMethod = pCtx->pOldMethod;
    sqlite3_free(pCtx);
    return pFile->pMethod->xClose(id);
  }
  return SQLITE_OK;
}



#endif /* defined(__APPLE__) && SQLITE_ENABLE_LOCKING_STYLE */
/*
** The proxy locking style is intended for use with AFP filesystems.
** And since AFP is only supported on MacOSX, the proxy locking is also
** restricted to MacOSX.
** 
**
******************* End of the proxy lock implementation **********************
******************************************************************************/

/*
** Initialize the operating system interface.
**
** This routine registers all VFS implementations for unix-like operating
** systems.  This routine, and the sqlite3_os_end() routine that follows,
** should be the only routines in this file that are visible from other
** files.
**
** This routine is called once during SQLite initialization and by a
** single thread.  The memory allocation and mutex subsystems have not
** necessarily been initialized when this routine is called, and so they
** should not be used.
*/
int sqlite3_os_init(void){ 
  /* 
  ** The following macro defines an initializer for an sqlite3_vfs object.
  ** The name of the VFS is NAME.  The pAppData is a pointer to a pointer
  ** to the "finder" function.  (pAppData is a pointer to a pointer because
  ** silly C90 rules prohibit a void* from being cast to a function pointer
  ** and so we have to go through the intermediate pointer to avoid problems
  ** when compiling with -pedantic-errors on GCC.)
  **
  ** The FINDER parameter to this macro is the name of the pointer to the
  ** finder-function.  The finder-function returns a pointer to the
  ** sqlite_io_methods object that implements the desired locking
  ** behaviors.  See the division above that contains the IOMETHODS
  ** macro for addition information on finder-functions.
  **
  ** Most finders simply return a pointer to a fixed sqlite3_io_methods
  ** object.  But the "autolockIoFinder" available on MacOSX does a little
  ** more than that; it looks at the filesystem type that hosts the 
  ** database file and tries to choose an locking method appropriate for
  ** that filesystem time.
  */
  #define UNIXVFS(VFSNAME, FINDER) {                        \
    1,                    /* iVersion */                    \
    sizeof(unixFile),     /* szOsFile */                    \
    MAX_PATHNAME,         /* mxPathname */                  \
    0,                    /* pNext */                       \
    VFSNAME,              /* zName */                       \
    (void*)&FINDER,       /* pAppData */                    \
    unixOpen,             /* xOpen */                       \
    unixDelete,           /* xDelete */                     \
    unixAccess,           /* xAccess */                     \
    unixFullPathname,     /* xFullPathname */               \
    unixDlOpen,           /* xDlOpen */                     \
    unixDlError,          /* xDlError */                    \
    unixDlSym,            /* xDlSym */                      \
    unixDlClose,          /* xDlClose */                    \
    unixRandomness,       /* xRandomness */                 \
    unixSleep,            /* xSleep */                      \
    unixCurrentTime,      /* xCurrentTime */                \
    unixGetLastError      /* xGetLastError */               \
  }

  /*
  ** All default VFSes for unix are contained in the following array.
  **
  ** Note that the sqlite3_vfs.pNext field of the VFS object is modified
  ** by the SQLite core when the VFS is registered.  So the following
  ** array cannot be const.
  */
  static sqlite3_vfs aVfs[] = {
#if SQLITE_ENABLE_LOCKING_STYLE && (OS_VXWORKS || defined(__APPLE__))
    UNIXVFS("unix",          autolockIoFinder ),
#else
    UNIXVFS("unix",          posixIoFinder ),
#endif
    UNIXVFS("unix-none",     nolockIoFinder ),
    UNIXVFS("unix-dotfile",  dotlockIoFinder ),
#if OS_VXWORKS
    UNIXVFS("unix-namedsem", semIoFinder ),
#endif
#if SQLITE_ENABLE_LOCKING_STYLE
    UNIXVFS("unix-posix",    posixIoFinder ),
#if !OS_VXWORKS
    UNIXVFS("unix-flock",    flockIoFinder ),
#endif
#endif
#if SQLITE_ENABLE_LOCKING_STYLE && defined(__APPLE__)
    UNIXVFS("unix-afp",      afpIoFinder ),
    UNIXVFS("unix-nfs",      nfsIoFinder ),
    UNIXVFS("unix-proxy",    proxyIoFinder ),
#endif
  };
  unsigned int i;          /* Loop counter */

  /* Register all VFSes defined in the aVfs[] array */
  for(i=0; i<(sizeof(aVfs)/sizeof(sqlite3_vfs)); i++){
    sqlite3_vfs_register(&aVfs[i], i==0);
  }
  return SQLITE_OK; 
}

/*
** Shutdown the operating system interface.
**
** Some operating systems might need to do some cleanup in this routine,
** to release dynamically allocated objects.  But not on unix.
** This routine is a no-op for unix.
*/
int sqlite3_os_end(void){ 
  return SQLITE_OK; 
}
 
#endif /* SQLITE_OS_UNIX */<|MERGE_RESOLUTION|>--- conflicted
+++ resolved
@@ -2555,12 +2555,8 @@
     }
   }
   
-<<<<<<< HEAD
   unixLeaveMutex();
-  OSTRACE4("TEST WR-LOCK %d %d %d\n", pFile->h, rc, reserved);
-=======
   OSTRACE4("TEST WR-LOCK %d %d %d (afp)\n", pFile->h, rc, reserved);
->>>>>>> 9286c07d
   
   *pResOut = reserved;
   return rc;
@@ -2597,14 +2593,9 @@
   afpLockingContext *context = (afpLockingContext *) pFile->lockingContext;
   
   assert( pFile );
-<<<<<<< HEAD
-  OSTRACE7("LOCK    %d %s was %s(%s,%d) pid=%d\n", pFile->h,
+  OSTRACE7("LOCK    %d %s was %s(%s,%d) pid=%d (afp)\n", pFile->h,
            locktypeName(locktype), locktypeName(pFile->locktype),
            locktypeName(pLock->locktype), pLock->cnt , getpid());
-=======
-  OSTRACE5("LOCK    %d %s was %s pid=%d (afp)\n", pFile->h,
-         locktypeName(locktype), locktypeName(pFile->locktype), getpid());
->>>>>>> 9286c07d
 
   /* If there is already a lock of this type or more restrictive on the
   ** unixFile, do nothing. Don't use the afp_end_lock: exit path, as
@@ -2662,7 +2653,7 @@
     pFile->pOpen->nLock++;
     goto afp_end_lock;
   }
-  
+    
   /* A PENDING lock is needed before acquiring a SHARED lock and before
   ** acquiring an EXCLUSIVE lock.  For the SHARED lock, the PENDING will
   ** be released.
@@ -2691,7 +2682,7 @@
     mask = (sizeof(long)==8) ? LARGEST_INT64 : 0x7fffffff;
     /* Now get the read-lock SHARED_LOCK */
     /* note that the quality of the randomness doesn't matter that much */
-    lk = random();
+    lk = random(); 
     pLock->sharedByte = (lk & mask)%(SHARED_SIZE - 1);
     lrc1 = afpSetLock(context->dbPath, pFile, 
           SHARED_FIRST+pLock->sharedByte, 1, 1);
@@ -2794,15 +2785,10 @@
 #ifdef SQLITE_TEST
   int h = pFile->h;
 #endif
-  
+
   assert( pFile );
-<<<<<<< HEAD
-  OSTRACE7("UNLOCK  %d %d was %d(%d,%d) pid=%d\n", pFile->h, locktype,
+  OSTRACE7("UNLOCK  %d %d was %d(%d,%d) pid=%d (afp)\n", pFile->h, locktype,
            pFile->locktype, pFile->pLock->locktype, pFile->pLock->cnt, getpid());
-=======
-  OSTRACE5("UNLOCK  %d %d was %d pid=%d (afp)\n", pFile->h, locktype,
-         pFile->locktype, getpid());
->>>>>>> 9286c07d
 
   assert( locktype<=SHARED_LOCK );
   if( pFile->locktype<=locktype ){
@@ -3255,7 +3241,7 @@
   // fdatasync() on HFS+ doesn't yet flush the file size if it changed correctly
 	// so currently we default to the macro that redefines fdatasync to fsync
   rc = fsync(fd);
-#else
+#else 
   rc = fdatasync(fd);
 #if OS_VXWORKS
   if( rc==-1 && errno==ENOTSUP ){
@@ -4111,7 +4097,7 @@
   int isReadonly   = (flags & SQLITE_OPEN_READONLY);
   int isReadWrite  = (flags & SQLITE_OPEN_READWRITE);
   int isAutoProxy  = (flags & SQLITE_OPEN_AUTOPROXY);
-  
+
   /* If creating a master or main-file journal, this function will open
   ** a file-descriptor on the directory too. The first time unixSync()
   ** is called the directory file descriptor will be fsync()ed and close()d.
@@ -5365,7 +5351,7 @@
       OSTRACE3("TAKECONCH  %d %s\n", conchFile->h, rc==SQLITE_OK?"ok":"failed");
       return rc;
     } while (1); /* in case we need to retry the :auto: lock file - we should never get here except via the 'continue' call. */
-  } 
+  }
 }
 
 /*
@@ -5553,7 +5539,7 @@
         rc = SQLITE_OK;
       }
     }
-  }
+  }  
   if( rc==SQLITE_OK && lockPath ){
     pCtx->lockProxyPath = sqlite3DbStrDup(0, lockPath);
   }
