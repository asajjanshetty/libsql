/*
** 2004 May 22
**
** The author disclaims copyright to this source code.  In place of
** a legal notice, here is a blessing:
**
**    May you do good and not evil.
**    May you find forgiveness for yourself and forgive others.
**    May you share freely, never taking more than you give.
**
******************************************************************************
**
** This file contains the VFS implementation for unix-like operating systems
** include Linux, MacOSX, *BSD, QNX, VxWorks, AIX, HPUX, and others.
**
** There are actually several different VFS implementations in this file.
** The differences are in the way that file locking is done.  The default
** implementation uses Posix Advisory Locks.  Alternative implementations
** use flock(), dot-files, various proprietary locking schemas, or simply
** skip locking all together.
**
** This source file is organized into divisions where the logic for various
** subfunctions is contained within the appropriate division.  PLEASE
** KEEP THE STRUCTURE OF THIS FILE INTACT.  New code should be placed
** in the correct division and should be clearly labeled.
**
** The layout of divisions is as follows:
**
**   *  General-purpose declarations and utility functions.
**   *  Unique file ID logic used by VxWorks.
**   *  Various locking primitive implementations (all except proxy locking):
**      + for Posix Advisory Locks
**      + for no-op locks
**      + for dot-file locks
**      + for flock() locking
**      + for named semaphore locks (VxWorks only)
**      + for AFP filesystem locks (MacOSX only)
**   *  sqlite3_file methods not associated with locking.
**   *  Definitions of sqlite3_io_methods objects for all locking
**      methods plus "finder" functions for each locking method.
**   *  sqlite3_vfs method implementations.
**   *  Locking primitives for the proxy uber-locking-method. (MacOSX only)
**   *  Definitions of sqlite3_vfs objects for all locking methods
**      plus implementations of sqlite3_os_init() and sqlite3_os_end().
*/
#include "sqliteInt.h"
#if SQLITE_OS_UNIX              /* This file is used on unix only */

/*
** There are various methods for file locking used for concurrency
** control:
**
**   1. POSIX locking (the default),
**   2. No locking,
**   3. Dot-file locking,
**   4. flock() locking,
**   5. AFP locking (OSX only),
**   6. Named POSIX semaphores (VXWorks only),
**   7. proxy locking. (OSX only)
**
** Styles 4, 5, and 7 are only available of SQLITE_ENABLE_LOCKING_STYLE
** is defined to 1.  The SQLITE_ENABLE_LOCKING_STYLE also enables automatic
** selection of the appropriate locking style based on the filesystem
** where the database is located.  
*/
#if !defined(SQLITE_ENABLE_LOCKING_STYLE)
#  if defined(__APPLE__)
#    define SQLITE_ENABLE_LOCKING_STYLE 1
#  else
#    define SQLITE_ENABLE_LOCKING_STYLE 0
#  endif
#endif

/* Use pread() and pwrite() if they are available */
#if defined(__APPLE__)
# define HAVE_PREAD 1
# define HAVE_PWRITE 1
#endif
#if defined(HAVE_PREAD64) && defined(HAVE_PWRITE64)
# undef USE_PREAD
# define USE_PREAD64 1
#elif defined(HAVE_PREAD) && defined(HAVE_PWRITE)
# undef USE_PREAD64
# define USE_PREAD 1
#endif

/*
** standard include files.
*/
#include <sys/types.h>
#include <sys/stat.h>
#include <fcntl.h>
#include <sys/ioctl.h>
#include <unistd.h>
#include <time.h>
#include <sys/time.h>
#include <errno.h>
#if !defined(SQLITE_OMIT_WAL) || SQLITE_MAX_MMAP_SIZE>0
# include <sys/mman.h>
#endif

#if SQLITE_ENABLE_LOCKING_STYLE
# include <sys/ioctl.h>
# include <uuid/uuid.h>
# include <sys/file.h>
# include <sys/param.h>
#endif /* SQLITE_ENABLE_LOCKING_STYLE */

#if defined(__APPLE__) && ((__MAC_OS_X_VERSION_MIN_REQUIRED > 1050) || \
                           (__IPHONE_OS_VERSION_MIN_REQUIRED > 2000))
#  if (!defined(TARGET_OS_EMBEDDED) || (TARGET_OS_EMBEDDED==0)) \
       && (!defined(TARGET_IPHONE_SIMULATOR) || (TARGET_IPHONE_SIMULATOR==0))
#    define HAVE_GETHOSTUUID 1
#  else
#    warning "gethostuuid() is disabled."
#  endif
#endif


#if OS_VXWORKS
# include <sys/ioctl.h>
# include <semaphore.h>
# include <limits.h>
#endif /* OS_VXWORKS */

#if defined(__APPLE__) || SQLITE_ENABLE_LOCKING_STYLE
# include <sys/mount.h>
#endif

#ifdef HAVE_UTIME
# include <utime.h>
#endif

/*
** Allowed values of unixFile.fsFlags
*/
#define SQLITE_FSFLAGS_IS_MSDOS     0x1

/*
** If we are to be thread-safe, include the pthreads header and define
** the SQLITE_UNIX_THREADS macro.
*/
#if SQLITE_THREADSAFE
# include <pthread.h>
# define SQLITE_UNIX_THREADS 1
#endif

/*
** Default permissions when creating a new file
*/
#ifndef SQLITE_DEFAULT_FILE_PERMISSIONS
# define SQLITE_DEFAULT_FILE_PERMISSIONS 0644
#endif

/*
** Default permissions when creating auto proxy dir
*/
#ifndef SQLITE_DEFAULT_PROXYDIR_PERMISSIONS
# define SQLITE_DEFAULT_PROXYDIR_PERMISSIONS 0755
#endif

/*
** Maximum supported path-length.
*/
#define MAX_PATHNAME 512

/*
** Maximum supported symbolic links
*/
#define SQLITE_MAX_SYMLINKS 100

/* Always cast the getpid() return type for compatibility with
** kernel modules in VxWorks. */
#define osGetpid(X) (pid_t)getpid()

/*
** Only set the lastErrno if the error code is a real error and not 
** a normal expected return code of SQLITE_BUSY or SQLITE_OK
*/
#define IS_LOCK_ERROR(x)  ((x != SQLITE_OK) && (x != SQLITE_BUSY))

/* Forward references */
typedef struct unixShm unixShm;               /* Connection shared memory */
typedef struct unixShmNode unixShmNode;       /* Shared memory instance */
typedef struct unixInodeInfo unixInodeInfo;   /* An i-node */
typedef struct UnixUnusedFd UnixUnusedFd;     /* An unused file descriptor */

/*
** Sometimes, after a file handle is closed by SQLite, the file descriptor
** cannot be closed immediately. In these cases, instances of the following
** structure are used to store the file descriptor while waiting for an
** opportunity to either close or reuse it.
*/
struct UnixUnusedFd {
  int fd;                   /* File descriptor to close */
  int flags;                /* Flags this file descriptor was opened with */
  UnixUnusedFd *pNext;      /* Next unused file descriptor on same file */
};

/*
** The unixFile structure is subclass of sqlite3_file specific to the unix
** VFS implementations.
*/
typedef struct unixFile unixFile;
struct unixFile {
  sqlite3_io_methods const *pMethod;  /* Always the first entry */
  sqlite3_vfs *pVfs;                  /* The VFS that created this unixFile */
  unixInodeInfo *pInode;              /* Info about locks on this inode */
  int h;                              /* The file descriptor */
  unsigned char eFileLock;            /* The type of lock held on this fd */
  unsigned short int ctrlFlags;       /* Behavioral bits.  UNIXFILE_* flags */
  int lastErrno;                      /* The unix errno from last I/O error */
  void *lockingContext;               /* Locking style specific state */
  UnixUnusedFd *pPreallocatedUnused;  /* Pre-allocated UnixUnusedFd */
  const char *zPath;                  /* Name of the file */
  unixShm *pShm;                      /* Shared memory segment information */
  int szChunk;                        /* Configured by FCNTL_CHUNK_SIZE */
#if SQLITE_MAX_MMAP_SIZE>0
  int nFetchOut;                      /* Number of outstanding xFetch refs */
  sqlite3_int64 mmapSize;             /* Usable size of mapping at pMapRegion */
  sqlite3_int64 mmapSizeActual;       /* Actual size of mapping at pMapRegion */
  sqlite3_int64 mmapSizeMax;          /* Configured FCNTL_MMAP_SIZE value */
  void *pMapRegion;                   /* Memory mapped region */
#endif
  int sectorSize;                     /* Device sector size */
  int deviceCharacteristics;          /* Precomputed device characteristics */
<<<<<<< HEAD
#endif
#if SQLITE_ENABLE_LOCKING_STYLE || defined(__APPLE__)
=======
#if SQLITE_ENABLE_LOCKING_STYLE
>>>>>>> 2158a0c7
  int openFlags;                      /* The flags specified at open() */
#endif
#if SQLITE_ENABLE_DATA_PROTECTION
  int protFlags;                      /* Data protection flags from unixOpen */
#endif
#if SQLITE_ENABLE_LOCKING_STYLE || defined(__APPLE__)
  unsigned fsFlags;                   /* cached details from statfs() */
#endif
#if OS_VXWORKS
  struct vxworksFileId *pId;          /* Unique file ID */
#endif
#ifdef SQLITE_DEBUG
  /* The next group of variables are used to track whether or not the
  ** transaction counter in bytes 24-27 of database files are updated
  ** whenever any part of the database changes.  An assertion fault will
  ** occur if a file is updated without also updating the transaction
  ** counter.  This test is made to avoid new problems similar to the
  ** one described by ticket #3584. 
  */
  unsigned char transCntrChng;   /* True if the transaction counter changed */
  unsigned char dbUpdate;        /* True if any part of database file changed */
  unsigned char inNormalWrite;   /* True if in a normal write operation */

#endif

#ifdef SQLITE_TEST
  /* In test mode, increase the size of this structure a bit so that 
  ** it is larger than the struct CrashFile defined in test6.c.
  */
  char aPadding[32];
#endif
};

/* This variable holds the process id (pid) from when the xRandomness()
** method was called.  If xOpen() is called from a different process id,
** indicating that a fork() has occurred, the PRNG will be reset.
*/
static pid_t randomnessPid = 0;

/*
** Allowed values for the unixFile.ctrlFlags bitmask:
*/
#define UNIXFILE_EXCL        0x01     /* Connections from one process only */
#define UNIXFILE_RDONLY      0x02     /* Connection is read only */
#define UNIXFILE_PERSIST_WAL 0x04     /* Persistent WAL mode */
#ifndef SQLITE_DISABLE_DIRSYNC
# define UNIXFILE_DIRSYNC    0x08     /* Directory sync needed */
#else
# define UNIXFILE_DIRSYNC    0x00
#endif
#define UNIXFILE_PSOW        0x10     /* SQLITE_IOCAP_POWERSAFE_OVERWRITE */
#define UNIXFILE_DELETE      0x20     /* Delete on close */
#define UNIXFILE_URI         0x40     /* Filename might have query parameters */
#define UNIXFILE_NOLOCK      0x80     /* Do no file locking */

/*
** Include code that is common to all os_*.c files
*/
#include "os_common.h"

/*
** Define various macros that are missing from some systems.
*/
#ifndef O_LARGEFILE
# define O_LARGEFILE 0
#endif
#ifdef SQLITE_DISABLE_LFS
# undef O_LARGEFILE
# define O_LARGEFILE 0
#endif
#ifndef O_NOFOLLOW
# define O_NOFOLLOW 0
#endif
#ifndef O_BINARY
# define O_BINARY 0
#endif

/*
** The threadid macro resolves to the thread-id or to 0.  Used for
** testing and debugging only.
*/
#if SQLITE_THREADSAFE
#define threadid pthread_self()
#else
#define threadid 0
#endif

#ifdef __APPLE__
#define SQLITE_ENABLE_SUPERLOCK 1
#endif

#if SQLITE_ENABLE_SUPERLOCK
#include "sqlite3.h"
#include <string.h>
#include <assert.h>

/*
** A structure to collect a busy-handler callback and argument and a count
** of the number of times it has been invoked.
*/
struct SuperlockBusy {
  int (*xBusy)(void*,int);        /* Pointer to busy-handler function */
  void *pBusyArg;                 /* First arg to pass to xBusy */
  int nBusy;                      /* Number of times xBusy has been invoked */
};
typedef struct SuperlockBusy SuperlockBusy;

/*
** An instance of the following structure is allocated for each active
** superlock. The opaque handle returned by sqlite3demo_superlock() is
** actually a pointer to an instance of this structure.
*/
struct Superlock {
  sqlite3 *db;                    /* Database handle used to lock db */
  int bWal;                       /* True if db is a WAL database */
};
typedef struct Superlock Superlock;

/*
** The pCtx pointer passed to this function is actually a pointer to a
** SuperlockBusy structure. Invoke the busy-handler function encapsulated
** by the structure and return the result.
*/
static int superlockBusyHandler(void *pCtx, int UNUSED){
  SuperlockBusy *pBusy = (SuperlockBusy *)pCtx;
  if( pBusy->xBusy==0 ) return 0;
  return pBusy->xBusy(pBusy->pBusyArg, pBusy->nBusy++);
}

/*
** This function is used to determine if the main database file for 
** connection db is open in WAL mode or not. If no error occurs and the
** database file is in WAL mode, set *pbWal to true and return SQLITE_OK.
** If it is not in WAL mode, set *pbWal to false.
**
** If an error occurs, return an SQLite error code. The value of *pbWal
** is undefined in this case.
*/
static int superlockIsWal(Superlock *pLock){
  int rc;                         /* Return Code */
  sqlite3_stmt *pStmt;            /* Compiled PRAGMA journal_mode statement */

  rc = sqlite3_prepare(pLock->db, "PRAGMA main.journal_mode", -1, &pStmt, 0);
  if( rc!=SQLITE_OK ) return rc;

  pLock->bWal = 0;
  if( SQLITE_ROW==sqlite3_step(pStmt) ){
    const char *zMode = (const char *)sqlite3_column_text(pStmt, 0);
    if( zMode && strlen(zMode)==3 && sqlite3_strnicmp("wal", zMode, 3)==0 ){
      pLock->bWal = 1;
    }
  }

  return sqlite3_finalize(pStmt);
}

/*
** Obtain an exclusive shm-lock on nByte bytes starting at offset idx
** of the file fd. If the lock cannot be obtained immediately, invoke
** the busy-handler until either it is obtained or the busy-handler
** callback returns 0.
*/
static int superlockShmLock(
  sqlite3_file *fd,               /* Database file handle */
  int idx,                        /* Offset of shm-lock to obtain */
  int nByte,                      /* Number of consective bytes to lock */
  SuperlockBusy *pBusy            /* Busy-handler wrapper object */
){
  int rc;
  int (*xShmLock)(sqlite3_file*, int, int, int) = fd->pMethods->xShmLock;
  do {
    rc = xShmLock(fd, idx, nByte, SQLITE_SHM_LOCK|SQLITE_SHM_EXCLUSIVE);
  }while( rc==SQLITE_BUSY && superlockBusyHandler((void *)pBusy, 0) );
  return rc;
}

/*
** Obtain the extra locks on the database file required for WAL databases.
** Invoke the supplied busy-handler as required.
*/
static int superlockWalLock(
  sqlite3 *db,                    /* Database handle open on WAL database */
  SuperlockBusy *pBusy            /* Busy handler wrapper object */
){
  int rc;                         /* Return code */
  sqlite3_file *fd = 0;           /* Main database file handle */
  void volatile *p = 0;           /* Pointer to first page of shared memory */

  /* Obtain a pointer to the sqlite3_file object open on the main db file. */
  rc = sqlite3_file_control(db, "main", SQLITE_FCNTL_FILE_POINTER, (void *)&fd);
  if( rc!=SQLITE_OK ) return rc;

  /* Obtain the "recovery" lock. Normally, this lock is only obtained by
  ** clients running database recovery.  
  */
  rc = superlockShmLock(fd, 2, 1, pBusy);
  if( rc!=SQLITE_OK ) return rc;

  /* Zero the start of the first shared-memory page. This means that any
  ** clients that open read or write transactions from this point on will
  ** have to run recovery before proceeding. Since they need the "recovery"
  ** lock that this process is holding to do that, no new read or write
  ** transactions may now be opened. Nor can a checkpoint be run, for the
  ** same reason.
  */
  rc = fd->pMethods->xShmMap(fd, 0, 32*1024, 1, &p);
  if( rc!=SQLITE_OK ) return rc;
  memset((void *)p, 0, 32);

  /* Obtain exclusive locks on all the "read-lock" slots. Once these locks
  ** are held, it is guaranteed that there are no active reader, writer or 
  ** checkpointer clients.
  */
  rc = superlockShmLock(fd, 3, SQLITE_SHM_NLOCK-3, pBusy);
  return rc;
}

/*
** Release a superlock held on a database file. The argument passed to 
** this function must have been obtained from a successful call to
** sqlite3demo_superlock().
*/
static void sqlite3demo_superunlock(void *pLock){
  Superlock *p = (Superlock *)pLock;
  if( p->bWal ){
    int rc;                         /* Return code */
    int flags = SQLITE_SHM_UNLOCK | SQLITE_SHM_EXCLUSIVE;
    sqlite3_file *fd = 0;
    rc = sqlite3_file_control(p->db, "main", SQLITE_FCNTL_FILE_POINTER,
                             (void *)&fd);
    if( rc==SQLITE_OK ){
      fd->pMethods->xShmLock(fd, 2, 1, flags);
      fd->pMethods->xShmLock(fd, 3, SQLITE_SHM_NLOCK-3, flags);
    }
  }
  sqlite3_close(p->db);
  sqlite3_free(p);
}

/*
** Obtain a superlock on the database file identified by zPath, using the
** locking primitives provided by VFS zVfs. If successful, SQLITE_OK is
** returned and output variable *ppLock is populated with an opaque handle
** that may be used with sqlite3demo_superunlock() to release the lock.
**
** If an error occurs, *ppLock is set to 0 and an SQLite error code 
** (e.g. SQLITE_BUSY) is returned.
**
** If a required lock cannot be obtained immediately and the xBusy parameter
** to this function is not NULL, then xBusy is invoked in the same way
** as a busy-handler registered with SQLite (using sqlite3_busy_handler())
** until either the lock can be obtained or the busy-handler function returns
** 0 (indicating "give up").
*/
static int sqlite3demo_superlock(
  const char *zPath,              /* Path to database file to lock */
  const char *zVfs,               /* VFS to use to access database file */
  int flags,                   /* Additional flags to pass to sqlite3_open_v2 */
  int (*xBusy)(void*,int),        /* Busy handler callback */
  void *pBusyArg,                 /* Context arg for busy handler */
  void **ppLock                   /* OUT: Context to pass to superunlock() */
){
  SuperlockBusy busy = {0, 0, 0}; /* Busy handler wrapper object */
  int rc;                         /* Return code */
  Superlock *pLock;

  pLock = sqlite3_malloc(sizeof(Superlock));
  if( !pLock ) return SQLITE_NOMEM;
  memset(pLock, 0, sizeof(Superlock));

  /* Open a database handle on the file to superlock. */
  rc = sqlite3_open_v2(
      zPath, &pLock->db, SQLITE_OPEN_READWRITE|SQLITE_OPEN_CREATE|flags, zVfs
  );

  /* Install a busy-handler and execute a BEGIN EXCLUSIVE. If this is not
  ** a WAL database, this is all we need to do.  
  **
  ** A wrapper function is used to invoke the busy-handler instead of
  ** registering the busy-handler function supplied by the user directly
  ** with SQLite. This is because the same busy-handler function may be
  ** invoked directly later on when attempting to obtain the extra locks
  ** required in WAL mode. By using the wrapper, we are able to guarantee
  ** that the "nBusy" integer parameter passed to the users busy-handler
  ** represents the total number of busy-handler invocations made within
  ** this call to sqlite3demo_superlock(), including any made during the
  ** "BEGIN EXCLUSIVE".
  */
  if( rc==SQLITE_OK ){
    busy.xBusy = xBusy;
    busy.pBusyArg = pBusyArg;
    sqlite3_busy_handler(pLock->db, superlockBusyHandler, (void *)&busy);
    rc = sqlite3_exec(pLock->db, "BEGIN EXCLUSIVE", 0, 0, 0);
  }

  /* If the BEGIN EXCLUSIVE was executed successfully and this is a WAL
  ** database, call superlockWalLock() to obtain the extra locks required
  ** to prevent readers, writers and/or checkpointers from accessing the
  ** db while this process is holding the superlock.
  **
  ** Before attempting any WAL locks, commit the transaction started above
  ** to drop the WAL read and write locks currently held. Otherwise, the
  ** new WAL locks may conflict with the old.
  */
  if( rc==SQLITE_OK ){
    if( SQLITE_OK==(rc = superlockIsWal(pLock)) && pLock->bWal ){
      rc = sqlite3_exec(pLock->db, "COMMIT", 0, 0, 0);
      if( rc==SQLITE_OK ){
        rc = superlockWalLock(pLock->db, &busy);
      }
    }
  }

  if( rc!=SQLITE_OK ){
    sqlite3demo_superunlock(pLock);
    *ppLock = 0;
  }else{
    *ppLock = pLock;
  }

  return rc;
}

/* A corrupt DB won't work with the sql-based locking attempt, grab an 
** exclusive lock and return SQLITE_OK or SQLITE_BUSY if the lock fails 
** returns the current lock level held on sqlite3_file
*/
static int sqlite3demo_superlock_corrupt(
  sqlite3_file *id,
  int eTargetFileLock,
  int *pFileLock
){
  unixFile *pFile = (unixFile*)id;
  int eFileLock = pFile->eFileLock;
  int rc = SQLITE_OK;
  
  if( eFileLock<eTargetFileLock ){
    rc = pFile->pMethod->xLock(id, SQLITE_LOCK_SHARED);
  }
  if( !rc && SQLITE_LOCK_SHARED<eTargetFileLock ){
    rc = pFile->pMethod->xLock(id, SQLITE_LOCK_EXCLUSIVE);
  }
  if( rc ){
    if( pFile->eFileLock > eFileLock ){
      pFile->pMethod->xUnlock(id, eFileLock);
    }
    return rc;
  }
  if (pFileLock) {
    *pFileLock = eFileLock;
  }
  return SQLITE_OK;
}

static int sqlite3demo_superunlock_corrupt(sqlite3_file *id, int eFileLock) {
  unixFile *pFile = (unixFile*)id;
  int rc = SQLITE_OK;
  
  if( pFile->eFileLock > eFileLock ){
    rc = pFile->pMethod->xUnlock(id, SQLITE_LOCK_SHARED);
  }
  if( pFile->eFileLock > eFileLock ){
    int unlockRC = pFile->pMethod->xUnlock(id, SQLITE_LOCK_NONE);
    if (!rc) rc = unlockRC;
  }
  return rc;
}

#endif /* SQLITE_ENABLE_SUPERLOCK */


/*
** HAVE_MREMAP defaults to true on Linux and false everywhere else.
*/
#if !defined(HAVE_MREMAP)
# if defined(__linux__) && defined(_GNU_SOURCE)
#  define HAVE_MREMAP 1
# else
#  define HAVE_MREMAP 0
# endif
#endif

/*
** Explicitly call the 64-bit version of lseek() on Android. Otherwise, lseek()
** is the 32-bit version, even if _FILE_OFFSET_BITS=64 is defined.
*/
#ifdef __ANDROID__
# define lseek lseek64
#endif

#ifdef __linux__
/*
** Linux-specific IOCTL magic numbers used for controlling F2FS
*/
#define F2FS_IOCTL_MAGIC        0xf5
#define F2FS_IOC_START_ATOMIC_WRITE     _IO(F2FS_IOCTL_MAGIC, 1)
#define F2FS_IOC_COMMIT_ATOMIC_WRITE    _IO(F2FS_IOCTL_MAGIC, 2)
#define F2FS_IOC_START_VOLATILE_WRITE   _IO(F2FS_IOCTL_MAGIC, 3)
#define F2FS_IOC_ABORT_VOLATILE_WRITE   _IO(F2FS_IOCTL_MAGIC, 5)
#define F2FS_IOC_GET_FEATURES           _IOR(F2FS_IOCTL_MAGIC, 12, u32)
#define F2FS_FEATURE_ATOMIC_WRITE 0x0004
#endif /* __linux__ */


/*
** Different Unix systems declare open() in different ways.  Same use
** open(const char*,int,mode_t).  Others use open(const char*,int,...).
** The difference is important when using a pointer to the function.
**
** The safest way to deal with the problem is to always use this wrapper
** which always has the same well-defined interface.
*/
static int posixOpen(const char *zFile, int flags, int mode){
  return open(zFile, flags, mode);
}

/* Forward reference */
static int openDirectory(const char*, int*);
static int unixGetpagesize(void);

/*
** Many system calls are accessed through pointer-to-functions so that
** they may be overridden at runtime to facilitate fault injection during
** testing and sandboxing.  The following array holds the names and pointers
** to all overrideable system calls.
*/
static struct unix_syscall {
  const char *zName;            /* Name of the system call */
  sqlite3_syscall_ptr pCurrent; /* Current value of the system call */
  sqlite3_syscall_ptr pDefault; /* Default value */
} aSyscall[] = {
  { "open",         (sqlite3_syscall_ptr)posixOpen,  0  },
#define osOpen      ((int(*)(const char*,int,int))aSyscall[0].pCurrent)

  { "close",        (sqlite3_syscall_ptr)close,      0  },
#define osClose     ((int(*)(int))aSyscall[1].pCurrent)

  { "access",       (sqlite3_syscall_ptr)access,     0  },
#define osAccess    ((int(*)(const char*,int))aSyscall[2].pCurrent)

  { "getcwd",       (sqlite3_syscall_ptr)getcwd,     0  },
#define osGetcwd    ((char*(*)(char*,size_t))aSyscall[3].pCurrent)

  { "stat",         (sqlite3_syscall_ptr)stat,       0  },
#define osStat      ((int(*)(const char*,struct stat*))aSyscall[4].pCurrent)

/*
** The DJGPP compiler environment looks mostly like Unix, but it
** lacks the fcntl() system call.  So redefine fcntl() to be something
** that always succeeds.  This means that locking does not occur under
** DJGPP.  But it is DOS - what did you expect?
*/
#ifdef __DJGPP__
  { "fstat",        0,                 0  },
#define osFstat(a,b,c)    0
#else     
  { "fstat",        (sqlite3_syscall_ptr)fstat,      0  },
#define osFstat     ((int(*)(int,struct stat*))aSyscall[5].pCurrent)
#endif

  { "ftruncate",    (sqlite3_syscall_ptr)ftruncate,  0  },
#define osFtruncate ((int(*)(int,off_t))aSyscall[6].pCurrent)

  { "fcntl",        (sqlite3_syscall_ptr)fcntl,      0  },
#define osFcntl     ((int(*)(int,int,...))aSyscall[7].pCurrent)

  { "read",         (sqlite3_syscall_ptr)read,       0  },
#define osRead      ((ssize_t(*)(int,void*,size_t))aSyscall[8].pCurrent)

#if defined(USE_PREAD) || SQLITE_ENABLE_LOCKING_STYLE
  { "pread",        (sqlite3_syscall_ptr)pread,      0  },
#else
  { "pread",        (sqlite3_syscall_ptr)0,          0  },
#endif
#define osPread     ((ssize_t(*)(int,void*,size_t,off_t))aSyscall[9].pCurrent)

#if defined(USE_PREAD64)
  { "pread64",      (sqlite3_syscall_ptr)pread64,    0  },
#else
  { "pread64",      (sqlite3_syscall_ptr)0,          0  },
#endif
#define osPread64 ((ssize_t(*)(int,void*,size_t,off64_t))aSyscall[10].pCurrent)

  { "write",        (sqlite3_syscall_ptr)write,      0  },
#define osWrite     ((ssize_t(*)(int,const void*,size_t))aSyscall[11].pCurrent)

#if defined(USE_PREAD) || SQLITE_ENABLE_LOCKING_STYLE
  { "pwrite",       (sqlite3_syscall_ptr)pwrite,     0  },
#else
  { "pwrite",       (sqlite3_syscall_ptr)0,          0  },
#endif
#define osPwrite    ((ssize_t(*)(int,const void*,size_t,off_t))\
                    aSyscall[12].pCurrent)

#if defined(USE_PREAD64)
  { "pwrite64",     (sqlite3_syscall_ptr)pwrite64,   0  },
#else
  { "pwrite64",     (sqlite3_syscall_ptr)0,          0  },
#endif
#define osPwrite64  ((ssize_t(*)(int,const void*,size_t,off64_t))\
                    aSyscall[13].pCurrent)

  { "fchmod",       (sqlite3_syscall_ptr)fchmod,          0  },
#define osFchmod    ((int(*)(int,mode_t))aSyscall[14].pCurrent)

#if defined(HAVE_POSIX_FALLOCATE) && HAVE_POSIX_FALLOCATE
  { "fallocate",    (sqlite3_syscall_ptr)posix_fallocate,  0 },
#else
  { "fallocate",    (sqlite3_syscall_ptr)0,                0 },
#endif
#define osFallocate ((int(*)(int,off_t,off_t))aSyscall[15].pCurrent)

  { "unlink",       (sqlite3_syscall_ptr)unlink,           0 },
#define osUnlink    ((int(*)(const char*))aSyscall[16].pCurrent)

  { "openDirectory",    (sqlite3_syscall_ptr)openDirectory,      0 },
#define osOpenDirectory ((int(*)(const char*,int*))aSyscall[17].pCurrent)

  { "mkdir",        (sqlite3_syscall_ptr)mkdir,           0 },
#define osMkdir     ((int(*)(const char*,mode_t))aSyscall[18].pCurrent)

  { "rmdir",        (sqlite3_syscall_ptr)rmdir,           0 },
#define osRmdir     ((int(*)(const char*))aSyscall[19].pCurrent)

#if defined(HAVE_FCHOWN)
  { "fchown",       (sqlite3_syscall_ptr)fchown,          0 },
#else
  { "fchown",       (sqlite3_syscall_ptr)0,               0 },
#endif
#define osFchown    ((int(*)(int,uid_t,gid_t))aSyscall[20].pCurrent)

  { "geteuid",      (sqlite3_syscall_ptr)geteuid,         0 },
#define osGeteuid   ((uid_t(*)(void))aSyscall[21].pCurrent)

#if !defined(SQLITE_OMIT_WAL) || SQLITE_MAX_MMAP_SIZE>0
  { "mmap",         (sqlite3_syscall_ptr)mmap,            0 },
#else
  { "mmap",         (sqlite3_syscall_ptr)0,               0 },
#endif
#define osMmap ((void*(*)(void*,size_t,int,int,int,off_t))aSyscall[22].pCurrent)

#if !defined(SQLITE_OMIT_WAL) || SQLITE_MAX_MMAP_SIZE>0
  { "munmap",       (sqlite3_syscall_ptr)munmap,          0 },
#else
  { "munmap",       (sqlite3_syscall_ptr)0,               0 },
#endif
#define osMunmap ((void*(*)(void*,size_t))aSyscall[23].pCurrent)

#if HAVE_MREMAP && (!defined(SQLITE_OMIT_WAL) || SQLITE_MAX_MMAP_SIZE>0)
  { "mremap",       (sqlite3_syscall_ptr)mremap,          0 },
#else
  { "mremap",       (sqlite3_syscall_ptr)0,               0 },
#endif
#define osMremap ((void*(*)(void*,size_t,size_t,int,...))aSyscall[24].pCurrent)

#if !defined(SQLITE_OMIT_WAL) || SQLITE_MAX_MMAP_SIZE>0
  { "getpagesize",  (sqlite3_syscall_ptr)unixGetpagesize, 0 },
#else
  { "getpagesize",  (sqlite3_syscall_ptr)0,               0 },
#endif
#define osGetpagesize ((int(*)(void))aSyscall[25].pCurrent)

#if defined(HAVE_READLINK)
  { "readlink",     (sqlite3_syscall_ptr)readlink,        0 },
#else
  { "readlink",     (sqlite3_syscall_ptr)0,               0 },
#endif
#define osReadlink ((ssize_t(*)(const char*,char*,size_t))aSyscall[26].pCurrent)

#if defined(HAVE_LSTAT)
  { "lstat",         (sqlite3_syscall_ptr)lstat,          0 },
#else
  { "lstat",         (sqlite3_syscall_ptr)0,              0 },
#endif
#define osLstat      ((int(*)(const char*,struct stat*))aSyscall[27].pCurrent)

  { "ioctl",         (sqlite3_syscall_ptr)ioctl,          0 },
#define osIoctl ((int(*)(int,int,...))aSyscall[28].pCurrent)

}; /* End of the overrideable system calls */


/*
** On some systems, calls to fchown() will trigger a message in a security
** log if they come from non-root processes.  So avoid calling fchown() if
** we are not running as root.
*/
static int robustFchown(int fd, uid_t uid, gid_t gid){
#if defined(HAVE_FCHOWN)
  return osGeteuid() ? 0 : osFchown(fd,uid,gid);
#else
  return 0;
#endif
}

/*
** This is the xSetSystemCall() method of sqlite3_vfs for all of the
** "unix" VFSes.  Return SQLITE_OK opon successfully updating the
** system call pointer, or SQLITE_NOTFOUND if there is no configurable
** system call named zName.
*/
static int unixSetSystemCall(
  sqlite3_vfs *pNotUsed,        /* The VFS pointer.  Not used */
  const char *zName,            /* Name of system call to override */
  sqlite3_syscall_ptr pNewFunc  /* Pointer to new system call value */
){
  unsigned int i;
  int rc = SQLITE_NOTFOUND;

  UNUSED_PARAMETER(pNotUsed);
  if( zName==0 ){
    /* If no zName is given, restore all system calls to their default
    ** settings and return NULL
    */
    rc = SQLITE_OK;
    for(i=0; i<sizeof(aSyscall)/sizeof(aSyscall[0]); i++){
      if( aSyscall[i].pDefault ){
        aSyscall[i].pCurrent = aSyscall[i].pDefault;
      }
    }
  }else{
    /* If zName is specified, operate on only the one system call
    ** specified.
    */
    for(i=0; i<sizeof(aSyscall)/sizeof(aSyscall[0]); i++){
      if( strcmp(zName, aSyscall[i].zName)==0 ){
        if( aSyscall[i].pDefault==0 ){
          aSyscall[i].pDefault = aSyscall[i].pCurrent;
        }
        rc = SQLITE_OK;
        if( pNewFunc==0 ) pNewFunc = aSyscall[i].pDefault;
        aSyscall[i].pCurrent = pNewFunc;
        break;
      }
    }
  }
  return rc;
}

/*
** Return the value of a system call.  Return NULL if zName is not a
** recognized system call name.  NULL is also returned if the system call
** is currently undefined.
*/
static sqlite3_syscall_ptr unixGetSystemCall(
  sqlite3_vfs *pNotUsed,
  const char *zName
){
  unsigned int i;

  UNUSED_PARAMETER(pNotUsed);
  for(i=0; i<sizeof(aSyscall)/sizeof(aSyscall[0]); i++){
    if( strcmp(zName, aSyscall[i].zName)==0 ) return aSyscall[i].pCurrent;
  }
  return 0;
}

/*
** Return the name of the first system call after zName.  If zName==NULL
** then return the name of the first system call.  Return NULL if zName
** is the last system call or if zName is not the name of a valid
** system call.
*/
static const char *unixNextSystemCall(sqlite3_vfs *p, const char *zName){
  int i = -1;

  UNUSED_PARAMETER(p);
  if( zName ){
    for(i=0; i<ArraySize(aSyscall)-1; i++){
      if( strcmp(zName, aSyscall[i].zName)==0 ) break;
    }
  }
  for(i++; i<ArraySize(aSyscall); i++){
    if( aSyscall[i].pCurrent!=0 ) return aSyscall[i].zName;
  }
  return 0;
}

/*
** Do not accept any file descriptor less than this value, in order to avoid
** opening database file using file descriptors that are commonly used for 
** standard input, output, and error.
*/
#ifndef SQLITE_MINIMUM_FILE_DESCRIPTOR
# define SQLITE_MINIMUM_FILE_DESCRIPTOR 3
#endif

/*
** Invoke open().  Do so multiple times, until it either succeeds or
** fails for some reason other than EINTR.
**
** If the file creation mode "m" is 0 then set it to the default for
** SQLite.  The default is SQLITE_DEFAULT_FILE_PERMISSIONS (normally
** 0644) as modified by the system umask.  If m is not 0, then
** make the file creation mode be exactly m ignoring the umask.
**
** The m parameter will be non-zero only when creating -wal, -journal,
** and -shm files.  We want those files to have *exactly* the same
** permissions as their original database, unadulterated by the umask.
** In that way, if a database file is -rw-rw-rw or -rw-rw-r-, and a
** transaction crashes and leaves behind hot journals, then any
** process that is able to write to the database will also be able to
** recover the hot journals.
*/
static int robust_open(const char *z, int f, mode_t m){
  int fd;
  mode_t m2 = m ? m : SQLITE_DEFAULT_FILE_PERMISSIONS;
  while(1){
#if defined(O_CLOEXEC)
    fd = osOpen(z,f|O_CLOEXEC,m2);
#else
    fd = osOpen(z,f,m2);
#endif
    if( fd<0 ){
      if( errno==EINTR ) continue;
      break;
    }
    if( fd>=SQLITE_MINIMUM_FILE_DESCRIPTOR ) break;
    osClose(fd);
    sqlite3_log(SQLITE_WARNING, 
                "attempt to open \"%s\" as file descriptor %d", z, fd);
    fd = -1;
    if( osOpen("/dev/null", f, m)<0 ) break;
  }
  if( fd>=0 ){
    if( m!=0 ){
      struct stat statbuf;
      if( osFstat(fd, &statbuf)==0 
       && statbuf.st_size==0
       && (statbuf.st_mode&0777)!=m 
      ){
        osFchmod(fd, m);
      }
    }
#if defined(FD_CLOEXEC) && (!defined(O_CLOEXEC) || O_CLOEXEC==0)
    osFcntl(fd, F_SETFD, osFcntl(fd, F_GETFD, 0) | FD_CLOEXEC);
#endif
  }
  return fd;
}

/*
** Helper functions to obtain and relinquish the global mutex. The
** global mutex is used to protect the unixInodeInfo and
** vxworksFileId objects used by this file, all of which may be 
** shared by multiple threads.
**
** Function unixMutexHeld() is used to assert() that the global mutex 
** is held when required. This function is only used as part of assert() 
** statements. e.g.
**
**   unixEnterMutex()
**     assert( unixMutexHeld() );
**   unixEnterLeave()
*/
static void unixEnterMutex(void){
  sqlite3_mutex_enter(sqlite3MutexAlloc(SQLITE_MUTEX_STATIC_VFS1));
}
static void unixLeaveMutex(void){
  sqlite3_mutex_leave(sqlite3MutexAlloc(SQLITE_MUTEX_STATIC_VFS1));
}
#ifdef SQLITE_DEBUG
static int unixMutexHeld(void) {
  return sqlite3_mutex_held(sqlite3MutexAlloc(SQLITE_MUTEX_STATIC_VFS1));
}
#endif


#ifdef SQLITE_HAVE_OS_TRACE
/*
** Helper function for printing out trace information from debugging
** binaries. This returns the string representation of the supplied
** integer lock-type.
*/
static const char *azFileLock(int eFileLock){
  switch( eFileLock ){
    case NO_LOCK: return "NONE";
    case SHARED_LOCK: return "SHARED";
    case RESERVED_LOCK: return "RESERVED";
    case PENDING_LOCK: return "PENDING";
    case EXCLUSIVE_LOCK: return "EXCLUSIVE";
  }
  return "ERROR";
}
#endif

#ifdef SQLITE_LOCK_TRACE
/*
** Print out information about all locking operations.
**
** This routine is used for troubleshooting locks on multithreaded
** platforms.  Enable by compiling with the -DSQLITE_LOCK_TRACE
** command-line option on the compiler.  This code is normally
** turned off.
*/
static int lockTrace(int fd, int op, struct flock *p){
  char *zOpName, *zType;
  int s;
  int savedErrno;
  if( op==F_GETLK ){
    zOpName = "GETLK";
  }else if( op==F_SETLK ){
    zOpName = "SETLK";
  }else{
    s = osFcntl(fd, op, p);
    sqlite3DebugPrintf("fcntl unknown %d %d %d\n", fd, op, s);
    return s;
  }
  if( p->l_type==F_RDLCK ){
    zType = "RDLCK";
  }else if( p->l_type==F_WRLCK ){
    zType = "WRLCK";
  }else if( p->l_type==F_UNLCK ){
    zType = "UNLCK";
  }else{
    assert( 0 );
  }
  assert( p->l_whence==SEEK_SET );
  s = osFcntl(fd, op, p);
  savedErrno = errno;
  sqlite3DebugPrintf("fcntl %d %d %s %s %d %d %d %d\n",
     threadid, fd, zOpName, zType, (int)p->l_start, (int)p->l_len,
     (int)p->l_pid, s);
  if( s==(-1) && op==F_SETLK && (p->l_type==F_RDLCK || p->l_type==F_WRLCK) ){
    struct flock l2;
    l2 = *p;
    osFcntl(fd, F_GETLK, &l2);
    if( l2.l_type==F_RDLCK ){
      zType = "RDLCK";
    }else if( l2.l_type==F_WRLCK ){
      zType = "WRLCK";
    }else if( l2.l_type==F_UNLCK ){
      zType = "UNLCK";
    }else{
      assert( 0 );
    }
    sqlite3DebugPrintf("fcntl-failure-reason: %s %d %d %d\n",
       zType, (int)l2.l_start, (int)l2.l_len, (int)l2.l_pid);
  }
  errno = savedErrno;
  return s;
}
#undef osFcntl
#define osFcntl lockTrace
#endif /* SQLITE_LOCK_TRACE */

/*
** Retry ftruncate() calls that fail due to EINTR
**
** All calls to ftruncate() within this file should be made through
** this wrapper.  On the Android platform, bypassing the logic below
** could lead to a corrupt database.
*/
static int robust_ftruncate(int h, sqlite3_int64 sz){
  int rc;
#ifdef __ANDROID__
  /* On Android, ftruncate() always uses 32-bit offsets, even if 
  ** _FILE_OFFSET_BITS=64 is defined. This means it is unsafe to attempt to
  ** truncate a file to any size larger than 2GiB. Silently ignore any
  ** such attempts.  */
  if( sz>(sqlite3_int64)0x7FFFFFFF ){
    rc = SQLITE_OK;
  }else
#endif
  do{ rc = osFtruncate(h,sz); }while( rc<0 && errno==EINTR );
  return rc;
}

/*
** This routine translates a standard POSIX errno code into something
** useful to the clients of the sqlite3 functions.  Specifically, it is
** intended to translate a variety of "try again" errors into SQLITE_BUSY
** and a variety of "please close the file descriptor NOW" errors into 
** SQLITE_IOERR
** 
** Errors during initialization of locks, or file system support for locks,
** should handle ENOLCK, ENOTSUP, EOPNOTSUPP separately.
*/
static int sqliteErrorFromPosixError(int posixError, int sqliteIOErr) {
  assert( (sqliteIOErr == SQLITE_IOERR_LOCK) || 
          (sqliteIOErr == SQLITE_IOERR_UNLOCK) || 
          (sqliteIOErr == SQLITE_IOERR_RDLOCK) ||
          (sqliteIOErr == SQLITE_IOERR_CHECKRESERVEDLOCK) );
  switch (posixError) {
  case EACCES: 
  case EAGAIN:
  case ETIMEDOUT:
  case EBUSY:
  case EINTR:
  case ENOLCK:  
    /* random NFS retry error, unless during file system support 
     * introspection, in which it actually means what it says */
    return SQLITE_BUSY;
    
  case EPERM: 
    return SQLITE_PERM;
    
  default: 
    return sqliteIOErr;
  }
}


/******************************************************************************
****************** Begin Unique File ID Utility Used By VxWorks ***************
**
** On most versions of unix, we can get a unique ID for a file by concatenating
** the device number and the inode number.  But this does not work on VxWorks.
** On VxWorks, a unique file id must be based on the canonical filename.
**
** A pointer to an instance of the following structure can be used as a
** unique file ID in VxWorks.  Each instance of this structure contains
** a copy of the canonical filename.  There is also a reference count.  
** The structure is reclaimed when the number of pointers to it drops to
** zero.
**
** There are never very many files open at one time and lookups are not
** a performance-critical path, so it is sufficient to put these
** structures on a linked list.
*/
struct vxworksFileId {
  struct vxworksFileId *pNext;  /* Next in a list of them all */
  int nRef;                     /* Number of references to this one */
  int nName;                    /* Length of the zCanonicalName[] string */
  char *zCanonicalName;         /* Canonical filename */
};

#if OS_VXWORKS
/* 
** All unique filenames are held on a linked list headed by this
** variable:
*/
static struct vxworksFileId *vxworksFileList = 0;

/*
** Simplify a filename into its canonical form
** by making the following changes:
**
**  * removing any trailing and duplicate /
**  * convert /./ into just /
**  * convert /A/../ where A is any simple name into just /
**
** Changes are made in-place.  Return the new name length.
**
** The original filename is in z[0..n-1].  Return the number of
** characters in the simplified name.
*/
static int vxworksSimplifyName(char *z, int n){
  int i, j;
  while( n>1 && z[n-1]=='/' ){ n--; }
  for(i=j=0; i<n; i++){
    if( z[i]=='/' ){
      if( z[i+1]=='/' ) continue;
      if( z[i+1]=='.' && i+2<n && z[i+2]=='/' ){
        i += 1;
        continue;
      }
      if( z[i+1]=='.' && i+3<n && z[i+2]=='.' && z[i+3]=='/' ){
        while( j>0 && z[j-1]!='/' ){ j--; }
        if( j>0 ){ j--; }
        i += 2;
        continue;
      }
    }
    z[j++] = z[i];
  }
  z[j] = 0;
  return j;
}

/*
** Find a unique file ID for the given absolute pathname.  Return
** a pointer to the vxworksFileId object.  This pointer is the unique
** file ID.
**
** The nRef field of the vxworksFileId object is incremented before
** the object is returned.  A new vxworksFileId object is created
** and added to the global list if necessary.
**
** If a memory allocation error occurs, return NULL.
*/
static struct vxworksFileId *vxworksFindFileId(const char *zAbsoluteName){
  struct vxworksFileId *pNew;         /* search key and new file ID */
  struct vxworksFileId *pCandidate;   /* For looping over existing file IDs */
  int n;                              /* Length of zAbsoluteName string */

  assert( zAbsoluteName[0]=='/' );
  n = (int)strlen(zAbsoluteName);
  pNew = sqlite3_malloc64( sizeof(*pNew) + (n+1) );
  if( pNew==0 ) return 0;
  pNew->zCanonicalName = (char*)&pNew[1];
  memcpy(pNew->zCanonicalName, zAbsoluteName, n+1);
  n = vxworksSimplifyName(pNew->zCanonicalName, n);

  /* Search for an existing entry that matching the canonical name.
  ** If found, increment the reference count and return a pointer to
  ** the existing file ID.
  */
  unixEnterMutex();
  for(pCandidate=vxworksFileList; pCandidate; pCandidate=pCandidate->pNext){
    if( pCandidate->nName==n 
     && memcmp(pCandidate->zCanonicalName, pNew->zCanonicalName, n)==0
    ){
       sqlite3_free(pNew);
       pCandidate->nRef++;
       unixLeaveMutex();
       return pCandidate;
    }
  }

  /* No match was found.  We will make a new file ID */
  pNew->nRef = 1;
  pNew->nName = n;
  pNew->pNext = vxworksFileList;
  vxworksFileList = pNew;
  unixLeaveMutex();
  return pNew;
}

/*
** Decrement the reference count on a vxworksFileId object.  Free
** the object when the reference count reaches zero.
*/
static void vxworksReleaseFileId(struct vxworksFileId *pId){
  unixEnterMutex();
  assert( pId->nRef>0 );
  pId->nRef--;
  if( pId->nRef==0 ){
    struct vxworksFileId **pp;
    for(pp=&vxworksFileList; *pp && *pp!=pId; pp = &((*pp)->pNext)){}
    assert( *pp==pId );
    *pp = pId->pNext;
    sqlite3_free(pId);
  }
  unixLeaveMutex();
}
#endif /* OS_VXWORKS */
/*************** End of Unique File ID Utility Used By VxWorks ****************
******************************************************************************/


/******************************************************************************
*************************** Posix Advisory Locking ****************************
**
** POSIX advisory locks are broken by design.  ANSI STD 1003.1 (1996)
** section 6.5.2.2 lines 483 through 490 specify that when a process
** sets or clears a lock, that operation overrides any prior locks set
** by the same process.  It does not explicitly say so, but this implies
** that it overrides locks set by the same process using a different
** file descriptor.  Consider this test case:
**
**       int fd1 = open("./file1", O_RDWR|O_CREAT, 0644);
**       int fd2 = open("./file2", O_RDWR|O_CREAT, 0644);
**
** Suppose ./file1 and ./file2 are really the same file (because
** one is a hard or symbolic link to the other) then if you set
** an exclusive lock on fd1, then try to get an exclusive lock
** on fd2, it works.  I would have expected the second lock to
** fail since there was already a lock on the file due to fd1.
** But not so.  Since both locks came from the same process, the
** second overrides the first, even though they were on different
** file descriptors opened on different file names.
**
** This means that we cannot use POSIX locks to synchronize file access
** among competing threads of the same process.  POSIX locks will work fine
** to synchronize access for threads in separate processes, but not
** threads within the same process.
**
** To work around the problem, SQLite has to manage file locks internally
** on its own.  Whenever a new database is opened, we have to find the
** specific inode of the database file (the inode is determined by the
** st_dev and st_ino fields of the stat structure that fstat() fills in)
** and check for locks already existing on that inode.  When locks are
** created or removed, we have to look at our own internal record of the
** locks to see if another thread has previously set a lock on that same
** inode.
**
** (Aside: The use of inode numbers as unique IDs does not work on VxWorks.
** For VxWorks, we have to use the alternative unique ID system based on
** canonical filename and implemented in the previous division.)
**
** The sqlite3_file structure for POSIX is no longer just an integer file
** descriptor.  It is now a structure that holds the integer file
** descriptor and a pointer to a structure that describes the internal
** locks on the corresponding inode.  There is one locking structure
** per inode, so if the same inode is opened twice, both unixFile structures
** point to the same locking structure.  The locking structure keeps
** a reference count (so we will know when to delete it) and a "cnt"
** field that tells us its internal lock status.  cnt==0 means the
** file is unlocked.  cnt==-1 means the file has an exclusive lock.
** cnt>0 means there are cnt shared locks on the file.
**
** Any attempt to lock or unlock a file first checks the locking
** structure.  The fcntl() system call is only invoked to set a 
** POSIX lock if the internal lock structure transitions between
** a locked and an unlocked state.
**
** But wait:  there are yet more problems with POSIX advisory locks.
**
** If you close a file descriptor that points to a file that has locks,
** all locks on that file that are owned by the current process are
** released.  To work around this problem, each unixInodeInfo object
** maintains a count of the number of pending locks on tha inode.
** When an attempt is made to close an unixFile, if there are
** other unixFile open on the same inode that are holding locks, the call
** to close() the file descriptor is deferred until all of the locks clear.
** The unixInodeInfo structure keeps a list of file descriptors that need to
** be closed and that list is walked (and cleared) when the last lock
** clears.
**
** Yet another problem:  LinuxThreads do not play well with posix locks.
**
** Many older versions of linux use the LinuxThreads library which is
** not posix compliant.  Under LinuxThreads, a lock created by thread
** A cannot be modified or overridden by a different thread B.
** Only thread A can modify the lock.  Locking behavior is correct
** if the appliation uses the newer Native Posix Thread Library (NPTL)
** on linux - with NPTL a lock created by thread A can override locks
** in thread B.  But there is no way to know at compile-time which
** threading library is being used.  So there is no way to know at
** compile-time whether or not thread A can override locks on thread B.
** One has to do a run-time check to discover the behavior of the
** current process.
**
** SQLite used to support LinuxThreads.  But support for LinuxThreads
** was dropped beginning with version 3.7.0.  SQLite will still work with
** LinuxThreads provided that (1) there is no more than one connection 
** per database file in the same process and (2) database connections
** do not move across threads.
*/

/*
** An instance of the following structure serves as the key used
** to locate a particular unixInodeInfo object.
*/
struct unixFileId {
  dev_t dev;                  /* Device number */
#if OS_VXWORKS
  struct vxworksFileId *pId;  /* Unique file ID for vxworks. */
#else
  /* We are told that some versions of Android contain a bug that
  ** sizes ino_t at only 32-bits instead of 64-bits. (See
  ** https://android-review.googlesource.com/#/c/115351/3/dist/sqlite3.c)
  ** To work around this, always allocate 64-bits for the inode number.  
  ** On small machines that only have 32-bit inodes, this wastes 4 bytes,
  ** but that should not be a big deal. */
  /* WAS:  ino_t ino;   */
  u64 ino;                   /* Inode number */
#endif
};

/*
** An instance of the following structure is allocated for each open
** inode.  Or, on LinuxThreads, there is one of these structures for
** each inode opened by each thread.
**
** A single inode can have multiple file descriptors, so each unixFile
** structure contains a pointer to an instance of this object and this
** object keeps a count of the number of unixFile pointing to it.
*/
struct unixInodeInfo {
  struct unixFileId fileId;       /* The lookup key */
  int nShared;                    /* Number of SHARED locks held */
  unsigned char eFileLock;        /* One of SHARED_LOCK, RESERVED_LOCK etc. */
  unsigned char bProcessLock;     /* An exclusive process lock is held */
  int nRef;                       /* Number of pointers to this structure */
  unixShmNode *pShmNode;          /* Shared memory associated with this inode */
  int nLock;                      /* Number of outstanding file locks */
  UnixUnusedFd *pUnused;          /* Unused file descriptors to close */
  unixInodeInfo *pNext;           /* List of all unixInodeInfo objects */
  unixInodeInfo *pPrev;           /*    .... doubly linked */
#if SQLITE_ENABLE_LOCKING_STYLE
  unsigned long long sharedByte;  /* for AFP simulated shared lock */
#endif
#if OS_VXWORKS
  sem_t *pSem;                    /* Named POSIX semaphore */
  char aSemName[MAX_PATHNAME+2];  /* Name of that semaphore */
#endif
};

/*
** A lists of all unixInodeInfo objects.
*/
static unixInodeInfo *inodeList = 0;  /* All unixInodeInfo objects */
static unsigned int nUnusedFd = 0;    /* Total unused file descriptors */

/*
**
** This function - unixLogErrorAtLine(), is only ever called via the macro
** unixLogError().
**
** It is invoked after an error occurs in an OS function and errno has been
** set. It logs a message using sqlite3_log() containing the current value of
** errno and, if possible, the human-readable equivalent from strerror() or
** strerror_r().
**
** The first argument passed to the macro should be the error code that
** will be returned to SQLite (e.g. SQLITE_IOERR_DELETE, SQLITE_CANTOPEN). 
** The two subsequent arguments should be the name of the OS function that
** failed (e.g. "unlink", "open") and the associated file-system path,
** if any.
*/
#define unixLogError(a,b,c)     unixLogErrorAtLine(a,b,c,__LINE__)
static int unixLogErrorAtLine(
  int errcode,                    /* SQLite error code */
  const char *zFunc,              /* Name of OS function that failed */
  const char *zPath,              /* File path associated with error */
  int iLine                       /* Source line number where error occurred */
){
  char *zErr;                     /* Message from strerror() or equivalent */
  int iErrno = errno;             /* Saved syscall error number */

  /* If this is not a threadsafe build (SQLITE_THREADSAFE==0), then use
  ** the strerror() function to obtain the human-readable error message
  ** equivalent to errno. Otherwise, use strerror_r().
  */ 
#if SQLITE_THREADSAFE && defined(HAVE_STRERROR_R)
  char aErr[80];
  memset(aErr, 0, sizeof(aErr));
  zErr = aErr;

  /* If STRERROR_R_CHAR_P (set by autoconf scripts) or __USE_GNU is defined,
  ** assume that the system provides the GNU version of strerror_r() that
  ** returns a pointer to a buffer containing the error message. That pointer 
  ** may point to aErr[], or it may point to some static storage somewhere. 
  ** Otherwise, assume that the system provides the POSIX version of 
  ** strerror_r(), which always writes an error message into aErr[].
  **
  ** If the code incorrectly assumes that it is the POSIX version that is
  ** available, the error message will often be an empty string. Not a
  ** huge problem. Incorrectly concluding that the GNU version is available 
  ** could lead to a segfault though.
  */
#if defined(STRERROR_R_CHAR_P) || defined(__USE_GNU)
  zErr = 
# endif
  strerror_r(iErrno, aErr, sizeof(aErr)-1);

#elif SQLITE_THREADSAFE
  /* This is a threadsafe build, but strerror_r() is not available. */
  zErr = "";
#else
  /* Non-threadsafe build, use strerror(). */
  zErr = strerror(iErrno);
#endif

  if( zPath==0 ) zPath = "";
  sqlite3_log(errcode,
      "os_unix.c:%d: (%d) %s(%s) - %s",
      iLine, iErrno, zFunc, zPath, zErr
  );

  return errcode;
}

/*
** Close a file descriptor.
**
** We assume that close() almost always works, since it is only in a
** very sick application or on a very sick platform that it might fail.
** If it does fail, simply leak the file descriptor, but do log the
** error.
**
** Note that it is not safe to retry close() after EINTR since the
** file descriptor might have already been reused by another thread.
** So we don't even try to recover from an EINTR.  Just log the error
** and move on.
*/
static void robust_close(unixFile *pFile, int h, int lineno){
  if( osClose(h) ){
    unixLogErrorAtLine(SQLITE_IOERR_CLOSE, "close",
                       pFile ? pFile->zPath : 0, lineno);
  }
}

/*
** Set the pFile->lastErrno.  Do this in a subroutine as that provides
** a convenient place to set a breakpoint.
*/
static void storeLastErrno(unixFile *pFile, int error){
  pFile->lastErrno = error;
}

/*
** Close all file descriptors accumuated in the unixInodeInfo->pUnused list.
*/ 
static void closePendingFds(unixFile *pFile){
  unixInodeInfo *pInode = pFile->pInode;
  UnixUnusedFd *p;
  UnixUnusedFd *pNext;
  for(p=pInode->pUnused; p; p=pNext){
    pNext = p->pNext;
#if OSCLOSE_CHECK_CLOSE_IOERR
    if( close(p->fd) ){
      storeLastErrno(pFile, errno);
      rc = SQLITE_IOERR_CLOSE;
      p->pNext = pError;
      pError = p;
    }else{
      sqlite3_free(p);
    }
#else
    robust_close(pFile, p->fd, __LINE__);
    sqlite3_free(p);
<<<<<<< HEAD
#endif
=======
    nUnusedFd--;
>>>>>>> 2158a0c7
  }
  pInode->pUnused = 0;
}

/*
** Release a unixInodeInfo structure previously allocated by findInodeInfo().
**
** The mutex entered using the unixEnterMutex() function must be held
** when this function is called.
*/
static void releaseInodeInfo(unixFile *pFile){
  unixInodeInfo *pInode = pFile->pInode;
  assert( unixMutexHeld() );
  if( ALWAYS(pInode) ){
    pInode->nRef--;
    if( pInode->nRef==0 ){
      assert( pInode->pShmNode==0 );
      closePendingFds(pFile);
      if( pInode->pPrev ){
        assert( pInode->pPrev->pNext==pInode );
        pInode->pPrev->pNext = pInode->pNext;
      }else{
        assert( inodeList==pInode );
        inodeList = pInode->pNext;
      }
      if( pInode->pNext ){
        assert( pInode->pNext->pPrev==pInode );
        pInode->pNext->pPrev = pInode->pPrev;
      }
      sqlite3_free(pInode);
    }
  }
  assert( inodeList!=0 || nUnusedFd==0 );
}

/*
** Given a file descriptor, locate the unixInodeInfo object that
** describes that file descriptor.  Create a new one if necessary.  The
** return value might be uninitialized if an error occurs.
**
** The mutex entered using the unixEnterMutex() function must be held
** when this function is called.
**
** Return an appropriate error code.
*/
static int findInodeInfo(
  unixFile *pFile,               /* Unix file with file desc used in the key */
  unixInodeInfo **ppInode        /* Return the unixInodeInfo object here */
){
  int rc;                        /* System call return code */
  int fd;                        /* The file descriptor for pFile */
  struct unixFileId fileId;      /* Lookup key for the unixInodeInfo */
  struct stat statbuf;           /* Low-level file information */
  unixInodeInfo *pInode = 0;     /* Candidate unixInodeInfo object */

  assert( unixMutexHeld() );

  /* Get low-level information about the file that we can used to
  ** create a unique name for the file.
  */
  fd = pFile->h;
  rc = osFstat(fd, &statbuf);
  if( rc!=0 ){
    storeLastErrno(pFile, errno);
#if defined(EOVERFLOW) && defined(SQLITE_DISABLE_LFS)
    if( pFile->lastErrno==EOVERFLOW ) return SQLITE_NOLFS;
#endif
    return SQLITE_IOERR;
  }

#ifdef __APPLE__
  /* On OS X on an msdos filesystem, the inode number is reported
  ** incorrectly for zero-size files.  See ticket #3260.  To work
  ** around this problem (we consider it a bug in OS X, not SQLite)
  ** we always increase the file size to 1 by writing a single byte
  ** prior to accessing the inode number.  The one byte written is
  ** an ASCII 'S' character which also happens to be the first byte
  ** in the header of every SQLite database.  In this way, if there
  ** is a race condition such that another thread has already populated
  ** the first page of the database, no damage is done.
  */
  if( statbuf.st_size==0 && (pFile->fsFlags & SQLITE_FSFLAGS_IS_MSDOS)!=0 ){
    do{ rc = osWrite(fd, "S", 1); }while( rc<0 && errno==EINTR );
    if( rc!=1 ){
      storeLastErrno(pFile, errno);
      return SQLITE_IOERR;
    }
    rc = osFstat(fd, &statbuf);
    if( rc!=0 ){
      storeLastErrno(pFile, errno);
      return SQLITE_IOERR;
    }
  }
#endif

  memset(&fileId, 0, sizeof(fileId));
  fileId.dev = statbuf.st_dev;
#if OS_VXWORKS
  fileId.pId = pFile->pId;
#else
  fileId.ino = (u64)statbuf.st_ino;
#endif
  assert( inodeList!=0 || nUnusedFd==0 );
  pInode = inodeList;
  while( pInode && memcmp(&fileId, &pInode->fileId, sizeof(fileId)) ){
    pInode = pInode->pNext;
  }
  if( pInode==0 ){
    pInode = sqlite3_malloc64( sizeof(*pInode) );
    if( pInode==0 ){
      return SQLITE_NOMEM_BKPT;
    }
    memset(pInode, 0, sizeof(*pInode));
    memcpy(&pInode->fileId, &fileId, sizeof(fileId));
    pInode->nRef = 1;
    pInode->pNext = inodeList;
    pInode->pPrev = 0;
    if( inodeList ) inodeList->pPrev = pInode;
    inodeList = pInode;
  }else{
    pInode->nRef++;
  }
  *ppInode = pInode;
  return SQLITE_OK;
}

/*
** Return TRUE if pFile has been renamed or unlinked since it was first opened.
*/
static int fileHasMoved(unixFile *pFile){
#if OS_VXWORKS
  return pFile->pInode!=0 && pFile->pId!=pFile->pInode->fileId.pId;
#else
  struct stat buf;
  return pFile->pInode!=0 &&
      (osStat(pFile->zPath, &buf)!=0 
         || (u64)buf.st_ino!=pFile->pInode->fileId.ino);
#endif
}


/*
** Check a unixFile that is a database.  Verify the following:
**
** (1) There is exactly one hard link on the file
** (2) The file is not a symbolic link
** (3) The file has not been renamed or unlinked
**
** Issue sqlite3_log(SQLITE_WARNING,...) messages if anything is not right.
*/
static void verifyDbFile(unixFile *pFile){
  struct stat buf;
  int rc;

  /* These verifications occurs for the main database only */
  if( pFile->ctrlFlags & UNIXFILE_NOLOCK ) return;

  rc = osFstat(pFile->h, &buf);
  if( rc!=0 ){
    sqlite3_log(SQLITE_WARNING, "cannot fstat db file %s", pFile->zPath);
    return;
  }
  if( buf.st_nlink==0 ){
    sqlite3_log(SQLITE_WARNING, "file unlinked while open: %s", pFile->zPath);
    return;
  }
  if( buf.st_nlink>1 ){
    sqlite3_log(SQLITE_WARNING, "multiple links to file: %s", pFile->zPath);
    return;
  }
  if( fileHasMoved(pFile) ){
    sqlite3_log(SQLITE_WARNING, "file renamed while open: %s", pFile->zPath);
    return;
  }
}


/*
** This routine checks if there is a RESERVED lock held on the specified
** file by this or any other process. If such a lock is held, set *pResOut
** to a non-zero value otherwise *pResOut is set to zero.  The return value
** is set to SQLITE_OK unless an I/O error occurs during lock checking.
*/
static int unixCheckReservedLock(sqlite3_file *id, int *pResOut){
  int rc = SQLITE_OK;
  int reserved = 0;
  unixFile *pFile = (unixFile*)id;

  SimulateIOError( return SQLITE_IOERR_CHECKRESERVEDLOCK; );

  assert( pFile );
  assert( pFile->eFileLock<=SHARED_LOCK );
  unixEnterMutex(); /* Because pFile->pInode is shared across threads */

  /* Check if a thread in this process holds such a lock */
  if( pFile->pInode->eFileLock>SHARED_LOCK ){
    reserved = 1;
  }

  /* Otherwise see if some other process holds it.
  */
#ifndef __DJGPP__
  if( !reserved && !pFile->pInode->bProcessLock ){
    struct flock lock;
    lock.l_whence = SEEK_SET;
    lock.l_start = RESERVED_BYTE;
    lock.l_len = 1;
    lock.l_type = F_WRLCK;
    if( osFcntl(pFile->h, F_GETLK, &lock) ){
#if OSLOCKING_CHECK_BUSY_IOERR
      int tErrno = errno;
      rc = sqliteErrorFromPosixError(tErrno, SQLITE_IOERR_CHECKRESERVEDLOCK);
      storeLastErrno(pFile, tErrno);
#else
      rc = SQLITE_IOERR_CHECKRESERVEDLOCK;
      storeLastErrno(pFile, errno);
#endif
    } else if( lock.l_type!=F_UNLCK ){
      reserved = 1;
    }
  }
#endif
  
  unixLeaveMutex();
  OSTRACE(("TEST WR-LOCK %d %d %d (unix)\n", pFile->h, rc, reserved));

  *pResOut = reserved;
  return rc;
}

/*
** Attempt to set a system-lock on the file pFile.  The lock is 
** described by pLock.
**
** If the pFile was opened read/write from unix-excl, then the only lock
** ever obtained is an exclusive lock, and it is obtained exactly once
** the first time any lock is attempted.  All subsequent system locking
** operations become no-ops.  Locking operations still happen internally,
** in order to coordinate access between separate database connections
** within this process, but all of that is handled in memory and the
** operating system does not participate.
**
** This function is a pass-through to fcntl(F_SETLK) if pFile is using
** any VFS other than "unix-excl" or if pFile is opened on "unix-excl"
** and is read-only.
**
** Zero is returned if the call completes successfully, or -1 if a call
** to fcntl() fails. In this case, errno is set appropriately (by fcntl()).
*/
static int unixFileLock(unixFile *pFile, struct flock *pLock, int nRetry){
  int rc;
  unixInodeInfo *pInode = pFile->pInode;
  assert( unixMutexHeld() );
  assert( pInode!=0 );
  if( (pFile->ctrlFlags & (UNIXFILE_EXCL|UNIXFILE_RDONLY))==UNIXFILE_EXCL ){
    if( pInode->bProcessLock==0 ){
      struct flock lock;
      assert( pInode->nLock==0 );
      lock.l_whence = SEEK_SET;
      lock.l_start = SHARED_FIRST;
      lock.l_len = SHARED_SIZE;
      lock.l_type = F_WRLCK;
      rc = osFcntl(pFile->h, F_SETLK, &lock);
      if( rc<0 ) return rc;
      pInode->bProcessLock = 1;
      pInode->nLock++;
    }else{
      rc = 0;
    }
  }else{
    int i = 0;                      
    for(;;){
      rc = osFcntl(pFile->h, F_SETLK, pLock);
      if( rc && nRetry-- ){
        usleep(100 * (++i));
      }else{
        break;
      }
    }
  }
  return rc;
}

/*
** Lock the file with the lock specified by parameter eFileLock - one
** of the following:
**
**     (1) SHARED_LOCK
**     (2) RESERVED_LOCK
**     (3) PENDING_LOCK
**     (4) EXCLUSIVE_LOCK
**
** Sometimes when requesting one lock state, additional lock states
** are inserted in between.  The locking might fail on one of the later
** transitions leaving the lock state different from what it started but
** still short of its goal.  The following chart shows the allowed
** transitions and the inserted intermediate states:
**
**    UNLOCKED -> SHARED
**    SHARED -> RESERVED
**    SHARED -> (PENDING) -> EXCLUSIVE
**    RESERVED -> (PENDING) -> EXCLUSIVE
**    PENDING -> EXCLUSIVE
**
** This routine will only increase a lock.  Use the sqlite3OsUnlock()
** routine to lower a locking level.
*/
static int unixLock(sqlite3_file *id, int eFileLock){
  /* The following describes the implementation of the various locks and
  ** lock transitions in terms of the POSIX advisory shared and exclusive
  ** lock primitives (called read-locks and write-locks below, to avoid
  ** confusion with SQLite lock names). The algorithms are complicated
  ** slightly in order to be compatible with Windows95 systems simultaneously
  ** accessing the same database file, in case that is ever required.
  **
  ** Symbols defined in os.h indentify the 'pending byte' and the 'reserved
  ** byte', each single bytes at well known offsets, and the 'shared byte
  ** range', a range of 510 bytes at a well known offset.
  **
  ** To obtain a SHARED lock, a read-lock is obtained on the 'pending
  ** byte'.  If this is successful, 'shared byte range' is read-locked
  ** and the lock on the 'pending byte' released.  (Legacy note:  When
  ** SQLite was first developed, Windows95 systems were still very common,
  ** and Widnows95 lacks a shared-lock capability.  So on Windows95, a
  ** single randomly selected by from the 'shared byte range' is locked.
  ** Windows95 is now pretty much extinct, but this work-around for the
  ** lack of shared-locks on Windows95 lives on, for backwards
  ** compatibility.)
  **
  ** A process may only obtain a RESERVED lock after it has a SHARED lock.
  ** A RESERVED lock is implemented by grabbing a write-lock on the
  ** 'reserved byte'. 
  **
  ** A process may only obtain a PENDING lock after it has obtained a
  ** SHARED lock. A PENDING lock is implemented by obtaining a write-lock
  ** on the 'pending byte'. This ensures that no new SHARED locks can be
  ** obtained, but existing SHARED locks are allowed to persist. A process
  ** does not have to obtain a RESERVED lock on the way to a PENDING lock.
  ** This property is used by the algorithm for rolling back a journal file
  ** after a crash.
  **
  ** An EXCLUSIVE lock, obtained after a PENDING lock is held, is
  ** implemented by obtaining a write-lock on the entire 'shared byte
  ** range'. Since all other locks require a read-lock on one of the bytes
  ** within this range, this ensures that no other locks are held on the
  ** database. 
  */
  int rc = SQLITE_OK;
  unixFile *pFile = (unixFile*)id;
  unixInodeInfo *pInode;
  struct flock lock;
  int tErrno = 0;

  assert( pFile );
  OSTRACE(("LOCK    %d %s was %s(%s,%d) pid=%d (unix)\n", pFile->h,
      azFileLock(eFileLock), azFileLock(pFile->eFileLock),
      azFileLock(pFile->pInode->eFileLock), pFile->pInode->nShared,
      osGetpid(0)));

  /* If there is already a lock of this type or more restrictive on the
  ** unixFile, do nothing. Don't use the end_lock: exit path, as
  ** unixEnterMutex() hasn't been called yet.
  */
  if( pFile->eFileLock>=eFileLock ){
    OSTRACE(("LOCK    %d %s ok (already held) (unix)\n", pFile->h,
            azFileLock(eFileLock)));
    return SQLITE_OK;
  }

  /* Make sure the locking sequence is correct.
  **  (1) We never move from unlocked to anything higher than shared lock.
  **  (2) SQLite never explicitly requests a pendig lock.
  **  (3) A shared lock is always held when a reserve lock is requested.
  */
  assert( pFile->eFileLock!=NO_LOCK || eFileLock==SHARED_LOCK );
  assert( eFileLock!=PENDING_LOCK );
  assert( eFileLock!=RESERVED_LOCK || pFile->eFileLock==SHARED_LOCK );

  /* This mutex is needed because pFile->pInode is shared across threads
  */
  unixEnterMutex();
  pInode = pFile->pInode;

  /* If some thread using this PID has a lock via a different unixFile*
  ** handle that precludes the requested lock, return BUSY.
  */
  if( (pFile->eFileLock!=pInode->eFileLock && 
          (pInode->eFileLock>=PENDING_LOCK || eFileLock>SHARED_LOCK))
  ){
    rc = SQLITE_BUSY;
    goto end_lock;
  }

  /* If a SHARED lock is requested, and some thread using this PID already
  ** has a SHARED or RESERVED lock, then increment reference counts and
  ** return SQLITE_OK.
  */
  if( eFileLock==SHARED_LOCK && 
      (pInode->eFileLock==SHARED_LOCK || pInode->eFileLock==RESERVED_LOCK) ){
    assert( eFileLock==SHARED_LOCK );
    assert( pFile->eFileLock==0 );
    assert( pInode->nShared>0 );
    pFile->eFileLock = SHARED_LOCK;
    pInode->nShared++;
    pInode->nLock++;
    goto end_lock;
  }


  /* A PENDING lock is needed before acquiring a SHARED lock and before
  ** acquiring an EXCLUSIVE lock.  For the SHARED lock, the PENDING will
  ** be released.
  */
  lock.l_len = 1L;
  lock.l_whence = SEEK_SET;
  if( eFileLock==SHARED_LOCK 
      || (eFileLock==EXCLUSIVE_LOCK && pFile->eFileLock<PENDING_LOCK)
  ){
    lock.l_type = (eFileLock==SHARED_LOCK?F_RDLCK:F_WRLCK);
    lock.l_start = PENDING_BYTE;
    if( unixFileLock(pFile, &lock, 0) ){
      tErrno = errno;
      rc = sqliteErrorFromPosixError(tErrno, SQLITE_IOERR_LOCK);
      if( IS_LOCK_ERROR(rc) ){
        storeLastErrno(pFile, tErrno);
      }
      goto end_lock;
    }
  }


  /* If control gets to this point, then actually go ahead and make
  ** operating system calls for the specified lock.
  */
  if( eFileLock==SHARED_LOCK ){
    assert( pInode->nShared==0 );
    assert( pInode->eFileLock==0 );
    assert( rc==SQLITE_OK );

    /* Now get the read-lock */
    lock.l_start = SHARED_FIRST;
    lock.l_len = SHARED_SIZE;
    if( unixFileLock(pFile, &lock, 0) ){
      tErrno = errno;
      rc = sqliteErrorFromPosixError(tErrno, SQLITE_IOERR_LOCK);
    }

    /* Drop the temporary PENDING lock */
    lock.l_start = PENDING_BYTE;
    lock.l_len = 1L;
    lock.l_type = F_UNLCK;
    if( unixFileLock(pFile, &lock, 10) && rc==SQLITE_OK ){
      /* This could happen with a network mount */
      tErrno = errno;
#if OSLOCKING_CHECK_BUSY_IOERR
      rc = sqliteErrorFromPosixError(tErrno, SQLITE_IOERR_UNLOCK); 
#else
      rc = SQLITE_IOERR_UNLOCK; 
#endif
    }

    if( rc ){
      if( IS_LOCK_ERROR(rc) ){
        storeLastErrno(pFile, tErrno);
      }
      goto end_lock;
    }else{
      pFile->eFileLock = SHARED_LOCK;
      pInode->nLock++;
      pInode->nShared = 1;
    }
  }else if( eFileLock==EXCLUSIVE_LOCK && pInode->nShared>1 ){
    /* We are trying for an exclusive lock but another thread in this
    ** same process is still holding a shared lock. */
    rc = SQLITE_BUSY;
  }else{
    /* The request was for a RESERVED or EXCLUSIVE lock.  It is
    ** assumed that there is a SHARED or greater lock on the file
    ** already.
    */
    assert( 0!=pFile->eFileLock );
    lock.l_type = F_WRLCK;

    assert( eFileLock==RESERVED_LOCK || eFileLock==EXCLUSIVE_LOCK );
    if( eFileLock==RESERVED_LOCK ){
      lock.l_start = RESERVED_BYTE;
      lock.l_len = 1L;
    }else{
      lock.l_start = SHARED_FIRST;
      lock.l_len = SHARED_SIZE;
    }

    if( unixFileLock(pFile, &lock, 0) ){
      tErrno = errno;
      rc = sqliteErrorFromPosixError(tErrno, SQLITE_IOERR_LOCK);
      if( rc!=SQLITE_BUSY ){
        storeLastErrno(pFile, tErrno);
      }
    }
  }
  

#ifdef SQLITE_DEBUG
  /* Set up the transaction-counter change checking flags when
  ** transitioning from a SHARED to a RESERVED lock.  The change
  ** from SHARED to RESERVED marks the beginning of a normal
  ** write operation (not a hot journal rollback).
  */
  if( rc==SQLITE_OK
   && pFile->eFileLock<=SHARED_LOCK
   && eFileLock==RESERVED_LOCK
  ){
    pFile->transCntrChng = 0;
    pFile->dbUpdate = 0;
    pFile->inNormalWrite = 1;
  }
#endif


  if( rc==SQLITE_OK ){
    pFile->eFileLock = eFileLock;
    pInode->eFileLock = eFileLock;
  }else if( eFileLock==EXCLUSIVE_LOCK ){
    pFile->eFileLock = PENDING_LOCK;
    pInode->eFileLock = PENDING_LOCK;
  }

end_lock:
  unixLeaveMutex();
  OSTRACE(("LOCK    %d %s %s (unix)\n", pFile->h, azFileLock(eFileLock), 
      rc==SQLITE_OK ? "ok" : "failed"));
  return rc;
}

/*
** Add the file descriptor used by file handle pFile to the corresponding
** pUnused list.
*/
static void setPendingFd(unixFile *pFile){
  unixInodeInfo *pInode = pFile->pInode;
  UnixUnusedFd *p = pFile->pPreallocatedUnused;
  p->pNext = pInode->pUnused;
  pInode->pUnused = p;
  pFile->h = -1;
  pFile->pPreallocatedUnused = 0;
  nUnusedFd++;
}

/*
** Lower the locking level on file descriptor pFile to eFileLock.  eFileLock
** must be either NO_LOCK or SHARED_LOCK.
**
** If the locking level of the file descriptor is already at or below
** the requested locking level, this routine is a no-op.
** 
** If handleNFSUnlock is true, then on downgrading an EXCLUSIVE_LOCK to SHARED
** the byte range is divided into 2 parts and the first part is unlocked then
** set to a read lock, then the other part is simply unlocked.  This works 
** around a bug in BSD NFS lockd (also seen on MacOSX 10.3+) that fails to 
** remove the write lock on a region when a read lock is set.
*/
static int posixUnlock(sqlite3_file *id, int eFileLock, int handleNFSUnlock){
  unixFile *pFile = (unixFile*)id;
  unixInodeInfo *pInode;
  struct flock lock;
  int rc = SQLITE_OK;

  assert( pFile );
  OSTRACE(("UNLOCK  %d %d was %d(%d,%d) pid=%d (unix)\n", pFile->h, eFileLock,
      pFile->eFileLock, pFile->pInode->eFileLock, pFile->pInode->nShared,
      osGetpid(0)));

  assert( eFileLock<=SHARED_LOCK );
  if( pFile->eFileLock<=eFileLock ){
    return SQLITE_OK;
  }
  unixEnterMutex();
  pInode = pFile->pInode;
  assert( pInode->nShared!=0 );
  if( pFile->eFileLock>SHARED_LOCK ){
    assert( pInode->eFileLock==pFile->eFileLock );

#ifdef SQLITE_DEBUG
    /* When reducing a lock such that other processes can start
    ** reading the database file again, make sure that the
    ** transaction counter was updated if any part of the database
    ** file changed.  If the transaction counter is not updated,
    ** other connections to the same file might not realize that
    ** the file has changed and hence might not know to flush their
    ** cache.  The use of a stale cache can lead to database corruption.
    */
    pFile->inNormalWrite = 0;
#endif

    /* downgrading to a shared lock on NFS involves clearing the write lock
    ** before establishing the readlock - to avoid a race condition we downgrade
    ** the lock in 2 blocks, so that part of the range will be covered by a 
    ** write lock until the rest is covered by a read lock:
    **  1:   [WWWWW]
    **  2:   [....W]
    **  3:   [RRRRW]
    **  4:   [RRRR.]
    */
    if( eFileLock==SHARED_LOCK ){
#if !defined(__APPLE__) || !SQLITE_ENABLE_LOCKING_STYLE
      (void)handleNFSUnlock;
      assert( handleNFSUnlock==0 );
#endif
#if defined(__APPLE__) && SQLITE_ENABLE_LOCKING_STYLE
      if( handleNFSUnlock ){
        int tErrno;               /* Error code from system call errors */
        off_t divSize = SHARED_SIZE - 1;
        
        lock.l_type = F_UNLCK;
        lock.l_whence = SEEK_SET;
        lock.l_start = SHARED_FIRST;
        lock.l_len = divSize;
        if( unixFileLock(pFile, &lock, 10)==(-1) ){
          tErrno = errno;
#if OSLOCKING_CHECK_BUSY_IOERR
          rc = sqliteErrorFromPosixError(tErrno, SQLITE_IOERR_UNLOCK);
#else
          rc = SQLITE_IOERR_UNLOCK;
#endif
          storeLastErrno(pFile, tErrno);
          goto end_unlock;
        }
        lock.l_type = F_RDLCK;
        lock.l_whence = SEEK_SET;
        lock.l_start = SHARED_FIRST;
        lock.l_len = divSize;
        if( unixFileLock(pFile, &lock, 10)==(-1) ){
          tErrno = errno;
#if OSLOCKING_CHECK_BUSY_IOERR
          rc = sqliteErrorFromPosixError(tErrno, SQLITE_IOERR_RDLOCK);
#else
          rc = SQLITE_IOERR_UNLOCK;
#endif
          if( IS_LOCK_ERROR(rc) ){
            storeLastErrno(pFile, tErrno);
          }
          goto end_unlock;
        }
        lock.l_type = F_UNLCK;
        lock.l_whence = SEEK_SET;
        lock.l_start = SHARED_FIRST+divSize;
        lock.l_len = SHARED_SIZE-divSize;
        if( unixFileLock(pFile, &lock, 10)==(-1) ){
          tErrno = errno;
#if OSLOCKING_CHECK_BUSY_IOERR
          rc = sqliteErrorFromPosixError(tErrno, SQLITE_IOERR_UNLOCK);
#else
          rc = SQLITE_IOERR_UNLOCK;
#endif
          if( IS_LOCK_ERROR(rc) ){
            storeLastErrno(pFile, tErrno);
          }
          storeLastErrno(pFile, tErrno);
          goto end_unlock;
        }
      }else
#endif /* defined(__APPLE__) && SQLITE_ENABLE_LOCKING_STYLE */
      {
        lock.l_type = F_RDLCK;
        lock.l_whence = SEEK_SET;
        lock.l_start = SHARED_FIRST;
        lock.l_len = SHARED_SIZE;
        if( unixFileLock(pFile, &lock, 10) ){
          int tErrno = errno;
#if OSLOCKING_CHECK_BUSY_IOERR
          rc = sqliteErrorFromPosixError(tErrno, SQLITE_IOERR_RDLOCK);
#else
          /* In theory, the call to unixFileLock() cannot fail because another
          ** process is holding an incompatible lock. If it does, this 
          ** indicates that the other process is not following the locking
          ** protocol. If this happens, return SQLITE_IOERR_RDLOCK. Returning
          ** SQLITE_BUSY would confuse the upper layer (in practice it causes 
          ** an assert to fail). */ 
          rc = SQLITE_IOERR_RDLOCK;
          storeLastErrno(pFile, tErrno);
#endif
          if( IS_LOCK_ERROR(rc) ){
            storeLastErrno(pFile, tErrno);
          }
          goto end_unlock;
        }
      }
    }
    lock.l_type = F_UNLCK;
    lock.l_whence = SEEK_SET;
    lock.l_start = PENDING_BYTE;
    lock.l_len = 2L;  assert( PENDING_BYTE+1==RESERVED_BYTE );
    if( unixFileLock(pFile, &lock, 10)==0 ){
      pInode->eFileLock = SHARED_LOCK;
    }else{
#if OSLOCKING_CHECK_BUSY_IOERR
      tErrno = errno;
      rc = sqliteErrorFromPosixError(tErrno, SQLITE_IOERR_UNLOCK);
      if( IS_LOCK_ERROR(rc) ){
        storeLastErrno(pFile, tErrno);
      }
#else
      rc = SQLITE_IOERR_UNLOCK;
      storeLastErrno(pFile, errno);
#endif
      goto end_unlock;
    }
  }
  if( eFileLock==NO_LOCK ){
    /* Decrement the shared lock counter.  Release the lock using an
    ** OS call only when all threads in this same process have released
    ** the lock.
    */
    pInode->nShared--;
    if( pInode->nShared==0 ){
      lock.l_type = F_UNLCK;
      lock.l_whence = SEEK_SET;
      lock.l_start = lock.l_len = 0L;
      if( unixFileLock(pFile, &lock, 10)==0 ){
        pInode->eFileLock = NO_LOCK;
      }else{
#if OSLOCKING_CHECK_BUSY_IOERR
        tErrno = errno;
        rc = sqliteErrorFromPosixError(tErrno, SQLITE_IOERR_UNLOCK);
        if( IS_LOCK_ERROR(rc) ){
          storeLastErrno(pFile, tErrno);
        }
#else
        rc = SQLITE_IOERR_UNLOCK;
        storeLastErrno(pFile, errno);
#endif
        pInode->eFileLock = NO_LOCK;
        pFile->eFileLock = NO_LOCK;
      }
    }

    /* Decrement the count of locks against this same file.  When the
    ** count reaches zero, close any other file descriptors whose close
    ** was deferred because of outstanding locks.
    */
    pInode->nLock--;
    assert( pInode->nLock>=0 );
    if( pInode->nLock==0 ){
      closePendingFds(pFile);
    }
  }

end_unlock:
  unixLeaveMutex();
  if( rc==SQLITE_OK ) pFile->eFileLock = eFileLock;
  return rc;
}

/*
** Lower the locking level on file descriptor pFile to eFileLock.  eFileLock
** must be either NO_LOCK or SHARED_LOCK.
**
** If the locking level of the file descriptor is already at or below
** the requested locking level, this routine is a no-op.
*/
static int unixUnlock(sqlite3_file *id, int eFileLock){
#if SQLITE_MAX_MMAP_SIZE>0
  assert( eFileLock==SHARED_LOCK || ((unixFile *)id)->nFetchOut==0 );
#endif
  return posixUnlock(id, eFileLock, 0);
}

#if SQLITE_MAX_MMAP_SIZE>0
static int unixMapfile(unixFile *pFd, i64 nByte);
static void unixUnmapfile(unixFile *pFd);
#endif

/*
** This function performs the parts of the "close file" operation 
** common to all locking schemes. It closes the directory and file
** handles, if they are valid, and sets all fields of the unixFile
** structure to 0.
**
** It is *not* necessary to hold the mutex when this routine is called,
** even on VxWorks.  A mutex will be acquired on VxWorks by the
** vxworksReleaseFileId() routine.
*/
static int closeUnixFile(sqlite3_file *id){
  unixFile *pFile = (unixFile*)id;
#if SQLITE_MAX_MMAP_SIZE>0
  unixUnmapfile(pFile);
#endif
  if( pFile->h>=0 ){
    robust_close(pFile, pFile->h, __LINE__);
    pFile->h = -1;
  }
#if OS_VXWORKS
  if( pFile->pId ){
    if( pFile->ctrlFlags & UNIXFILE_DELETE ){
      osUnlink(pFile->pId->zCanonicalName);
    }
    vxworksReleaseFileId(pFile->pId);
    pFile->pId = 0;
  }
#endif
#ifdef SQLITE_UNLINK_AFTER_CLOSE
  if( pFile->ctrlFlags & UNIXFILE_DELETE ){
    osUnlink(pFile->zPath);
    sqlite3_free(*(char**)&pFile->zPath);
    pFile->zPath = 0;
  }
#endif
  OSTRACE(("CLOSE   %-3d\n", pFile->h));
  OpenCounter(-1);
  sqlite3_free(pFile->pPreallocatedUnused);
  memset(pFile, 0, sizeof(unixFile));
  return SQLITE_OK;
}

/*
** Close a file.
*/
static int unixClose(sqlite3_file *id){
  int rc = SQLITE_OK;
  unixFile *pFile = (unixFile *)id;
  verifyDbFile(pFile);
  unixUnlock(id, NO_LOCK);
  unixEnterMutex();

  /* unixFile.pInode is always valid here. Otherwise, a different close
  ** routine (e.g. nolockClose()) would be called instead.
  */
  assert( pFile->pInode->nLock>0 || pFile->pInode->bProcessLock==0 );
  if( ALWAYS(pFile->pInode) && pFile->pInode->nLock ){
    /* If there are outstanding locks, do not actually close the file just
    ** yet because that would clear those locks.  Instead, add the file
    ** descriptor to pInode->pUnused list.  It will be automatically closed 
    ** when the last lock is cleared.
    */
    setPendingFd(pFile);
  }
  releaseInodeInfo(pFile);
  rc = closeUnixFile(id);
  unixLeaveMutex();
  return rc;
}

/************** End of the posix advisory lock implementation *****************
******************************************************************************/

/******************************************************************************
****************************** No-op Locking **********************************
**
** Of the various locking implementations available, this is by far the
** simplest:  locking is ignored.  No attempt is made to lock the database
** file for reading or writing.
**
** This locking mode is appropriate for use on read-only databases
** (ex: databases that are burned into CD-ROM, for example.)  It can
** also be used if the application employs some external mechanism to
** prevent simultaneous access of the same database by two or more
** database connections.  But there is a serious risk of database
** corruption if this locking mode is used in situations where multiple
** database connections are accessing the same database file at the same
** time and one or more of those connections are writing.
*/

static int nolockCheckReservedLock(sqlite3_file *NotUsed, int *pResOut){
  UNUSED_PARAMETER(NotUsed);
  *pResOut = 0;
  return SQLITE_OK;
}
static int nolockLock(sqlite3_file *NotUsed, int NotUsed2){
  UNUSED_PARAMETER2(NotUsed, NotUsed2);
  return SQLITE_OK;
}
static int nolockUnlock(sqlite3_file *NotUsed, int NotUsed2){
  UNUSED_PARAMETER2(NotUsed, NotUsed2);
  return SQLITE_OK;
}

/*
** Close the file.
*/
static int nolockClose(sqlite3_file *id) {
  int rc = SQLITE_OK;
  unixFile *pFile = (unixFile *)id;
  unixEnterMutex();
  if( pFile->pInode ){  
    assert( pFile->pInode->nLock>0 || pFile->pInode->bProcessLock==0 );
    if( pFile->pInode->nLock ){
      /* If there are outstanding locks, do not actually close the file just
      ** yet because that would clear those locks.  Instead, add the file
      ** descriptor to pInode->pUnused list.  It will be automatically closed 
      ** when the last lock is cleared.
      */
      setPendingFd(pFile);
    }
    releaseInodeInfo(pFile);
  }
  rc = closeUnixFile(id);
  unixLeaveMutex();
  return rc;
}

/******************* End of the no-op lock implementation *********************
******************************************************************************/

/******************************************************************************
************************* Begin dot-file Locking ******************************
**
** The dotfile locking implementation uses the existence of separate lock
** files (really a directory) to control access to the database.  This works
** on just about every filesystem imaginable.  But there are serious downsides:
**
**    (1)  There is zero concurrency.  A single reader blocks all other
**         connections from reading or writing the database.
**
**    (2)  An application crash or power loss can leave stale lock files
**         sitting around that need to be cleared manually.
**
** Nevertheless, a dotlock is an appropriate locking mode for use if no
** other locking strategy is available.
**
** Dotfile locking works by creating a subdirectory in the same directory as
** the database and with the same name but with a ".lock" extension added.
** The existence of a lock directory implies an EXCLUSIVE lock.  All other
** lock types (SHARED, RESERVED, PENDING) are mapped into EXCLUSIVE.
*/

/*
** The file suffix added to the data base filename in order to create the
** lock directory.
*/
#define DOTLOCK_SUFFIX ".lock"

/*
** This routine checks if there is a RESERVED lock held on the specified
** file by this or any other process. If such a lock is held, set *pResOut
** to a non-zero value otherwise *pResOut is set to zero.  The return value
** is set to SQLITE_OK unless an I/O error occurs during lock checking.
**
** In dotfile locking, either a lock exists or it does not.  So in this
** variation of CheckReservedLock(), *pResOut is set to true if any lock
** is held on the file and false if the file is unlocked.
*/
static int dotlockCheckReservedLock(sqlite3_file *id, int *pResOut) {
  int rc = SQLITE_OK;
  int reserved = 0;
  unixFile *pFile = (unixFile*)id;

  SimulateIOError( return SQLITE_IOERR_CHECKRESERVEDLOCK; );
  
  assert( pFile );
  reserved = osAccess((const char*)pFile->lockingContext, 0)==0;
  OSTRACE(("TEST WR-LOCK %d %d %d (dotlock)\n", pFile->h, rc, reserved));
  *pResOut = reserved;
  return rc;
}

/*
** Lock the file with the lock specified by parameter eFileLock - one
** of the following:
**
**     (1) SHARED_LOCK
**     (2) RESERVED_LOCK
**     (3) PENDING_LOCK
**     (4) EXCLUSIVE_LOCK
**
** Sometimes when requesting one lock state, additional lock states
** are inserted in between.  The locking might fail on one of the later
** transitions leaving the lock state different from what it started but
** still short of its goal.  The following chart shows the allowed
** transitions and the inserted intermediate states:
**
**    UNLOCKED -> SHARED
**    SHARED -> RESERVED
**    SHARED -> (PENDING) -> EXCLUSIVE
**    RESERVED -> (PENDING) -> EXCLUSIVE
**    PENDING -> EXCLUSIVE
**
** This routine will only increase a lock.  Use the sqlite3OsUnlock()
** routine to lower a locking level.
**
** With dotfile locking, we really only support state (4): EXCLUSIVE.
** But we track the other locking levels internally.
*/
static int dotlockLock(sqlite3_file *id, int eFileLock) {
  unixFile *pFile = (unixFile*)id;
  char *zLockFile = (char *)pFile->lockingContext;
  int rc = SQLITE_OK;


  /* If we have any lock, then the lock file already exists.  All we have
  ** to do is adjust our internal record of the lock level.
  */
  if( pFile->eFileLock > NO_LOCK ){
    pFile->eFileLock = eFileLock;
    /* Always update the timestamp on the old file */
#ifdef HAVE_UTIME
    utime(zLockFile, NULL);
#else
    utimes(zLockFile, NULL);
#endif
    return SQLITE_OK;
  }
  
  /* grab an exclusive lock */
  rc = osMkdir(zLockFile, 0777);
  if( rc<0 ){
    /* failed to open/create the lock directory */
    int tErrno = errno;
    if( EEXIST == tErrno ){
      rc = SQLITE_BUSY;
    } else {
      rc = sqliteErrorFromPosixError(tErrno, SQLITE_IOERR_LOCK);
      if( rc!=SQLITE_BUSY ){
        storeLastErrno(pFile, tErrno);
      }
    }
    return rc;
  } 
  
  /* got it, set the type and return ok */
  pFile->eFileLock = eFileLock;
  return rc;
}

/*
** Lower the locking level on file descriptor pFile to eFileLock.  eFileLock
** must be either NO_LOCK or SHARED_LOCK.
**
** If the locking level of the file descriptor is already at or below
** the requested locking level, this routine is a no-op.
**
** When the locking level reaches NO_LOCK, delete the lock file.
*/
static int dotlockUnlock(sqlite3_file *id, int eFileLock) {
  unixFile *pFile = (unixFile*)id;
  char *zLockFile = (char *)pFile->lockingContext;
  int rc;

  assert( pFile );
  OSTRACE(("UNLOCK  %d %d was %d pid=%d (dotlock)\n", pFile->h, eFileLock,
           pFile->eFileLock, osGetpid(0)));
  assert( eFileLock<=SHARED_LOCK );
  
  /* no-op if possible */
  if( pFile->eFileLock==eFileLock ){
    return SQLITE_OK;
  }

  /* To downgrade to shared, simply update our internal notion of the
  ** lock state.  No need to mess with the file on disk.
  */
  if( eFileLock==SHARED_LOCK ){
    pFile->eFileLock = SHARED_LOCK;
    return SQLITE_OK;
  }
  
  /* To fully unlock the database, delete the lock file */
  assert( eFileLock==NO_LOCK );
  rc = osRmdir(zLockFile);
  if( rc<0 ){
    int tErrno = errno;
    if( tErrno==ENOENT ){
      rc = SQLITE_OK;
    }else{
#if OSLOCKING_CHECK_BUSY_IOERR
      rc = sqliteErrorFromPosixError(tErrno, SQLITE_IOERR_UNLOCK);
#else
      rc = SQLITE_IOERR_UNLOCK;
#endif
      storeLastErrno(pFile, tErrno);
    }
    return rc; 
  }
  pFile->eFileLock = NO_LOCK;
  return SQLITE_OK;
}

/*
** Close a file.  Make sure the lock has been released before closing.
*/
static int dotlockClose(sqlite3_file *id) {
  unixFile *pFile = (unixFile*)id;
  assert( id!=0 );
  dotlockUnlock(id, NO_LOCK);
  sqlite3_free(pFile->lockingContext);
  return closeUnixFile(id);
}
/****************** End of the dot-file lock implementation *******************
******************************************************************************/

/******************************************************************************
************************** Begin flock Locking ********************************
**
** Use the flock() system call to do file locking.
**
** flock() locking is like dot-file locking in that the various
** fine-grain locking levels supported by SQLite are collapsed into
** a single exclusive lock.  In other words, SHARED, RESERVED, and
** PENDING locks are the same thing as an EXCLUSIVE lock.  SQLite
** still works when you do this, but concurrency is reduced since
** only a single process can be reading the database at a time.
**
** Omit this section if SQLITE_ENABLE_LOCKING_STYLE is turned off
*/
#if SQLITE_ENABLE_LOCKING_STYLE

/*
** Retry flock() calls that fail with EINTR
*/
#ifdef EINTR
static int robust_flock(int fd, int op){
  int rc;
  do{ rc = flock(fd,op); }while( rc<0 && errno==EINTR );
  return rc;
}
#else
# define robust_flock(a,b) flock(a,b)
#endif
     

/*
** This routine checks if there is a RESERVED lock held on the specified
** file by this or any other process. If such a lock is held, set *pResOut
** to a non-zero value otherwise *pResOut is set to zero.  The return value
** is set to SQLITE_OK unless an I/O error occurs during lock checking.
*/
static int flockCheckReservedLock(sqlite3_file *id, int *pResOut){
  int rc = SQLITE_OK;
  int reserved = 0;
  unixFile *pFile = (unixFile*)id;
  
  SimulateIOError( return SQLITE_IOERR_CHECKRESERVEDLOCK; );
  
  assert( pFile );
  
  /* Check if a thread in this process holds such a lock */
  if( pFile->eFileLock>SHARED_LOCK ){
    reserved = 1;
  }
  
  /* Otherwise see if some other process holds it. */
  if( !reserved ){
    /* attempt to get the lock */
    int lrc = robust_flock(pFile->h, LOCK_EX | LOCK_NB);
    if( !lrc ){
      /* got the lock, unlock it */
      lrc = robust_flock(pFile->h, LOCK_UN);
      if ( lrc ) {
        int tErrno = errno;
        /* unlock failed with an error */
#if OSLOCKING_CHECK_BUSY_IOERR
        lrc = sqliteErrorFromPosixError(tErrno, SQLITE_IOERR_UNLOCK);
#else 
        lrc = SQLITE_IOERR_UNLOCK; 
#endif
        if( IS_LOCK_ERROR(lrc) ){
          storeLastErrno(pFile, tErrno);
          rc = lrc;
        }
        storeLastErrno(pFile, tErrno);
        rc = lrc;
      }
    } else {
      int tErrno = errno;
      reserved = 1;
      /* someone else might have it reserved */
      lrc = sqliteErrorFromPosixError(tErrno, SQLITE_IOERR_LOCK); 
      if( IS_LOCK_ERROR(lrc) ){
        storeLastErrno(pFile, tErrno);
        rc = lrc;
      }
    }
  }
  OSTRACE(("TEST WR-LOCK %d %d %d (flock)\n", pFile->h, rc, reserved));

#ifdef SQLITE_IGNORE_FLOCK_LOCK_ERRORS
  if( (rc & 0xff) == SQLITE_IOERR ){
    rc = SQLITE_OK;
    reserved=1;
  }
#endif /* SQLITE_IGNORE_FLOCK_LOCK_ERRORS */
  *pResOut = reserved;
  return rc;
}

/*
** Lock the file with the lock specified by parameter eFileLock - one
** of the following:
**
**     (1) SHARED_LOCK
**     (2) RESERVED_LOCK
**     (3) PENDING_LOCK
**     (4) EXCLUSIVE_LOCK
**
** Sometimes when requesting one lock state, additional lock states
** are inserted in between.  The locking might fail on one of the later
** transitions leaving the lock state different from what it started but
** still short of its goal.  The following chart shows the allowed
** transitions and the inserted intermediate states:
**
**    UNLOCKED -> SHARED
**    SHARED -> RESERVED
**    SHARED -> (PENDING) -> EXCLUSIVE
**    RESERVED -> (PENDING) -> EXCLUSIVE
**    PENDING -> EXCLUSIVE
**
** flock() only really support EXCLUSIVE locks.  We track intermediate
** lock states in the sqlite3_file structure, but all locks SHARED or
** above are really EXCLUSIVE locks and exclude all other processes from
** access the file.
**
** This routine will only increase a lock.  Use the sqlite3OsUnlock()
** routine to lower a locking level.
*/
static int flockLock(sqlite3_file *id, int eFileLock) {
  int rc = SQLITE_OK;
  unixFile *pFile = (unixFile*)id;

  assert( pFile );

  /* if we already have a lock, it is exclusive.  
  ** Just adjust level and punt on outta here. */
  if (pFile->eFileLock > NO_LOCK) {
    pFile->eFileLock = eFileLock;
    return SQLITE_OK;
  }
  
  /* grab an exclusive lock */
  
  if (robust_flock(pFile->h, LOCK_EX | LOCK_NB)) {
    int tErrno = errno;
    /* didn't get, must be busy */
    rc = sqliteErrorFromPosixError(tErrno, SQLITE_IOERR_LOCK);
    if( IS_LOCK_ERROR(rc) ){
      storeLastErrno(pFile, tErrno);
    }
  } else {
    /* got it, set the type and return ok */
    pFile->eFileLock = eFileLock;
  }
  OSTRACE(("LOCK    %d %s %s (flock)\n", pFile->h, azFileLock(eFileLock), 
           rc==SQLITE_OK ? "ok" : "failed"));
#ifdef SQLITE_IGNORE_FLOCK_LOCK_ERRORS
  if( (rc & 0xff) == SQLITE_IOERR ){
    rc = SQLITE_BUSY;
  }
#endif /* SQLITE_IGNORE_FLOCK_LOCK_ERRORS */
  return rc;
}


/*
** Lower the locking level on file descriptor pFile to eFileLock.  eFileLock
** must be either NO_LOCK or SHARED_LOCK.
**
** If the locking level of the file descriptor is already at or below
** the requested locking level, this routine is a no-op.
*/
static int flockUnlock(sqlite3_file *id, int eFileLock) {
  unixFile *pFile = (unixFile*)id;
  
  assert( pFile );
  OSTRACE(("UNLOCK  %d %d was %d pid=%d (flock)\n", pFile->h, eFileLock,
           pFile->eFileLock, osGetpid(0)));
  assert( eFileLock<=SHARED_LOCK );
  
  /* no-op if possible */
  if( pFile->eFileLock==eFileLock ){
    return SQLITE_OK;
  }
  
  /* shared can just be set because we always have an exclusive */
  if (eFileLock==SHARED_LOCK) {
    pFile->eFileLock = eFileLock;
    return SQLITE_OK;
  }
  
  /* no, really, unlock. */
  if( robust_flock(pFile->h, LOCK_UN) ){
#ifdef SQLITE_IGNORE_FLOCK_LOCK_ERRORS
    return SQLITE_OK;
#endif /* SQLITE_IGNORE_FLOCK_LOCK_ERRORS */
    return SQLITE_IOERR_UNLOCK;
  }else{
    pFile->eFileLock = NO_LOCK;
    return SQLITE_OK;
  }
}

/*
** Close a file.
*/
static int flockClose(sqlite3_file *id) {
  assert( id!=0 );
  flockUnlock(id, NO_LOCK);
  return closeUnixFile(id);
}

#endif /* SQLITE_ENABLE_LOCKING_STYLE && !OS_VXWORK */

/******************* End of the flock lock implementation *********************
******************************************************************************/

/******************************************************************************
************************ Begin Named Semaphore Locking ************************
**
** Named semaphore locking is only supported on VxWorks.
**
** Semaphore locking is like dot-lock and flock in that it really only
** supports EXCLUSIVE locking.  Only a single process can read or write
** the database file at a time.  This reduces potential concurrency, but
** makes the lock implementation much easier.
*/
#if OS_VXWORKS

/*
** This routine checks if there is a RESERVED lock held on the specified
** file by this or any other process. If such a lock is held, set *pResOut
** to a non-zero value otherwise *pResOut is set to zero.  The return value
** is set to SQLITE_OK unless an I/O error occurs during lock checking.
*/
static int semXCheckReservedLock(sqlite3_file *id, int *pResOut) {
  int rc = SQLITE_OK;
  int reserved = 0;
  unixFile *pFile = (unixFile*)id;

  SimulateIOError( return SQLITE_IOERR_CHECKRESERVEDLOCK; );
  
  assert( pFile );

  /* Check if a thread in this process holds such a lock */
  if( pFile->eFileLock>SHARED_LOCK ){
    reserved = 1;
  }
  
  /* Otherwise see if some other process holds it. */
  if( !reserved ){
    sem_t *pSem = pFile->pInode->pSem;

    if( sem_trywait(pSem)==-1 ){
      int tErrno = errno;
      if( EAGAIN != tErrno ){
        rc = sqliteErrorFromPosixError(tErrno, SQLITE_IOERR_CHECKRESERVEDLOCK);
        storeLastErrno(pFile, tErrno);
      } else {
        /* someone else has the lock when we are in NO_LOCK */
        reserved = (pFile->eFileLock < SHARED_LOCK);
      }
    }else{
      /* we could have it if we want it */
      sem_post(pSem);
    }
  }
  OSTRACE(("TEST WR-LOCK %d %d %d (sem)\n", pFile->h, rc, reserved));

  *pResOut = reserved;
  return rc;
}

/*
** Lock the file with the lock specified by parameter eFileLock - one
** of the following:
**
**     (1) SHARED_LOCK
**     (2) RESERVED_LOCK
**     (3) PENDING_LOCK
**     (4) EXCLUSIVE_LOCK
**
** Sometimes when requesting one lock state, additional lock states
** are inserted in between.  The locking might fail on one of the later
** transitions leaving the lock state different from what it started but
** still short of its goal.  The following chart shows the allowed
** transitions and the inserted intermediate states:
**
**    UNLOCKED -> SHARED
**    SHARED -> RESERVED
**    SHARED -> (PENDING) -> EXCLUSIVE
**    RESERVED -> (PENDING) -> EXCLUSIVE
**    PENDING -> EXCLUSIVE
**
** Semaphore locks only really support EXCLUSIVE locks.  We track intermediate
** lock states in the sqlite3_file structure, but all locks SHARED or
** above are really EXCLUSIVE locks and exclude all other processes from
** access the file.
**
** This routine will only increase a lock.  Use the sqlite3OsUnlock()
** routine to lower a locking level.
*/
static int semXLock(sqlite3_file *id, int eFileLock) {
  unixFile *pFile = (unixFile*)id;
  sem_t *pSem = pFile->pInode->pSem;
  int rc = SQLITE_OK;

  /* if we already have a lock, it is exclusive.  
  ** Just adjust level and punt on outta here. */
  if (pFile->eFileLock > NO_LOCK) {
    pFile->eFileLock = eFileLock;
    rc = SQLITE_OK;
    goto sem_end_lock;
  }
  
  /* lock semaphore now but bail out when already locked. */
  if( sem_trywait(pSem)==-1 ){
    rc = SQLITE_BUSY;
    goto sem_end_lock;
  }

  /* got it, set the type and return ok */
  pFile->eFileLock = eFileLock;

 sem_end_lock:
  return rc;
}

/*
** Lower the locking level on file descriptor pFile to eFileLock.  eFileLock
** must be either NO_LOCK or SHARED_LOCK.
**
** If the locking level of the file descriptor is already at or below
** the requested locking level, this routine is a no-op.
*/
static int semXUnlock(sqlite3_file *id, int eFileLock) {
  unixFile *pFile = (unixFile*)id;
  sem_t *pSem = pFile->pInode->pSem;

  assert( pFile );
  assert( pSem );
  OSTRACE(("UNLOCK  %d %d was %d pid=%d (sem)\n", pFile->h, eFileLock,
           pFile->eFileLock, osGetpid(0)));
  assert( eFileLock<=SHARED_LOCK );
  
  /* no-op if possible */
  if( pFile->eFileLock==eFileLock ){
    return SQLITE_OK;
  }
  
  /* shared can just be set because we always have an exclusive */
  if (eFileLock==SHARED_LOCK) {
    pFile->eFileLock = eFileLock;
    return SQLITE_OK;
  }
  
  /* no, really unlock. */
  if ( sem_post(pSem)==-1 ) {
    int rc, tErrno = errno;
    rc = sqliteErrorFromPosixError(tErrno, SQLITE_IOERR_UNLOCK);
    if( IS_LOCK_ERROR(rc) ){
      storeLastErrno(pFile, tErrno);
    }
    return rc; 
  }
  pFile->eFileLock = NO_LOCK;
  return SQLITE_OK;
}

/*
 ** Close a file.
 */
static int semXClose(sqlite3_file *id) {
  if( id ){
    unixFile *pFile = (unixFile*)id;
    semXUnlock(id, NO_LOCK);
    assert( pFile );
    unixEnterMutex();
    releaseInodeInfo(pFile);
    unixLeaveMutex();
    closeUnixFile(id);
  }
  return SQLITE_OK;
}

#endif /* OS_VXWORKS */
/*
** Named semaphore locking is only available on VxWorks.
**
*************** End of the named semaphore lock implementation ****************
******************************************************************************/


/******************************************************************************
*************************** Begin AFP Locking *********************************
**
** AFP is the Apple Filing Protocol.  AFP is a network filesystem found
** on Apple Macintosh computers - both OS9 and OSX.
**
** Third-party implementations of AFP are available.  But this code here
** only works on OSX.
*/

#if defined(__APPLE__) && SQLITE_ENABLE_LOCKING_STYLE
/*
** The afpLockingContext structure contains all afp lock specific state
*/
typedef struct afpLockingContext afpLockingContext;
struct afpLockingContext {
  int reserved;
  const char *dbPath;             /* Name of the open file */
};

struct ByteRangeLockPB2
{
  unsigned long long offset;        /* offset to first byte to lock */
  unsigned long long length;        /* nbr of bytes to lock */
  unsigned long long retRangeStart; /* nbr of 1st byte locked if successful */
  unsigned char unLockFlag;         /* 1 = unlock, 0 = lock */
  unsigned char startEndFlag;       /* 1=rel to end of fork, 0=rel to start */
  int fd;                           /* file desc to assoc this lock with */
};

#define afpfsByteRangeLock2FSCTL        _IOWR('z', 23, struct ByteRangeLockPB2)

/*
** This is a utility for setting or clearing a bit-range lock on an
** AFP filesystem.
** 
** Return SQLITE_OK on success, SQLITE_BUSY on failure.
*/
static int afpSetLock(
  const char *path,              /* Name of the file to be locked or unlocked */
  unixFile *pFile,               /* Open file descriptor on path */
  unsigned long long offset,     /* First byte to be locked */
  unsigned long long length,     /* Number of bytes to lock */
  int setLockFlag                /* True to set lock.  False to clear lock */
){
  struct ByteRangeLockPB2 pb;
  int err;
  
  pb.unLockFlag = setLockFlag ? 0 : 1;
  pb.startEndFlag = 0;
  pb.offset = offset;
  pb.length = length; 
  pb.fd = pFile->h;
  
  OSTRACE(("AFPSETLOCK [%s] for %d%s in range %llx:%llx\n", 
    (setLockFlag?"ON":"OFF"), pFile->h, (pb.fd==-1?"[testval-1]":""),
    offset, length));
  err = fsctl(path, afpfsByteRangeLock2FSCTL, &pb, 0);
  if ( err==-1 ) {
    int rc;
    int tErrno = errno;
    OSTRACE(("AFPSETLOCK failed to fsctl() '%s' %d %s\n",
             path, tErrno, strerror(tErrno)));
#ifdef SQLITE_IGNORE_AFP_LOCK_ERRORS
    rc = SQLITE_BUSY;
#else
    rc = sqliteErrorFromPosixError(tErrno,
                    setLockFlag ? SQLITE_IOERR_LOCK : SQLITE_IOERR_UNLOCK);
#endif /* SQLITE_IGNORE_AFP_LOCK_ERRORS */
    if( IS_LOCK_ERROR(rc) ){
      storeLastErrno(pFile, tErrno);
    }
    return rc;
  } else {
    return SQLITE_OK;
  }
}

/*
** This routine checks if there is a RESERVED lock held on the specified
** file by this or any other process. If such a lock is held, set *pResOut
** to a non-zero value otherwise *pResOut is set to zero.  The return value
** is set to SQLITE_OK unless an I/O error occurs during lock checking.
*/
static int afpCheckReservedLock(sqlite3_file *id, int *pResOut){
  int rc = SQLITE_OK;
  int reserved = 0;
  unixFile *pFile = (unixFile*)id;
  afpLockingContext *context;
  
  SimulateIOError( return SQLITE_IOERR_CHECKRESERVEDLOCK; );
  
  assert( pFile );
  context = (afpLockingContext *) pFile->lockingContext;
  if( context->reserved ){
    *pResOut = 1;
    return SQLITE_OK;
  }
  unixEnterMutex(); /* Because pFile->pInode is shared across threads */
  
  /* Check if a thread in this process holds such a lock */
  if( pFile->pInode->eFileLock>SHARED_LOCK ){
    reserved = 1;
  }
  
  /* Otherwise see if some other process holds it.
   */
  if( !reserved ){
    /* lock the RESERVED byte */
    int lrc = afpSetLock(context->dbPath, pFile, RESERVED_BYTE, 1,1);  
    if( SQLITE_OK==lrc ){
      /* if we succeeded in taking the reserved lock, unlock it to restore
      ** the original state */
      lrc = afpSetLock(context->dbPath, pFile, RESERVED_BYTE, 1, 0);
    } else {
      /* if we failed to get the lock then someone else must have it */
      reserved = 1;
    }
    if( IS_LOCK_ERROR(lrc) ){
      rc=lrc;
    }
  }
  
  unixLeaveMutex();
  OSTRACE(("TEST WR-LOCK %d %d %d (afp)\n", pFile->h, rc, reserved));
  
  *pResOut = reserved;
  return rc;
}

/*
** Lock the file with the lock specified by parameter eFileLock - one
** of the following:
**
**     (1) SHARED_LOCK
**     (2) RESERVED_LOCK
**     (3) PENDING_LOCK
**     (4) EXCLUSIVE_LOCK
**
** Sometimes when requesting one lock state, additional lock states
** are inserted in between.  The locking might fail on one of the later
** transitions leaving the lock state different from what it started but
** still short of its goal.  The following chart shows the allowed
** transitions and the inserted intermediate states:
**
**    UNLOCKED -> SHARED
**    SHARED -> RESERVED
**    SHARED -> (PENDING) -> EXCLUSIVE
**    RESERVED -> (PENDING) -> EXCLUSIVE
**    PENDING -> EXCLUSIVE
**
** This routine will only increase a lock.  Use the sqlite3OsUnlock()
** routine to lower a locking level.
*/
static int afpLock(sqlite3_file *id, int eFileLock){
  int rc = SQLITE_OK;
  unixFile *pFile = (unixFile*)id;
  unixInodeInfo *pInode = pFile->pInode;
  afpLockingContext *context = (afpLockingContext *) pFile->lockingContext;
  
  assert( pFile );
  OSTRACE(("LOCK    %d %s was %s(%s,%d) pid=%d (afp)\n", pFile->h,
           azFileLock(eFileLock), azFileLock(pFile->eFileLock),
           azFileLock(pInode->eFileLock), pInode->nShared , osGetpid(0)));

  /* If there is already a lock of this type or more restrictive on the
  ** unixFile, do nothing. Don't use the afp_end_lock: exit path, as
  ** unixEnterMutex() hasn't been called yet.
  */
  if( pFile->eFileLock>=eFileLock ){
    OSTRACE(("LOCK    %d %s ok (already held) (afp)\n", pFile->h,
           azFileLock(eFileLock)));
    return SQLITE_OK;
  }

  /* Make sure the locking sequence is correct
  **  (1) We never move from unlocked to anything higher than shared lock.
  **  (2) SQLite never explicitly requests a pendig lock.
  **  (3) A shared lock is always held when a reserve lock is requested.
  */
  assert( pFile->eFileLock!=NO_LOCK || eFileLock==SHARED_LOCK );
  assert( eFileLock!=PENDING_LOCK );
  assert( eFileLock!=RESERVED_LOCK || pFile->eFileLock==SHARED_LOCK );
  
  /* This mutex is needed because pFile->pInode is shared across threads
  */
  unixEnterMutex();
  pInode = pFile->pInode;

  /* If some thread using this PID has a lock via a different unixFile*
  ** handle that precludes the requested lock, return BUSY.
  */
  if( (pFile->eFileLock!=pInode->eFileLock && 
       (pInode->eFileLock>=PENDING_LOCK || eFileLock>SHARED_LOCK))
     ){
    rc = SQLITE_BUSY;
    goto afp_end_lock;
  }
  
  /* If a SHARED lock is requested, and some thread using this PID already
  ** has a SHARED or RESERVED lock, then increment reference counts and
  ** return SQLITE_OK.
  */
  if( eFileLock==SHARED_LOCK && 
     (pInode->eFileLock==SHARED_LOCK || pInode->eFileLock==RESERVED_LOCK) ){
    assert( eFileLock==SHARED_LOCK );
    assert( pFile->eFileLock==0 );
    assert( pInode->nShared>0 );
    pFile->eFileLock = SHARED_LOCK;
    pInode->nShared++;
    pInode->nLock++;
    goto afp_end_lock;
  }
    
  /* A PENDING lock is needed before acquiring a SHARED lock and before
  ** acquiring an EXCLUSIVE lock.  For the SHARED lock, the PENDING will
  ** be released.
  */
  if( eFileLock==SHARED_LOCK 
      || (eFileLock==EXCLUSIVE_LOCK && pFile->eFileLock<PENDING_LOCK)
  ){
    int failed;
    failed = afpSetLock(context->dbPath, pFile, PENDING_BYTE, 1, 1);
    if (failed) {
      rc = failed;
      goto afp_end_lock;
    }
  }
  
  /* If control gets to this point, then actually go ahead and make
  ** operating system calls for the specified lock.
  */
  if( eFileLock==SHARED_LOCK ){
    int lrc1, lrc2, lrc1Errno = 0;
    long lk, mask;
    
    assert( pInode->nShared==0 );
    assert( pInode->eFileLock==0 );
        
    mask = (sizeof(long)==8) ? LARGEST_INT64 : 0x7fffffff;
    /* Now get the read-lock SHARED_LOCK */
    /* note that the quality of the randomness doesn't matter that much */
    lk = random(); 
    pInode->sharedByte = (lk & mask)%(SHARED_SIZE - 1);
    lrc1 = afpSetLock(context->dbPath, pFile, 
          SHARED_FIRST+pInode->sharedByte, 1, 1);
    if( IS_LOCK_ERROR(lrc1) ){
      lrc1Errno = pFile->lastErrno;
    }
    /* Drop the temporary PENDING lock */
    lrc2 = afpSetLock(context->dbPath, pFile, PENDING_BYTE, 1, 0);
    
    if( IS_LOCK_ERROR(lrc1) ) {
      storeLastErrno(pFile, lrc1Errno);
      rc = lrc1;
      goto afp_end_lock;
    } else if( IS_LOCK_ERROR(lrc2) ){
      rc = lrc2;
      goto afp_end_lock;
    } else if( lrc1 != SQLITE_OK ) {
      rc = lrc1;
    } else {
      pFile->eFileLock = SHARED_LOCK;
      pInode->nLock++;
      pInode->nShared = 1;
    }
  }else if( eFileLock==EXCLUSIVE_LOCK && pInode->nShared>1 ){
    /* We are trying for an exclusive lock but another thread in this
     ** same process is still holding a shared lock. */
    rc = SQLITE_BUSY;
  }else{
    /* The request was for a RESERVED or EXCLUSIVE lock.  It is
    ** assumed that there is a SHARED or greater lock on the file
    ** already.
    */
    int failed = 0;
    assert( 0!=pFile->eFileLock );
    if (eFileLock >= RESERVED_LOCK && pFile->eFileLock < RESERVED_LOCK) {
        /* Acquire a RESERVED lock */
        failed = afpSetLock(context->dbPath, pFile, RESERVED_BYTE, 1,1);
      if( !failed ){
        context->reserved = 1;
      }
    }
    if (!failed && eFileLock == EXCLUSIVE_LOCK) {
      /* Acquire an EXCLUSIVE lock */
        
      /* Remove the shared lock before trying the range.  we'll need to 
      ** reestablish the shared lock if we can't get the  afpUnlock
      */
      if( !(failed = afpSetLock(context->dbPath, pFile, SHARED_FIRST +
                         pInode->sharedByte, 1, 0)) ){
        int failed2 = SQLITE_OK;
        /* now attemmpt to get the exclusive lock range */
        failed = afpSetLock(context->dbPath, pFile, SHARED_FIRST, 
                               SHARED_SIZE, 1);
        if( failed && (failed2 = afpSetLock(context->dbPath, pFile, 
                       SHARED_FIRST + pInode->sharedByte, 1, 1)) ){
          /* Can't reestablish the shared lock.  Sqlite can't deal, this is
          ** a critical I/O error
          */
          rc = ((failed & 0xff) == SQLITE_IOERR) ? failed2 : 
               SQLITE_IOERR_LOCK;
          goto afp_end_lock;
        } 
      }else{
        rc = failed; 
      }
    }
    if( failed ){
      rc = failed;
    }
  }
  
  if( rc==SQLITE_OK ){
    pFile->eFileLock = eFileLock;
    pInode->eFileLock = eFileLock;
  }else if( eFileLock==EXCLUSIVE_LOCK ){
    pFile->eFileLock = PENDING_LOCK;
    pInode->eFileLock = PENDING_LOCK;
  }
  
afp_end_lock:
  unixLeaveMutex();
  OSTRACE(("LOCK    %d %s %s (afp)\n", pFile->h, azFileLock(eFileLock), 
         rc==SQLITE_OK ? "ok" : "failed"));
  return rc;
}

/*
** Lower the locking level on file descriptor pFile to eFileLock.  eFileLock
** must be either NO_LOCK or SHARED_LOCK.
**
** If the locking level of the file descriptor is already at or below
** the requested locking level, this routine is a no-op.
*/
static int afpUnlock(sqlite3_file *id, int eFileLock) {
  int rc = SQLITE_OK;
  unixFile *pFile = (unixFile*)id;
  unixInodeInfo *pInode;
  afpLockingContext *context = (afpLockingContext *) pFile->lockingContext;
  int skipShared = 0;
#ifdef SQLITE_TEST
  int h = pFile->h;
#endif

  assert( pFile );
  OSTRACE(("UNLOCK  %d %d was %d(%d,%d) pid=%d (afp)\n", pFile->h, eFileLock,
           pFile->eFileLock, pFile->pInode->eFileLock, pFile->pInode->nShared,
           osGetpid(0)));

  assert( eFileLock<=SHARED_LOCK );
  if( pFile->eFileLock<=eFileLock ){
    return SQLITE_OK;
  }
  unixEnterMutex();
  pInode = pFile->pInode;
  assert( pInode->nShared!=0 );
  if( pFile->eFileLock>SHARED_LOCK ){
    assert( pInode->eFileLock==pFile->eFileLock );
    SimulateIOErrorBenign(1);
    SimulateIOError( h=(-1) )
    SimulateIOErrorBenign(0);
    
#ifdef SQLITE_DEBUG
    /* When reducing a lock such that other processes can start
    ** reading the database file again, make sure that the
    ** transaction counter was updated if any part of the database
    ** file changed.  If the transaction counter is not updated,
    ** other connections to the same file might not realize that
    ** the file has changed and hence might not know to flush their
    ** cache.  The use of a stale cache can lead to database corruption.
    */
    assert( pFile->inNormalWrite==0
           || pFile->dbUpdate==0
           || pFile->transCntrChng==1 );
    pFile->inNormalWrite = 0;
#endif
    
    if( pFile->eFileLock==EXCLUSIVE_LOCK ){
      rc = afpSetLock(context->dbPath, pFile, SHARED_FIRST, SHARED_SIZE, 0);
      if( rc==SQLITE_OK && (eFileLock==SHARED_LOCK || pInode->nShared>1) ){
        /* only re-establish the shared lock if necessary */
        int sharedLockByte = SHARED_FIRST+pInode->sharedByte;
        rc = afpSetLock(context->dbPath, pFile, sharedLockByte, 1, 1);
      } else {
        skipShared = 1;
      }
    }
    if( rc==SQLITE_OK && pFile->eFileLock>=PENDING_LOCK ){
      rc = afpSetLock(context->dbPath, pFile, PENDING_BYTE, 1, 0);
    } 
    if( rc==SQLITE_OK && pFile->eFileLock>=RESERVED_LOCK && context->reserved ){
      rc = afpSetLock(context->dbPath, pFile, RESERVED_BYTE, 1, 0);
      if( !rc ){ 
        context->reserved = 0; 
      }
    }
    if( rc==SQLITE_OK && (eFileLock==SHARED_LOCK || pInode->nShared>1)){
      pInode->eFileLock = SHARED_LOCK;
    }
  }
  if( rc==SQLITE_OK && eFileLock==NO_LOCK ){

    /* Decrement the shared lock counter.  Release the lock using an
    ** OS call only when all threads in this same process have released
    ** the lock.
    */
    unsigned long long sharedLockByte = SHARED_FIRST+pInode->sharedByte;
    pInode->nShared--;
    if( pInode->nShared==0 ){
      SimulateIOErrorBenign(1);
      SimulateIOError( h=(-1) )
      SimulateIOErrorBenign(0);
      if( !skipShared ){
        rc = afpSetLock(context->dbPath, pFile, sharedLockByte, 1, 0);
      }
      if( !rc ){
        pInode->eFileLock = NO_LOCK;
        pFile->eFileLock = NO_LOCK;
      }
    }
    if( rc==SQLITE_OK ){
      pInode->nLock--;
      assert( pInode->nLock>=0 );
      if( pInode->nLock==0 ){
        closePendingFds(pFile);
      }
    }
  }
  
  unixLeaveMutex();
  if( rc==SQLITE_OK ) pFile->eFileLock = eFileLock;
  return rc;
}

/*
** Close a file & cleanup AFP specific locking context 
*/
static int afpClose(sqlite3_file *id) {
  int rc = SQLITE_OK;
  unixFile *pFile = (unixFile*)id;
  assert( id!=0 );
  afpUnlock(id, NO_LOCK);
  unixEnterMutex();
  if( pFile->pInode && pFile->pInode->nLock ){
    /* If there are outstanding locks, do not actually close the file just
    ** yet because that would clear those locks.  Instead, add the file
    ** descriptor to pInode->aPending.  It will be automatically closed when
    ** the last lock is cleared.
    */
    setPendingFd(pFile);
  }
  releaseInodeInfo(pFile);
  sqlite3_free(pFile->lockingContext);
  rc = closeUnixFile(id);
  unixLeaveMutex();
  return rc;
}

#endif /* defined(__APPLE__) && SQLITE_ENABLE_LOCKING_STYLE */
/*
** The code above is the AFP lock implementation.  The code is specific
** to MacOSX and does not work on other unix platforms.  No alternative
** is available.  If you don't compile for a mac, then the "unix-afp"
** VFS is not available.
**
********************* End of the AFP lock implementation **********************
******************************************************************************/

/******************************************************************************
*************************** Begin NFS Locking ********************************/

#if defined(__APPLE__) && SQLITE_ENABLE_LOCKING_STYLE
/*
 ** Lower the locking level on file descriptor pFile to eFileLock.  eFileLock
 ** must be either NO_LOCK or SHARED_LOCK.
 **
 ** If the locking level of the file descriptor is already at or below
 ** the requested locking level, this routine is a no-op.
 */
static int nfsUnlock(sqlite3_file *id, int eFileLock){
  return posixUnlock(id, eFileLock, 1);
}

#endif /* defined(__APPLE__) && SQLITE_ENABLE_LOCKING_STYLE */
/*
** The code above is the NFS lock implementation.  The code is specific
** to MacOSX and does not work on other unix platforms.  No alternative
** is available.  
**
********************* End of the NFS lock implementation **********************
******************************************************************************/

/******************************************************************************
**************** Non-locking sqlite3_file methods *****************************
**
** The next division contains implementations for all methods of the 
** sqlite3_file object other than the locking methods.  The locking
** methods were defined in divisions above (one locking method per
** division).  Those methods that are common to all locking modes
** are gather together into this division.
*/

/*
** Seek to the offset passed as the second argument, then read cnt 
** bytes into pBuf. Return the number of bytes actually read.
**
** NB:  If you define USE_PREAD or USE_PREAD64, then it might also
** be necessary to define _XOPEN_SOURCE to be 500.  This varies from
** one system to another.  Since SQLite does not define USE_PREAD
** in any form by default, we will not attempt to define _XOPEN_SOURCE.
** See tickets #2741 and #2681.
**
** To avoid stomping the errno value on a failed read the lastErrno value
** is set before returning.
*/
static int seekAndRead(unixFile *id, sqlite3_int64 offset, void *pBuf, int cnt){
  int got;
  int prior = 0;
#if (!defined(USE_PREAD) && !defined(USE_PREAD64))
  i64 newOffset;
#endif
  TIMER_START;
  assert( cnt==(cnt&0x1ffff) );
  assert( id->h>2 );
  do{
#if defined(USE_PREAD)
    got = osPread(id->h, pBuf, cnt, offset);
    SimulateIOError( got = -1 );
#elif defined(USE_PREAD64)
    got = osPread64(id->h, pBuf, cnt, offset);
    SimulateIOError( got = -1 );
#else
    newOffset = lseek(id->h, offset, SEEK_SET);
    SimulateIOError( newOffset = -1 );
    if( newOffset<0 ){
      storeLastErrno((unixFile*)id, errno);
      return -1;
    }
    got = osRead(id->h, pBuf, cnt);
#endif
    if( got==cnt ) break;
    if( got<0 ){
      if( errno==EINTR ){ got = 1; continue; }
      prior = 0;
      storeLastErrno((unixFile*)id,  errno);
      break;
    }else if( got>0 ){
      cnt -= got;
      offset += got;
      prior += got;
      pBuf = (void*)(got + (char*)pBuf);
    }
  }while( got>0 );
  TIMER_END;
  OSTRACE(("READ    %-3d %5d %7lld %llu\n",
            id->h, got+prior, offset-prior, TIMER_ELAPSED));
  return got+prior;
}

/*
** Read data from a file into a buffer.  Return SQLITE_OK if all
** bytes were read successfully and SQLITE_IOERR if anything goes
** wrong.
*/
static int unixRead(
  sqlite3_file *id, 
  void *pBuf, 
  int amt,
  sqlite3_int64 offset
){
  unixFile *pFile = (unixFile *)id;
  int got;
  assert( id );
  assert( offset>=0 );
  assert( amt>0 );

  /* If this is a database file (not a journal, master-journal or temp
  ** file), the bytes in the locking range should never be read or written. */
#if 0
  assert( pFile->pPreallocatedUnused==0
       || offset>=PENDING_BYTE+512
       || offset+amt<=PENDING_BYTE 
  );
#endif

#if SQLITE_MAX_MMAP_SIZE>0
  /* Deal with as much of this read request as possible by transfering
  ** data from the memory mapping using memcpy().  */
  if( offset<pFile->mmapSize ){
    if( offset+amt <= pFile->mmapSize ){
      memcpy(pBuf, &((u8 *)(pFile->pMapRegion))[offset], amt);
      return SQLITE_OK;
    }else{
      int nCopy = pFile->mmapSize - offset;
      memcpy(pBuf, &((u8 *)(pFile->pMapRegion))[offset], nCopy);
      pBuf = &((u8 *)pBuf)[nCopy];
      amt -= nCopy;
      offset += nCopy;
    }
  }
#endif

  got = seekAndRead(pFile, offset, pBuf, amt);
  if( got==amt ){
    return SQLITE_OK;
  }else if( got<0 ){
    /* lastErrno set by seekAndRead */
    return SQLITE_IOERR_READ;
  }else{
    storeLastErrno(pFile, 0);   /* not a system error */
    /* Unread parts of the buffer must be zero-filled */
    memset(&((char*)pBuf)[got], 0, amt-got);
    return SQLITE_IOERR_SHORT_READ;
  }
}

/*
** Attempt to seek the file-descriptor passed as the first argument to
** absolute offset iOff, then attempt to write nBuf bytes of data from
** pBuf to it. If an error occurs, return -1 and set *piErrno. Otherwise, 
** return the actual number of bytes written (which may be less than
** nBuf).
*/
static int seekAndWriteFd(
  int fd,                         /* File descriptor to write to */
  i64 iOff,                       /* File offset to begin writing at */
  const void *pBuf,               /* Copy data from this buffer to the file */
  int nBuf,                       /* Size of buffer pBuf in bytes */
  int *piErrno                    /* OUT: Error number if error occurs */
){
  int rc = 0;                     /* Value returned by system call */

  assert( nBuf==(nBuf&0x1ffff) );
  assert( fd>2 );
  assert( piErrno!=0 );
  nBuf &= 0x1ffff;
  TIMER_START;

#if defined(USE_PREAD)
  do{ rc = (int)osPwrite(fd, pBuf, nBuf, iOff); }while( rc<0 && errno==EINTR );
#elif defined(USE_PREAD64)
  do{ rc = (int)osPwrite64(fd, pBuf, nBuf, iOff);}while( rc<0 && errno==EINTR);
#else
  do{
    i64 iSeek = lseek(fd, iOff, SEEK_SET);
    SimulateIOError( iSeek = -1 );
    if( iSeek<0 ){
      rc = -1;
      break;
    }
    rc = osWrite(fd, pBuf, nBuf);
  }while( rc<0 && errno==EINTR );
#endif

  TIMER_END;
  OSTRACE(("WRITE   %-3d %5d %7lld %llu\n", fd, rc, iOff, TIMER_ELAPSED));

  if( rc<0 ) *piErrno = errno;
  return rc;
}


/*
** Seek to the offset in id->offset then read cnt bytes into pBuf.
** Return the number of bytes actually read.  Update the offset.
**
** To avoid stomping the errno value on a failed write the lastErrno value
** is set before returning.
*/
static int seekAndWrite(unixFile *id, i64 offset, const void *pBuf, int cnt){
  return seekAndWriteFd(id->h, offset, pBuf, cnt, &id->lastErrno);
}


/*
** Write data from a buffer into a file.  Return SQLITE_OK on success
** or some other error code on failure.
*/
static int unixWrite(
  sqlite3_file *id, 
  const void *pBuf, 
  int amt,
  sqlite3_int64 offset 
){
  unixFile *pFile = (unixFile*)id;
  int wrote = 0;
  assert( id );
  assert( amt>0 );

  /* If this is a database file (not a journal, master-journal or temp
  ** file), the bytes in the locking range should never be read or written. */
#if 0
  assert( pFile->pPreallocatedUnused==0
       || offset>=PENDING_BYTE+512
       || offset+amt<=PENDING_BYTE 
  );
#endif

#ifdef SQLITE_DEBUG
  /* If we are doing a normal write to a database file (as opposed to
  ** doing a hot-journal rollback or a write to some file other than a
  ** normal database file) then record the fact that the database
  ** has changed.  If the transaction counter is modified, record that
  ** fact too.
  */
  if( pFile->inNormalWrite ){
    pFile->dbUpdate = 1;  /* The database has been modified */
    if( offset<=24 && offset+amt>=27 ){
      int rc;
      char oldCntr[4];
      SimulateIOErrorBenign(1);
      rc = seekAndRead(pFile, 24, oldCntr, 4);
      SimulateIOErrorBenign(0);
      if( rc!=4 || memcmp(oldCntr, &((char*)pBuf)[24-offset], 4)!=0 ){
        pFile->transCntrChng = 1;  /* The transaction counter has changed */
      }
    }
  }
#endif

#if defined(SQLITE_MMAP_READWRITE) && SQLITE_MAX_MMAP_SIZE>0
  /* Deal with as much of this write request as possible by transfering
  ** data from the memory mapping using memcpy().  */
  if( offset<pFile->mmapSize ){
    if( offset+amt <= pFile->mmapSize ){
      memcpy(&((u8 *)(pFile->pMapRegion))[offset], pBuf, amt);
      return SQLITE_OK;
    }else{
      int nCopy = pFile->mmapSize - offset;
      memcpy(&((u8 *)(pFile->pMapRegion))[offset], pBuf, nCopy);
      pBuf = &((u8 *)pBuf)[nCopy];
      amt -= nCopy;
      offset += nCopy;
    }
  }
#endif
 
  while( (wrote = seekAndWrite(pFile, offset, pBuf, amt))<amt && wrote>0 ){
    amt -= wrote;
    offset += wrote;
    pBuf = &((char*)pBuf)[wrote];
  }
  SimulateIOError(( wrote=(-1), amt=1 ));
  SimulateDiskfullError(( wrote=0, amt=1 ));

  if( amt>wrote ){
    if( wrote<0 && pFile->lastErrno!=ENOSPC ){
      /* lastErrno set by seekAndWrite */
      return SQLITE_IOERR_WRITE;
    }else{
      storeLastErrno(pFile, 0); /* not a system error */
      return SQLITE_FULL;
    }
  }

  return SQLITE_OK;
}

#ifdef SQLITE_TEST
/*
** Count the number of fullsyncs and normal syncs.  This is used to test
** that syncs and fullsyncs are occurring at the right times.
*/
int sqlite3_sync_count = 0;
int sqlite3_fullsync_count = 0;
#endif

/*
** We do not trust systems to provide a working fdatasync().  Some do.
** Others do no.  To be safe, we will stick with the (slightly slower)
** fsync(). If you know that your system does support fdatasync() correctly,
** then simply compile with -Dfdatasync=fdatasync or -DHAVE_FDATASYNC
*/
#if !defined(fdatasync) && !HAVE_FDATASYNC
# define fdatasync fsync
#endif

/*
** Define HAVE_FULLFSYNC to 0 or 1 depending on whether or not
** the F_FULLFSYNC macro is defined.  F_FULLFSYNC is currently
** only available on Mac OS X.  But that could change.
*/
#ifdef F_FULLFSYNC
# define HAVE_FULLFSYNC 1
#else
# define HAVE_FULLFSYNC 0
#endif

#ifdef SQLITE_USE_REQUEST_FULLFSYNC
#import <notify.h>
#import <libkern/OSAtomic.h>
static OSSpinLock notify_lock = 0;
#define REQUEST_FULLSYNC_NOTIFICATION    "com.apple.reqsync"
#endif

/*
** The fsync() system call does not work as advertised on many
** unix systems.  The following procedure is an attempt to make
** it work better.
**
** The SQLITE_NO_SYNC macro disables all fsync()s.  This is useful
** for testing when we want to run through the test suite quickly.
** You are strongly advised *not* to deploy with SQLITE_NO_SYNC
** enabled, however, since with SQLITE_NO_SYNC enabled, an OS crash
** or power failure will likely corrupt the database file.
**
** SQLite sets the dataOnly flag if the size of the file is unchanged.
** The idea behind dataOnly is that it should only write the file content
** to disk, not the inode.  We only set dataOnly if the file size is 
** unchanged since the file size is part of the inode.  However, 
** Ted Ts'o tells us that fdatasync() will also write the inode if the
** file size has changed.  The only real difference between fdatasync()
** and fsync(), Ted tells us, is that fdatasync() will not flush the
** inode if the mtime or owner or other inode attributes have changed.
** We only care about the file size, not the other file attributes, so
** as far as SQLite is concerned, an fdatasync() is always adequate.
** So, we always use fdatasync() if it is available, regardless of
** the value of the dataOnly flag.
*/
static int full_fsync(int fd, int fullSync, int dataOnly){
  int rc;

  /* The following "ifdef/elif/else/" block has the same structure as
  ** the one below. It is replicated here solely to avoid cluttering 
  ** up the real code with the UNUSED_PARAMETER() macros.
  */
#ifdef SQLITE_NO_SYNC
  UNUSED_PARAMETER(fd);
  UNUSED_PARAMETER(fullSync);
  UNUSED_PARAMETER(dataOnly);
#elif HAVE_FULLFSYNC
  UNUSED_PARAMETER(dataOnly);
#else
  UNUSED_PARAMETER(fullSync);
  UNUSED_PARAMETER(dataOnly);
#endif

  /* Record the number of times that we do a normal fsync() and 
  ** FULLSYNC.  This is used during testing to verify that this procedure
  ** gets called with the correct arguments.
  */
#ifdef SQLITE_TEST
  if( fullSync ) sqlite3_fullsync_count++;
  sqlite3_sync_count++;
#endif

  /* If we compiled with the SQLITE_NO_SYNC flag, then syncing is a
  ** no-op.  But go ahead and call fstat() to validate the file
  ** descriptor as we need a method to provoke a failure during
  ** coverate testing.
  */
#ifdef SQLITE_NO_SYNC
  {
    struct stat buf;
    rc = osFstat(fd, &buf);
  }
#elif HAVE_FULLFSYNC
  if( fullSync ){
#ifdef SQLITE_USE_REQUEST_FULLFSYNC
    rc = osFsync(fd);
    if (!rc) {
      OSSpinLockLock(&notify_lock);
      rc = notify_post(REQUEST_FULLSYNC_NOTIFICATION);
      OSSpinLockUnlock(&notify_lock);
    }
#else
    rc = osFcntl(fd, F_FULLFSYNC, 0);
#endif
  }else{
    rc = 1;
  }
  /* If the FULLFSYNC failed, fall back to attempting an fsync().
  ** It shouldn't be possible for fullfsync to fail on the local 
  ** file system (on OSX), so failure indicates that FULLFSYNC
  ** isn't supported for this file system. So, attempt an fsync 
  ** and (for now) ignore the overhead of a superfluous fcntl call.  
  ** It'd be better to detect fullfsync support once and avoid 
  ** the fcntl call every time sync is called.
  */
  if( rc ) rc = fsync(fd);

#elif defined(__APPLE__)
  /* fdatasync() on HFS+ doesn't yet flush the file size if it changed correctly
  ** so currently we default to the macro that redefines fdatasync to fsync
  */
  rc = fsync(fd);
#else 
  rc = fdatasync(fd);
#if OS_VXWORKS
  if( rc==-1 && errno==ENOTSUP ){
    rc = fsync(fd);
  }
#endif /* OS_VXWORKS */
#endif /* ifdef SQLITE_NO_SYNC elif HAVE_FULLFSYNC */

  if( OS_VXWORKS && rc!= -1 ){
    rc = 0;
  }
  return rc;
}

/*
** Open a file descriptor to the directory containing file zFilename.
** If successful, *pFd is set to the opened file descriptor and
** SQLITE_OK is returned. If an error occurs, either SQLITE_NOMEM
** or SQLITE_CANTOPEN is returned and *pFd is set to an undefined
** value.
**
** The directory file descriptor is used for only one thing - to
** fsync() a directory to make sure file creation and deletion events
** are flushed to disk.  Such fsyncs are not needed on newer
** journaling filesystems, but are required on older filesystems.
**
** This routine can be overridden using the xSetSysCall interface.
** The ability to override this routine was added in support of the
** chromium sandbox.  Opening a directory is a security risk (we are
** told) so making it overrideable allows the chromium sandbox to
** replace this routine with a harmless no-op.  To make this routine
** a no-op, replace it with a stub that returns SQLITE_OK but leaves
** *pFd set to a negative number.
**
** If SQLITE_OK is returned, the caller is responsible for closing
** the file descriptor *pFd using close().
*/
static int openDirectory(const char *zFilename, int *pFd){
  int ii;
  int fd = -1;
  char zDirname[MAX_PATHNAME+1];

  sqlite3_snprintf(MAX_PATHNAME, zDirname, "%s", zFilename);
  for(ii=(int)strlen(zDirname); ii>0 && zDirname[ii]!='/'; ii--);
  if( ii>0 ){
    zDirname[ii] = '\0';
  }else{
    if( zDirname[0]!='/' ) zDirname[0] = '.';
    zDirname[1] = 0;
  }
  fd = robust_open(zDirname, O_RDONLY|O_BINARY, 0);
  if( fd>=0 ){
    OSTRACE(("OPENDIR %-3d %s\n", fd, zDirname));
  }
  *pFd = fd;
  if( fd>=0 ) return SQLITE_OK;
  return unixLogError(SQLITE_CANTOPEN_BKPT, "openDirectory", zDirname);
}

/*
** Make sure all writes to a particular file are committed to disk.
**
** If dataOnly==0 then both the file itself and its metadata (file
** size, access time, etc) are synced.  If dataOnly!=0 then only the
** file data is synced.
**
** Under Unix, also make sure that the directory entry for the file
** has been created by fsync-ing the directory that contains the file.
** If we do not do this and we encounter a power failure, the directory
** entry for the journal might not exist after we reboot.  The next
** SQLite to access the file will not know that the journal exists (because
** the directory entry for the journal was never created) and the transaction
** will not roll back - possibly leading to database corruption.
*/
static int unixSync(sqlite3_file *id, int flags){
  int rc;
  unixFile *pFile = (unixFile*)id;

  int isDataOnly = (flags&SQLITE_SYNC_DATAONLY);
  int isFullsync = (flags&0x0F)==SQLITE_SYNC_FULL;

  /* Check that one of SQLITE_SYNC_NORMAL or FULL was passed */
  assert((flags&0x0F)==SQLITE_SYNC_NORMAL
      || (flags&0x0F)==SQLITE_SYNC_FULL
  );

  /* Unix cannot, but some systems may return SQLITE_FULL from here. This
  ** line is to test that doing so does not cause any problems.
  */
  SimulateDiskfullError( return SQLITE_FULL );

  assert( pFile );
  OSTRACE(("SYNC    %-3d\n", pFile->h));
  rc = full_fsync(pFile->h, isFullsync, isDataOnly);
  SimulateIOError( rc=1 );
  if( rc ){
    storeLastErrno(pFile, errno);
    return unixLogError(SQLITE_IOERR_FSYNC, "full_fsync", pFile->zPath);
  }

  /* Also fsync the directory containing the file if the DIRSYNC flag
  ** is set.  This is a one-time occurrence.  Many systems (examples: AIX)
  ** are unable to fsync a directory, so ignore errors on the fsync.
  */
  if( pFile->ctrlFlags & UNIXFILE_DIRSYNC ){
    int dirfd;
    OSTRACE(("DIRSYNC %s (have_fullfsync=%d fullsync=%d)\n", pFile->zPath,
            HAVE_FULLFSYNC, isFullsync));
    rc = osOpenDirectory(pFile->zPath, &dirfd);
    if( rc==SQLITE_OK ){
      full_fsync(dirfd, 0, 0);
#if OSCLOSE_CHECK_CLOSE_IOERR
      if( close(pFile->dirfd) ){
        storeLastErrno(pFile, errno);
        rc = SQLITE_IOERR_DIR_CLOSE;
      }
#else
      robust_close(pFile, dirfd, __LINE__);
#endif
    }else{
      assert( rc==SQLITE_CANTOPEN );
      rc = SQLITE_OK;
    }
    pFile->ctrlFlags &= ~UNIXFILE_DIRSYNC;

  }
  return rc;
}

/*
** Truncate an open file to a specified size
*/
static int unixTruncate(sqlite3_file *id, i64 nByte){
  unixFile *pFile = (unixFile *)id;
  int rc;
  assert( pFile );
  SimulateIOError( return SQLITE_IOERR_TRUNCATE );

  /* If the user has configured a chunk-size for this file, truncate the
  ** file so that it consists of an integer number of chunks (i.e. the
  ** actual file size after the operation may be larger than the requested
  ** size).
  */
  if( pFile->szChunk>0 ){
    nByte = ((nByte + pFile->szChunk - 1)/pFile->szChunk) * pFile->szChunk;
  }

  rc = robust_ftruncate(pFile->h, nByte);
  if( rc ){
    storeLastErrno(pFile, errno);
    return unixLogError(SQLITE_IOERR_TRUNCATE, "ftruncate", pFile->zPath);
  }else{
#ifdef SQLITE_DEBUG
    /* If we are doing a normal write to a database file (as opposed to
    ** doing a hot-journal rollback or a write to some file other than a
    ** normal database file) and we truncate the file to zero length,
    ** that effectively updates the change counter.  This might happen
    ** when restoring a database using the backup API from a zero-length
    ** source.
    */
    if( pFile->inNormalWrite && nByte==0 ){
      pFile->transCntrChng = 1;
    }
#endif

#if SQLITE_MAX_MMAP_SIZE>0
    /* If the file was just truncated to a size smaller than the currently
    ** mapped region, reduce the effective mapping size as well. SQLite will
    ** use read() and write() to access data beyond this point from now on.  
    */
    if( nByte<pFile->mmapSize ){
      pFile->mmapSize = nByte;
    }
#endif

    return SQLITE_OK;
  }
}

/*
** Determine the current size of a file in bytes
*/
static int unixFileSize(sqlite3_file *id, i64 *pSize){
  int rc;
  struct stat buf;
  assert( id );
  rc = osFstat(((unixFile*)id)->h, &buf);
  SimulateIOError( rc=1 );
  if( rc!=0 ){
    storeLastErrno((unixFile*)id, errno);
    return SQLITE_IOERR_FSTAT;
  }
  *pSize = buf.st_size;

  /* When opening a zero-size database, the findInodeInfo() procedure
  ** writes a single byte into that file in order to work around a bug
  ** in the OS-X msdos filesystem.  In order to avoid problems with upper
  ** layers, we need to report this file size as zero even though it is
  ** really 1.   Ticket #3260.
  */
  if( *pSize==1 ) *pSize = 0;


  return SQLITE_OK;
}

#if SQLITE_ENABLE_LOCKING_STYLE && defined(__APPLE__)
/*
** Handler for proxy-locking file-control verbs.  Defined below in the
** proxying locking division.
*/
static int proxyFileControl(sqlite3_file*,int,void*);
#endif

/* 
** This function is called to handle the SQLITE_FCNTL_SIZE_HINT 
** file-control operation.  Enlarge the database to nBytes in size
** (rounded up to the next chunk-size).  If the database is already
** nBytes or larger, this routine is a no-op.
*/
static int fcntlSizeHint(unixFile *pFile, i64 nByte){
  if( pFile->szChunk>0 ){
    i64 nSize;                    /* Required file size */
    struct stat buf;              /* Used to hold return values of fstat() */
   
    if( osFstat(pFile->h, &buf) ){
      storeLastErrno(pFile, errno);
      return SQLITE_IOERR_FSTAT;
    }

    nSize = ((nByte+pFile->szChunk-1) / pFile->szChunk) * pFile->szChunk;
    if( nSize>(i64)buf.st_size ){

#if defined(HAVE_POSIX_FALLOCATE) && HAVE_POSIX_FALLOCATE
      /* The code below is handling the return value of osFallocate() 
      ** correctly. posix_fallocate() is defined to "returns zero on success, 
      ** or an error number on  failure". See the manpage for details. */
      int err;
      do{
        err = osFallocate(pFile->h, buf.st_size, nSize-buf.st_size);
      }while( err==EINTR );
      if( err ) return SQLITE_IOERR_WRITE;
#else
      /* If the OS does not have posix_fallocate(), fake it. Write a 
      ** single byte to the last byte in each block that falls entirely
      ** within the extended region. Then, if required, a single byte
      ** at offset (nSize-1), to set the size of the file correctly.
      ** This is a similar technique to that used by glibc on systems
      ** that do not have a real fallocate() call.
      */
      int nBlk = buf.st_blksize;  /* File-system block size */
      int nWrite = 0;             /* Number of bytes written by seekAndWrite */
      i64 iWrite;                 /* Next offset to write to */

      iWrite = (buf.st_size/nBlk)*nBlk + nBlk - 1;
      assert( iWrite>=buf.st_size );
      assert( ((iWrite+1)%nBlk)==0 );
      for(/*no-op*/; iWrite<nSize+nBlk-1; iWrite+=nBlk ){
        if( iWrite>=nSize ) iWrite = nSize - 1;
        nWrite = seekAndWrite(pFile, iWrite, "", 1);
        if( nWrite!=1 ) return SQLITE_IOERR_WRITE;
      }
#endif
    }
  }

#if SQLITE_MAX_MMAP_SIZE>0
  if( pFile->mmapSizeMax>0 && nByte>pFile->mmapSize ){
    int rc;
    if( pFile->szChunk<=0 ){
      if( robust_ftruncate(pFile->h, nByte) ){
        storeLastErrno(pFile, errno);
        return unixLogError(SQLITE_IOERR_TRUNCATE, "ftruncate", pFile->zPath);
      }
    }

    rc = unixMapfile(pFile, nByte);
    return rc;
  }
#endif

  return SQLITE_OK;
}


#if (SQLITE_ENABLE_APPLE_SPI>0) && defined(__APPLE__)
#include "sqlite3_private.h"
#include <copyfile.h>
static int proxyGetDbPathForUnixFile(unixFile *pFile, char *dbPath);
#endif

#if SQLITE_ENABLE_LOCKING_STYLE
static int isProxyLockingMode(unixFile *);
#endif

#if (SQLITE_ENABLE_APPLE_SPI>0) && defined(__APPLE__)
static int unixTruncateDatabase(unixFile *, int);

static int unixInvalidateSupportFiles(unixFile *, int);

static int findCreateFileMode(const char *, int, mode_t*, uid_t *,gid_t *);

/* opens a read/write connection to a file zName inheriting the appropriate
** user/perms from the database file if running as root.  Returns the file 
** descriptor by reference
*/
static int unixOpenChildFile(
  const char *zName,
  int openFlags,
  int dbOpenFlags,
  int protFlags,
  int *pFd
){
  int fd = -1;
  mode_t openMode;              /* Permissions to create file with */
  uid_t uid;                    /* Userid for the file */
  gid_t gid;                    /* Groupid for the file */
  int rc;
  
  assert(pFd!=NULL);
  rc = findCreateFileMode(zName, dbOpenFlags, &openMode, &uid, &gid);
  if( rc!=SQLITE_OK ){
    return rc;
  }
  fd = robust_open(zName, openFlags, openMode);
  OSTRACE(("OPENX   %-3d %s 0%o\n", fd, zName, openFlags));
  if( fd<0 ){
    rc = unixLogError(SQLITE_CANTOPEN_BKPT, "open", zName);
    return rc;
  }
  /* if we're opening the wal or journal and running as root, set
  ** the journal uid/gid */
  if( dbOpenFlags & (SQLITE_OPEN_WAL|SQLITE_OPEN_MAIN_JOURNAL) ){
    uid_t euid = geteuid();
    if( euid==0 && (euid!=uid || getegid()!=gid) ){
      if( fchown(fd, uid, gid) ){
        rc = SQLITE_CANTOPEN_BKPT;
      }
    }
  }
  if( rc==SQLITE_OK ){
    *pFd = fd;
  } else {
    *pFd = -1;
    close(fd);
  }
  return rc;
}

static int unixReplaceDatabase(unixFile *pFile, sqlite3 *srcdb) {
  sqlite3_file *id = (sqlite3_file *)pFile;
  Btree *pSrcBtree = NULL;
  sqlite3_file *src_file = NULL;
  unixFile *pSrcFile = NULL;
  char srcWalPath[MAXPATHLEN+5];
  int srcWalFD = -1;
  int rc = SQLITE_OK;
  void *pLock = NULL;
  int flags = 0;
  sqlite3 *srcdb2 = NULL;
  copyfile_state_t s;
  int corruptSrcFileLock = 0;
  int corruptDstFileLock = 0;
  int isSrcCorrupt = 0;
  int isDstCorrupt = 0;
  
  if( !sqlite3SafetyCheckOk(srcdb) ){
    return SQLITE_MISUSE;
  }
    
#if SQLITE_ENABLE_DATA_PROTECTION
  flags |= pFile->protFlags;
#endif
#if SQLITE_ENABLE_LOCKING_STYLE
  if( isProxyLockingMode(pFile) ){
    flags |= SQLITE_OPEN_AUTOPROXY;
  }
#endif
  
  rc = sqlite3demo_superlock(pFile->zPath, 0, flags, 0, 0, &pLock);
  if( rc ){
    if( rc==SQLITE_CORRUPT || rc==SQLITE_NOTADB ){
      isDstCorrupt = 1;
      rc = sqlite3demo_superlock_corrupt(id, SQLITE_LOCK_EXCLUSIVE,
                                         &corruptDstFileLock);
    }
    if( rc ){
      return rc;
    }
  }
  /* get the src file descriptor adhering to the db struct access rules 
   ** this code is modeled after sqlite3_file_control() in main.c
   */ 
  sqlite3_mutex_enter(srcdb->mutex);
  if( srcdb->nDb>0 ){
    pSrcBtree = srcdb->aDb[0].pBt;
  }
  if( pSrcBtree ){
    Pager *pSrcPager;
    sqlite3BtreeEnter(pSrcBtree);
    pSrcPager = sqlite3BtreePager(pSrcBtree);
    assert( pSrcPager!=0 );
    src_file = sqlite3PagerFile(pSrcPager);
    assert( src_file!=0 );
    if( src_file->pMethods ){
      int srcFlags = 0;
      pSrcFile = (unixFile *)src_file;
#if SQLITE_ENABLE_LOCKING_STYLE || defined(__APPLE__)
      if ((pSrcFile->openFlags & O_RDWR) == O_RDWR) {
        srcFlags = SQLITE_OPEN_READWRITE;
      } else {
        srcFlags = SQLITE_OPEN_READONLY;
      }
#else
      srcFlags = SQLITE_OPEN_READWRITE;
#endif
#if SQLITE_ENABLE_DATA_PROTECTION
      srcFlags |= pSrcFile->protFlags;
#endif
#if SQLITE_ENABLE_LOCKING_STYLE
      if( isProxyLockingMode(pSrcFile) ){
        srcFlags |= SQLITE_OPEN_AUTOPROXY;
      }
#endif
      rc = sqlite3_open_v2(pSrcFile->zPath, &srcdb2, srcFlags, 0);
      if( rc==SQLITE_OK ){
        /* start a deferred transaction and read to establish a read lock */
        rc = sqlite3_exec(srcdb2, "BEGIN DEFERRED; PRAGMA schema_version",
                          0, 0, 0);
        if( rc==SQLITE_CORRUPT || rc==SQLITE_NOTADB ){
          isSrcCorrupt = 1;
          rc = sqlite3demo_superlock_corrupt(src_file, SQLITE_LOCK_SHARED,
                                             &corruptSrcFileLock);
        }
      }
    }
  }
  if( !srcdb2 || pSrcFile==NULL || pSrcFile->h<0){
    rc = SQLITE_INTERNAL;
  }
  if( rc!=SQLITE_OK ){
    goto end_replace_database;
  }
  /* both databases are locked appropriately, copy the src wal journal if 
   ** one exists and then the actual database file
   */
  strlcpy(srcWalPath, pSrcFile->zPath, MAXPATHLEN+5);
  strlcat(srcWalPath, "-wal", MAXPATHLEN+5);
  srcWalFD = open(srcWalPath, O_RDONLY);
  if( !(srcWalFD<0) ){
    char dstWalPath[MAXPATHLEN+5];
    int dstWalFD = -1;
    int protFlags = 0;
    strlcpy(dstWalPath, pFile->zPath, MAXPATHLEN+5);
    strlcat(dstWalPath, "-wal", MAXPATHLEN+5);

    rc = unixOpenChildFile(dstWalPath, O_RDWR|O_CREAT, SQLITE_OPEN_WAL,
                           protFlags, &dstWalFD);
    if( rc==SQLITE_OK ){
      s = copyfile_state_alloc();
      lseek(srcWalFD, 0, SEEK_SET);
      lseek(dstWalFD, 0, SEEK_SET);
      if( fcopyfile(srcWalFD, dstWalFD, s, COPYFILE_DATA) ){
        int err=errno;
        switch(err) {
          case ENOMEM:
            rc = SQLITE_NOMEM;
            break;
          default:
            storeLastErrno(pFile, err);
            rc = SQLITE_IOERR;
        }
      }
      copyfile_state_free(s);
      close(dstWalFD);
    }
    close(srcWalFD);
  }
  if( rc==SQLITE_OK ){
    /* before we copy, ensure that the file change counter will be modified */
    uint32_t srcChange = 0;
    uint32_t dstChange = 0;
    pread(pSrcFile->h, &srcChange, 4, 24);
    pread(pFile->h, &dstChange, 4, 24);
    
    /* copy the actual database */
    s = copyfile_state_alloc();
    lseek(pSrcFile->h, 0, SEEK_SET);
    lseek(pFile->h, 0, SEEK_SET);
    if( fcopyfile(pSrcFile->h, pFile->h, s, COPYFILE_DATA) ){
      int err=errno;
      switch(err) {
        case ENOMEM:
          rc = SQLITE_NOMEM;
          break;
        default:
          storeLastErrno(pFile, err);
          rc = SQLITE_IOERR;
      }
    }
    copyfile_state_free(s);
    
    if (srcChange == dstChange) {
      /* modify the change counter to force page zero to be reloaded */
      dstChange ++;
      pwrite(pFile->h, &dstChange, 4, 24);
    }
  }
  if( isSrcCorrupt ){
    sqlite3demo_superunlock_corrupt(src_file, corruptSrcFileLock);
  }else{
    /* done with the source db so end the transaction */
    sqlite3_exec(srcdb2, "COMMIT", 0, 0, 0);
  }
  /* zero out any old journal clutter */
  if( rc==SQLITE_OK ){
    int skipWAL = (srcWalFD<0)?0:1;
    unixInvalidateSupportFiles(pFile, skipWAL);
  }
  
end_replace_database:
  if( pSrcBtree ){
    sqlite3_close(srcdb2);
    sqlite3BtreeLeave(pSrcBtree);
  }
  sqlite3_mutex_leave(srcdb->mutex);
  if( isDstCorrupt ){
    sqlite3demo_superunlock_corrupt(id, corruptDstFileLock);
  }else{
    sqlite3demo_superunlock(pLock);
  }
  return rc;
}
#define SQLITE_FILE_HEADER_LEN 16
/* Check for a conflicting lock.  If one is found, print an this
 ** on standard output using the format string given and return 1.
 ** If there are no conflicting locks, return 0.
 */
static int unixIsLocked(
  pid_t pid,            /* PID to test for lock owner */
  int h,                /* File descriptor to check */
  int type,             /* F_RDLCK or F_WRLCK */
  unsigned int iOfst,   /* First byte of the lock */
  unsigned int iCnt,    /* Number of bytes in the lock range */
  const char *zType     /* Type of lock */
){
  struct flock lk;
  int err;
  
  memset(&lk, 0, sizeof(lk));
  lk.l_type = type;
  lk.l_whence = SEEK_SET;
  lk.l_start = iOfst;
  lk.l_len = iCnt;
  
  if( pid!=SQLITE_LOCKSTATE_ANYPID ){
#ifndef F_GETLKPID
# warning F_GETLKPID undefined, _sqlite3_lockstate falling back to F_GETLK
    err = fcntl(h, F_GETLK, &lk);
#else
    lk.l_pid = pid;
    err = fcntl(h, F_GETLKPID, &lk);
#endif
  }else{
    err = fcntl(h, F_GETLK, &lk);
  }
  
  if( err==(-1) ){
    fprintf(stderr, "fcntl(%d) failed: errno=%d\n", h, errno);
    return -1;
  }
  
  if( lk.l_type!=F_UNLCK && (pid==SQLITE_LOCKSTATE_ANYPID || lk.l_pid==pid) ){
#ifdef SQLITE_DEBUG
    fprintf(stderr, "%s lock held by %d\n", zType, (int)lk.l_pid);
#endif
    return 1;
  } 
  return 0;
}

static int unixLockstatePid(unixFile *, pid_t, int *);

#endif /* (SQLITE_ENABLE_APPLE_SPI>0) && defined(__APPLE__) */


/*
** If *pArg is initially negative then this is a query.  Set *pArg to
** 1 or 0 depending on whether or not bit mask of pFile->ctrlFlags is set.
**
** If *pArg is 0 or 1, then clear or set the mask bit of pFile->ctrlFlags.
*/
static void unixModeBit(unixFile *pFile, unsigned char mask, int *pArg){
  if( *pArg<0 ){
    *pArg = (pFile->ctrlFlags & mask)!=0;
  }else if( (*pArg)==0 ){
    pFile->ctrlFlags &= ~mask;
  }else{
    pFile->ctrlFlags |= mask;
  }
}

/* Forward declaration */
static int unixGetTempname(int nBuf, char *zBuf);

/*
** Information and control of an open file handle.
*/
static int unixFileControl(sqlite3_file *id, int op, void *pArg){
  unixFile *pFile = (unixFile*)id;
  switch( op ){
#if defined(__linux__) && defined(SQLITE_ENABLE_BATCH_ATOMIC_WRITE)
    case SQLITE_FCNTL_BEGIN_ATOMIC_WRITE: {
      int rc = osIoctl(pFile->h, F2FS_IOC_START_ATOMIC_WRITE);
      return rc ? SQLITE_IOERR_BEGIN_ATOMIC : SQLITE_OK;
    }
    case SQLITE_FCNTL_COMMIT_ATOMIC_WRITE: {
      int rc = osIoctl(pFile->h, F2FS_IOC_COMMIT_ATOMIC_WRITE);
      return rc ? SQLITE_IOERR_COMMIT_ATOMIC : SQLITE_OK;
    }
    case SQLITE_FCNTL_ROLLBACK_ATOMIC_WRITE: {
      int rc = osIoctl(pFile->h, F2FS_IOC_ABORT_VOLATILE_WRITE);
      return rc ? SQLITE_IOERR_ROLLBACK_ATOMIC : SQLITE_OK;
    }
#endif /* __linux__ && SQLITE_ENABLE_BATCH_ATOMIC_WRITE */

    case SQLITE_FCNTL_LOCKSTATE: {
      *(int*)pArg = pFile->eFileLock;
      return SQLITE_OK;
    }
    case SQLITE_FCNTL_LAST_ERRNO: {
      *(int*)pArg = pFile->lastErrno;
      return SQLITE_OK;
    }
    case SQLITE_FCNTL_CHUNK_SIZE: {
      pFile->szChunk = *(int *)pArg;
      return SQLITE_OK;
    }
    case SQLITE_FCNTL_SIZE_HINT: {
      int rc;
      SimulateIOErrorBenign(1);
      rc = fcntlSizeHint(pFile, *(i64 *)pArg);
      SimulateIOErrorBenign(0);
      return rc;
    }
    case SQLITE_FCNTL_PERSIST_WAL: {
      unixModeBit(pFile, UNIXFILE_PERSIST_WAL, (int*)pArg);
      return SQLITE_OK;
    }
    case SQLITE_FCNTL_POWERSAFE_OVERWRITE: {
      unixModeBit(pFile, UNIXFILE_PSOW, (int*)pArg);
      return SQLITE_OK;
    }
    case SQLITE_FCNTL_VFSNAME: {
      *(char**)pArg = sqlite3_mprintf("%s", pFile->pVfs->zName);
      return SQLITE_OK;
    }
    case SQLITE_FCNTL_TEMPFILENAME: {
      char *zTFile = sqlite3_malloc64( pFile->pVfs->mxPathname );
      if( zTFile ){
        unixGetTempname(pFile->pVfs->mxPathname, zTFile);
        *(char**)pArg = zTFile;
      }
      return SQLITE_OK;
    }
    case SQLITE_FCNTL_HAS_MOVED: {
      *(int*)pArg = fileHasMoved(pFile);
      return SQLITE_OK;
    }
#if SQLITE_MAX_MMAP_SIZE>0
    case SQLITE_FCNTL_MMAP_SIZE: {
      i64 newLimit = *(i64*)pArg;
      int rc = SQLITE_OK;
      if( newLimit>sqlite3GlobalConfig.mxMmap ){
        newLimit = sqlite3GlobalConfig.mxMmap;
      }

      /* The value of newLimit may be eventually cast to (size_t) and passed
      ** to mmap(). Restrict its value to 2GB if (size_t) is not at least a
      ** 64-bit type. */
      if( newLimit>0 && sizeof(size_t)<8 ){
        newLimit = (newLimit & 0x7FFFFFFF);
      }

      *(i64*)pArg = pFile->mmapSizeMax;
      if( newLimit>=0 && newLimit!=pFile->mmapSizeMax && pFile->nFetchOut==0 ){
        pFile->mmapSizeMax = newLimit;
        if( pFile->mmapSize>0 ){
          unixUnmapfile(pFile);
          rc = unixMapfile(pFile, -1);
        }
      }
      return rc;
    }
#endif
#ifdef SQLITE_DEBUG
    /* The pager calls this method to signal that it has done
    ** a rollback and that the database is therefore unchanged and
    ** it hence it is OK for the transaction change counter to be
    ** unchanged.
    */
    case SQLITE_FCNTL_DB_UNCHANGED: {
      ((unixFile*)id)->dbUpdate = 0;
      return SQLITE_OK;
    }
#endif
#if SQLITE_ENABLE_LOCKING_STYLE && defined(__APPLE__)
    case SQLITE_FCNTL_SET_LOCKPROXYFILE:
    case SQLITE_FCNTL_GET_LOCKPROXYFILE: {
      return proxyFileControl(id,op,pArg);
    }
#endif /* SQLITE_ENABLE_LOCKING_STYLE && defined(__APPLE__) */
#if (SQLITE_ENABLE_APPLE_SPI>0) && defined(__APPLE__)
    case SQLITE_FCNTL_TRUNCATE_DATABASE: {
      return unixTruncateDatabase(pFile, (pArg ? (*(int *)pArg) : 0));
    }
    case SQLITE_FCNTL_REPLACE_DATABASE: {
      return unixReplaceDatabase(pFile, (sqlite3 *)pArg);
    }
    case SQLITE_FCNTL_LOCKSTATE_PID: {
      LockstatePID *pLockstate;
      int rc;
      
      if( pArg==NULL ){
        return SQLITE_MISUSE;
      }
      pLockstate = (LockstatePID *)pArg;
      rc = unixLockstatePid(pFile, pLockstate->pid, &(pLockstate->state));
      return rc;
    }
      
#endif /* (SQLITE_ENABLE_APPLE_SPI>0) && defined(__APPLE__) */
  }
  return SQLITE_NOTFOUND;
}

/*
** If pFd->sectorSize is non-zero when this function is called, it is a
** no-op. Otherwise, the values of pFd->sectorSize and 
** pFd->deviceCharacteristics are set according to the file-system 
** characteristics. 
**
** There are two versions of this function. One for QNX and one for all
** other systems.
*/
#ifndef __QNXNTO__
static void setDeviceCharacteristics(unixFile *pFd){
  assert( pFd->deviceCharacteristics==0 || pFd->sectorSize!=0 );
  if( pFd->sectorSize==0 ){
#if defined(__linux__) && defined(SQLITE_ENABLE_BATCH_ATOMIC_WRITE)
    int res;
    u32 f = 0;

    /* Check for support for F2FS atomic batch writes. */
    res = osIoctl(pFd->h, F2FS_IOC_GET_FEATURES, &f);
    if( res==0 && (f & F2FS_FEATURE_ATOMIC_WRITE) ){
      pFd->deviceCharacteristics = SQLITE_IOCAP_BATCH_ATOMIC;
    }
#endif /* __linux__ && SQLITE_ENABLE_BATCH_ATOMIC_WRITE */

    /* Set the POWERSAFE_OVERWRITE flag if requested. */
    if( pFd->ctrlFlags & UNIXFILE_PSOW ){
      pFd->deviceCharacteristics |= SQLITE_IOCAP_POWERSAFE_OVERWRITE;
    }

    pFd->sectorSize = SQLITE_DEFAULT_SECTOR_SIZE;
  }
}
#else
#include <sys/dcmd_blk.h>
#include <sys/statvfs.h>
static void setDeviceCharacteristics(unixFile *pFile){
  if( pFile->sectorSize == 0 ){
    struct statvfs fsInfo;
       
    /* Set defaults for non-supported filesystems */
    pFile->sectorSize = SQLITE_DEFAULT_SECTOR_SIZE;
    pFile->deviceCharacteristics = 0;
    if( fstatvfs(pFile->h, &fsInfo) == -1 ) {
      return pFile->sectorSize;
    }

    if( !strcmp(fsInfo.f_basetype, "tmp") ) {
      pFile->sectorSize = fsInfo.f_bsize;
      pFile->deviceCharacteristics =
        SQLITE_IOCAP_ATOMIC4K |       /* All ram filesystem writes are atomic */
        SQLITE_IOCAP_SAFE_APPEND |    /* growing the file does not occur until
                                      ** the write succeeds */
        SQLITE_IOCAP_SEQUENTIAL |     /* The ram filesystem has no write behind
                                      ** so it is ordered */
        0;
    }else if( strstr(fsInfo.f_basetype, "etfs") ){
      pFile->sectorSize = fsInfo.f_bsize;
      pFile->deviceCharacteristics =
        /* etfs cluster size writes are atomic */
        (pFile->sectorSize / 512 * SQLITE_IOCAP_ATOMIC512) |
        SQLITE_IOCAP_SAFE_APPEND |    /* growing the file does not occur until
                                      ** the write succeeds */
        SQLITE_IOCAP_SEQUENTIAL |     /* The ram filesystem has no write behind
                                      ** so it is ordered */
        0;
    }else if( !strcmp(fsInfo.f_basetype, "qnx6") ){
      pFile->sectorSize = fsInfo.f_bsize;
      pFile->deviceCharacteristics =
        SQLITE_IOCAP_ATOMIC |         /* All filesystem writes are atomic */
        SQLITE_IOCAP_SAFE_APPEND |    /* growing the file does not occur until
                                      ** the write succeeds */
        SQLITE_IOCAP_SEQUENTIAL |     /* The ram filesystem has no write behind
                                      ** so it is ordered */
        0;
    }else if( !strcmp(fsInfo.f_basetype, "qnx4") ){
      pFile->sectorSize = fsInfo.f_bsize;
      pFile->deviceCharacteristics =
        /* full bitset of atomics from max sector size and smaller */
        ((pFile->sectorSize / 512 * SQLITE_IOCAP_ATOMIC512) << 1) - 2 |
        SQLITE_IOCAP_SEQUENTIAL |     /* The ram filesystem has no write behind
                                      ** so it is ordered */
        0;
    }else if( strstr(fsInfo.f_basetype, "dos") ){
      pFile->sectorSize = fsInfo.f_bsize;
      pFile->deviceCharacteristics =
        /* full bitset of atomics from max sector size and smaller */
        ((pFile->sectorSize / 512 * SQLITE_IOCAP_ATOMIC512) << 1) - 2 |
        SQLITE_IOCAP_SEQUENTIAL |     /* The ram filesystem has no write behind
                                      ** so it is ordered */
        0;
    }else{
      pFile->deviceCharacteristics =
        SQLITE_IOCAP_ATOMIC512 |      /* blocks are atomic */
        SQLITE_IOCAP_SAFE_APPEND |    /* growing the file does not occur until
                                      ** the write succeeds */
        0;
    }
  }
  /* Last chance verification.  If the sector size isn't a multiple of 512
  ** then it isn't valid.*/
  if( pFile->sectorSize % 512 != 0 ){
    pFile->deviceCharacteristics = 0;
    pFile->sectorSize = SQLITE_DEFAULT_SECTOR_SIZE;
  }
}
#endif

/*
** Return the sector size in bytes of the underlying block device for
** the specified file. This is almost always 512 bytes, but may be
** larger for some devices.
**
** SQLite code assumes this function cannot fail. It also assumes that
** if two files are created in the same file-system directory (i.e.
** a database and its journal file) that the sector size will be the
** same for both.
*/
static int unixSectorSize(sqlite3_file *id){
  unixFile *pFd = (unixFile*)id;
  setDeviceCharacteristics(pFd);
  return pFd->sectorSize;
}

/*
** Return the device characteristics for the file.
**
** This VFS is set up to return SQLITE_IOCAP_POWERSAFE_OVERWRITE by default.
** However, that choice is controversial since technically the underlying
** file system does not always provide powersafe overwrites.  (In other
** words, after a power-loss event, parts of the file that were never
** written might end up being altered.)  However, non-PSOW behavior is very,
** very rare.  And asserting PSOW makes a large reduction in the amount
** of required I/O for journaling, since a lot of padding is eliminated.
**  Hence, while POWERSAFE_OVERWRITE is on by default, there is a file-control
** available to turn it off and URI query parameter available to turn it off.
*/
static int unixDeviceCharacteristics(sqlite3_file *id){
  unixFile *pFd = (unixFile*)id;
  setDeviceCharacteristics(pFd);
  return pFd->deviceCharacteristics;
}

#if !defined(SQLITE_OMIT_WAL) || SQLITE_MAX_MMAP_SIZE>0

/*
** Return the system page size.
**
** This function should not be called directly by other code in this file. 
** Instead, it should be called via macro osGetpagesize().
*/
static int unixGetpagesize(void){
#if OS_VXWORKS
  return 1024;
#elif defined(_BSD_SOURCE)
  return getpagesize();
#else
  return (int)sysconf(_SC_PAGESIZE);
#endif
}

#endif /* !defined(SQLITE_OMIT_WAL) || SQLITE_MAX_MMAP_SIZE>0 */

#ifndef SQLITE_OMIT_WAL

/*
** Object used to represent an shared memory buffer.  
**
** When multiple threads all reference the same wal-index, each thread
** has its own unixShm object, but they all point to a single instance
** of this unixShmNode object.  In other words, each wal-index is opened
** only once per process.
**
** Each unixShmNode object is connected to a single unixInodeInfo object.
** We could coalesce this object into unixInodeInfo, but that would mean
** every open file that does not use shared memory (in other words, most
** open files) would have to carry around this extra information.  So
** the unixInodeInfo object contains a pointer to this unixShmNode object
** and the unixShmNode object is created only when needed.
**
** unixMutexHeld() must be true when creating or destroying
** this object or while reading or writing the following fields:
**
**      nRef
**
** The following fields are read-only after the object is created:
** 
**      fid
**      zFilename
**
** Either unixShmNode.mutex must be held or unixShmNode.nRef==0 and
** unixMutexHeld() is true when reading or writing any other field
** in this structure.
*/
struct unixShmNode {
  unixInodeInfo *pInode;     /* unixInodeInfo that owns this SHM node */
  sqlite3_mutex *mutex;      /* Mutex to access this object */
  char *zFilename;           /* Name of the mmapped file */
  int h;                     /* Open file descriptor */
  int szRegion;              /* Size of shared-memory regions */
  u16 nRegion;               /* Size of array apRegion */
  u8 isReadonly;             /* True if read-only */
  char **apRegion;           /* Array of mapped shared-memory regions */
  int nRef;                  /* Number of unixShm objects pointing to this */
  unixShm *pFirst;           /* All unixShm objects pointing to this */
#ifdef SQLITE_DEBUG
  u8 exclMask;               /* Mask of exclusive locks held */
  u8 sharedMask;             /* Mask of shared locks held */
  u8 nextShmId;              /* Next available unixShm.id value */
#endif
};

/*
** Structure used internally by this VFS to record the state of an
** open shared memory connection.
**
** The following fields are initialized when this object is created and
** are read-only thereafter:
**
**    unixShm.pFile
**    unixShm.id
**
** All other fields are read/write.  The unixShm.pFile->mutex must be held
** while accessing any read/write fields.
*/
struct unixShm {
  unixShmNode *pShmNode;     /* The underlying unixShmNode object */
  unixShm *pNext;            /* Next unixShm with the same unixShmNode */
  u8 hasMutex;               /* True if holding the unixShmNode mutex */
  u8 id;                     /* Id of this connection within its unixShmNode */
  u16 sharedMask;            /* Mask of shared locks held */
  u16 exclMask;              /* Mask of exclusive locks held */
};

/*
** Constants used for locking
*/
#define UNIX_SHM_BASE   ((22+SQLITE_SHM_NLOCK)*4)         /* first lock byte */
#define UNIX_SHM_DMS    (UNIX_SHM_BASE+SQLITE_SHM_NLOCK)  /* deadman switch */

/*
** Apply posix advisory locks for all bytes from ofst through ofst+n-1.
**
** Locks block if the mask is exactly UNIX_SHM_C and are non-blocking
** otherwise.
*/
static int unixShmSystemLock(
  unixFile *pFile,       /* Open connection to the WAL file */
  int lockType,          /* F_UNLCK, F_RDLCK, or F_WRLCK */
  int ofst,              /* First byte of the locking range */
  int n                  /* Number of bytes to lock */
){
  unixShmNode *pShmNode; /* Apply locks to this open shared-memory segment */
  struct flock f;        /* The posix advisory locking structure */
  int rc = SQLITE_OK;    /* Result code form fcntl() */

  /* Access to the unixShmNode object is serialized by the caller */
  pShmNode = pFile->pInode->pShmNode;
  assert( sqlite3_mutex_held(pShmNode->mutex) || pShmNode->nRef==0 );

  /* Shared locks never span more than one byte */
  assert( n==1 || lockType!=F_RDLCK );

  /* Locks are within range */
  assert( n>=1 && n<=SQLITE_SHM_NLOCK );

  if( pShmNode->h>=0 ){
    /* Initialize the locking parameters */
    memset(&f, 0, sizeof(f));
    f.l_type = lockType;
    f.l_whence = SEEK_SET;
    f.l_start = ofst;
    f.l_len = n;

    rc = osFcntl(pShmNode->h, F_SETLK, &f);
    rc = (rc!=(-1)) ? SQLITE_OK : SQLITE_BUSY;
  }

  /* Update the global lock state and do debug tracing */
#ifdef SQLITE_DEBUG
  { u16 mask;
  OSTRACE(("SHM-LOCK "));
  mask = ofst>31 ? 0xffff : (1<<(ofst+n)) - (1<<ofst);
  if( rc==SQLITE_OK ){
    if( lockType==F_UNLCK ){
      OSTRACE(("unlock %d ok", ofst));
      pShmNode->exclMask &= ~mask;
      pShmNode->sharedMask &= ~mask;
    }else if( lockType==F_RDLCK ){
      OSTRACE(("read-lock %d ok", ofst));
      pShmNode->exclMask &= ~mask;
      pShmNode->sharedMask |= mask;
    }else{
      assert( lockType==F_WRLCK );
      OSTRACE(("write-lock %d ok", ofst));
      pShmNode->exclMask |= mask;
      pShmNode->sharedMask &= ~mask;
    }
  }else{
    if( lockType==F_UNLCK ){
      OSTRACE(("unlock %d failed", ofst));
    }else if( lockType==F_RDLCK ){
      OSTRACE(("read-lock failed"));
    }else{
      assert( lockType==F_WRLCK );
      OSTRACE(("write-lock %d failed", ofst));
    }
  }
  OSTRACE((" - afterwards %03x,%03x\n",
           pShmNode->sharedMask, pShmNode->exclMask));
  }
#endif

  return rc;        
}

/*
** Return the minimum number of 32KB shm regions that should be mapped at
** a time, assuming that each mapping must be an integer multiple of the
** current system page-size.
**
** Usually, this is 1. The exception seems to be systems that are configured
** to use 64KB pages - in this case each mapping must cover at least two
** shm regions.
*/
static int unixShmRegionPerMap(void){
  int shmsz = 32*1024;            /* SHM region size */
  int pgsz = osGetpagesize();   /* System page size */
  assert( ((pgsz-1)&pgsz)==0 );   /* Page size must be a power of 2 */
  if( pgsz<shmsz ) return 1;
  return pgsz/shmsz;
}

/*
** Purge the unixShmNodeList list of all entries with unixShmNode.nRef==0.
**
** This is not a VFS shared-memory method; it is a utility function called
** by VFS shared-memory methods.
*/
static void unixShmPurge(unixFile *pFd){
  unixShmNode *p = pFd->pInode->pShmNode;
  assert( unixMutexHeld() );
  if( p && ALWAYS(p->nRef==0) ){
    int nShmPerMap = unixShmRegionPerMap();
    int i;
    assert( p->pInode==pFd->pInode );
    sqlite3_mutex_free(p->mutex);
    for(i=0; i<p->nRegion; i+=nShmPerMap){
      if( p->h>=0 ){
        osMunmap(p->apRegion[i], p->szRegion);
      }else{
        sqlite3_free(p->apRegion[i]);
      }
    }
    sqlite3_free(p->apRegion);
    if( p->h>=0 ){
      robust_close(pFd, p->h, __LINE__);
      p->h = -1;
    }
    p->pInode->pShmNode = 0;
    sqlite3_free(p);
  }
}

#if defined(__APPLE__) && SQLITE_ENABLE_LOCKING_STYLE
static const char *proxySharedMemoryBasePath(unixFile *);
#endif

/*
** Open a shared-memory area associated with open database file pDbFd.  
** This particular implementation uses mmapped files.
**
** The file used to implement shared-memory is in the same directory
** as the open database file and has the same name as the open database
** file with the "-shm" suffix added.  For example, if the database file
** is "/home/user1/config.db" then the file that is created and mmapped
** for shared memory will be called "/home/user1/config.db-shm".  
**
** Another approach to is to use files in /dev/shm or /dev/tmp or an
** some other tmpfs mount. But if a file in a different directory
** from the database file is used, then differing access permissions
** or a chroot() might cause two different processes on the same
** database to end up using different files for shared memory - 
** meaning that their memory would not really be shared - resulting
** in database corruption.  Nevertheless, this tmpfs file usage
** can be enabled at compile-time using -DSQLITE_SHM_DIRECTORY="/dev/shm"
** or the equivalent.  The use of the SQLITE_SHM_DIRECTORY compile-time
** option results in an incompatible build of SQLite;  builds of SQLite
** that with differing SQLITE_SHM_DIRECTORY settings attempt to use the
** same database file at the same time, database corruption will likely
** result. The SQLITE_SHM_DIRECTORY compile-time option is considered
** "unsupported" and may go away in a future SQLite release.
**
** When opening a new shared-memory file, if no other instances of that
** file are currently open, in this process or in other processes, then
** the file must be truncated to zero length or have its header cleared.
**
** If the original database file (pDbFd) is using the "unix-excl" VFS
** that means that an exclusive lock is held on the database file and
** that no other processes are able to read or write the database.  In
** that case, we do not really need shared memory.  No shared memory
** file is created.  The shared memory will be simulated with heap memory.
*/
static int unixOpenSharedMemory(unixFile *pDbFd){
  struct unixShm *p = 0;          /* The connection to be opened */
  struct unixShmNode *pShmNode;   /* The underlying mmapped file */
  int rc;                         /* Result code */
  unixInodeInfo *pInode;          /* The inode of fd */
  char *zShmFilename;             /* Name of the file used for SHM */
  int nShmFilename;               /* Size of the SHM filename in bytes */

  /* Allocate space for the new unixShm object. */
  p = sqlite3_malloc64( sizeof(*p) );
  if( p==0 ) return SQLITE_NOMEM_BKPT;
  memset(p, 0, sizeof(*p));
  assert( pDbFd->pShm==0 );

  /* Check to see if a unixShmNode object already exists. Reuse an existing
  ** one if present. Create a new one if necessary.
  */
  unixEnterMutex();
  pInode = pDbFd->pInode;
  pShmNode = pInode->pShmNode;
  if( pShmNode==0 ){
    struct stat sStat;                 /* fstat() info for database file */
#ifndef SQLITE_SHM_DIRECTORY
    const char *zBasePath = pDbFd->zPath;
#endif

    /* Call fstat() to figure out the permissions on the database file. If
    ** a new *-shm file is created, an attempt will be made to create it
    ** with the same permissions.
    */
    if( osFstat(pDbFd->h, &sStat) ){
      storeLastErrno(pDbFd, errno);
      rc = SQLITE_IOERR_FSTAT;
      goto shm_open_err;
    }

#if defined(__APPLE__) && SQLITE_ENABLE_LOCKING_STYLE \
      && !defined(SQLITE_SHM_DIRECTORY)
    /* If pDbFd is configured with proxy locking mode, use the local 
    ** lock file path to determine the -shm file path
    */
    if( isProxyLockingMode(pDbFd) ){
      zBasePath = proxySharedMemoryBasePath(pDbFd);
      if( !zBasePath ){
        rc = SQLITE_CANTOPEN_BKPT;
        goto shm_open_err;
      }
    }
#endif
    
#ifdef SQLITE_SHM_DIRECTORY
    nShmFilename = sizeof(SQLITE_SHM_DIRECTORY) + 31;
#else
    nShmFilename = 6 + (int)strlen(zBasePath);
#endif
    pShmNode = sqlite3_malloc64( sizeof(*pShmNode) + nShmFilename );
    if( pShmNode==0 ){
      rc = SQLITE_NOMEM_BKPT;
      goto shm_open_err;
    }
    memset(pShmNode, 0, sizeof(*pShmNode)+nShmFilename);
    zShmFilename = pShmNode->zFilename = (char*)&pShmNode[1];
#ifdef SQLITE_SHM_DIRECTORY
    sqlite3_snprintf(nShmFilename, zShmFilename, 
                     SQLITE_SHM_DIRECTORY "/sqlite-shm-%x-%x",
                     (u32)sStat.st_ino, (u32)sStat.st_dev);
#else
    sqlite3_snprintf(nShmFilename, zShmFilename, "%s-shm", zBasePath);
    sqlite3FileSuffix3(pDbFd->zPath, zShmFilename);
#endif
    pShmNode->h = -1;
    pDbFd->pInode->pShmNode = pShmNode;
    pShmNode->pInode = pDbFd->pInode;
    if( sqlite3GlobalConfig.bCoreMutex ){
      pShmNode->mutex = sqlite3_mutex_alloc(SQLITE_MUTEX_FAST);
      if( pShmNode->mutex==0 ){
        rc = SQLITE_NOMEM_BKPT;
        goto shm_open_err;
      }
    }

    if( pInode->bProcessLock==0 ){
      int openFlags = O_RDWR | O_CREAT;
      int fd;                     /* File descriptor for *-shm file */
      if( sqlite3_uri_boolean(pDbFd->zPath, "readonly_shm", 0)
#ifdef __APPLE__
       /* On MacOS and iOS, avoid even trying to open a read-only SHM file
       ** for writing, because doing so generates scary log messages */
       || (osAccess(zShmFilename, R_OK|W_OK)!=0
            && (errno==EPERM || errno==EACCES))
#endif
      ){
        openFlags = O_RDONLY;
        pShmNode->isReadonly = 1;
      }
      fd = robust_open(zShmFilename, openFlags, (sStat.st_mode&0777));

      /* If it was not possible to open the *-shm file in read/write mode,
      ** and the database file itself has been opened in read-only mode,
      ** try to open the *-shm file in read-only mode as well. Even if the
      ** database connection is read-only, it is still better to try opening
      ** the *-shm file in read/write mode first, as the same file descriptor
      ** may be also be used by a read/write database connection.  */
#if defined(SQLITE_ENABLE_PERSIST_WAL)&&(SQLITE_ENABLE_LOCKING_STYLE \
    || defined(__APPLE__))
      if( fd<0 && (errno==EPERM || errno==EACCES) && pShmNode->isReadonly==0 
       && (pDbFd->openFlags & O_RDWR)!=O_RDWR
      ){
        fd = robust_open(zShmFilename, O_RDONLY, (sStat.st_mode&0777));
        pShmNode->isReadonly = 1;
      }
#endif
      if( fd<0 ){
        rc = unixLogError(SQLITE_CANTOPEN_BKPT, "open", zShmFilename);
        goto shm_open_err;
      }
      pShmNode->h = fd;

      /* If this process is running as root, make sure that the SHM file
      ** is owned by the same user that owns the original database.  Otherwise,
      ** the original owner will not be able to connect.
      */
      robustFchown(pShmNode->h, sStat.st_uid, sStat.st_gid);
  
      /* Check to see if another process is holding the dead-man switch.
      ** If not, truncate the file to zero length. 
      */
      rc = SQLITE_OK;
      if( unixShmSystemLock(pDbFd, F_WRLCK, UNIX_SHM_DMS, 1)==SQLITE_OK ){
        if( robust_ftruncate(pShmNode->h, 0) ){
          rc = unixLogError(SQLITE_IOERR_SHMOPEN, "ftruncate", zShmFilename);
        }else{
          /* If running as root set the uid/gid of the shm file to match
          ** the database */
          uid_t euid = geteuid();
          if( (!pShmNode->isReadonly) && euid==0 && (euid!=sStat.st_uid || getegid()!=sStat.st_gid) ){
            if( osFchown(pShmNode->h, sStat.st_uid, sStat.st_gid) ){
              rc = SQLITE_IOERR_SHMOPEN;
            }
          }
        }
      }
      if( rc==SQLITE_OK ){
        rc = unixShmSystemLock(pDbFd, F_RDLCK, UNIX_SHM_DMS, 1);
      }
      if( rc ) goto shm_open_err;
    }
  }

  /* Make the new connection a child of the unixShmNode */
  p->pShmNode = pShmNode;
#ifdef SQLITE_DEBUG
  p->id = pShmNode->nextShmId++;
#endif
  pShmNode->nRef++;
  pDbFd->pShm = p;
  unixLeaveMutex();

  /* The reference count on pShmNode has already been incremented under
  ** the cover of the unixEnterMutex() mutex and the pointer from the
  ** new (struct unixShm) object to the pShmNode has been set. All that is
  ** left to do is to link the new object into the linked list starting
  ** at pShmNode->pFirst. This must be done while holding the pShmNode->mutex 
  ** mutex.
  */
  sqlite3_mutex_enter(pShmNode->mutex);
  p->pNext = pShmNode->pFirst;
  pShmNode->pFirst = p;
  sqlite3_mutex_leave(pShmNode->mutex);
  return SQLITE_OK;

  /* Jump here on any error */
shm_open_err:
  unixShmPurge(pDbFd);       /* This call frees pShmNode if required */
  sqlite3_free(p);
  unixLeaveMutex();
  return rc;
}

/*
** This function is called to obtain a pointer to region iRegion of the 
** shared-memory associated with the database file fd. Shared-memory regions 
** are numbered starting from zero. Each shared-memory region is szRegion 
** bytes in size.
**
** If an error occurs, an error code is returned and *pp is set to NULL.
**
** Otherwise, if the bExtend parameter is 0 and the requested shared-memory
** region has not been allocated (by any client, including one running in a
** separate process), then *pp is set to NULL and SQLITE_OK returned. If 
** bExtend is non-zero and the requested shared-memory region has not yet 
** been allocated, it is allocated by this function.
**
** If the shared-memory region has already been allocated or is allocated by
** this call as described above, then it is mapped into this processes 
** address space (if it is not already), *pp is set to point to the mapped 
** memory and SQLITE_OK returned.
*/
static int unixShmMap(
  sqlite3_file *fd,               /* Handle open on database file */
  int iRegion,                    /* Region to retrieve */
  int szRegion,                   /* Size of regions */
  int bExtend,                    /* True to extend file if necessary */
  void volatile **pp              /* OUT: Mapped memory */
){
  unixFile *pDbFd = (unixFile*)fd;
  unixShm *p;
  unixShmNode *pShmNode;
  int rc = SQLITE_OK;
  int nShmPerMap = unixShmRegionPerMap();
  int nReqRegion;

  /* If the shared-memory file has not yet been opened, open it now. */
  if( pDbFd->pShm==0 ){
    rc = unixOpenSharedMemory(pDbFd);
    if( rc!=SQLITE_OK ) return rc;
  }

  p = pDbFd->pShm;
  pShmNode = p->pShmNode;
  sqlite3_mutex_enter(pShmNode->mutex);
  assert( szRegion==pShmNode->szRegion || pShmNode->nRegion==0 );
  assert( pShmNode->pInode==pDbFd->pInode );
  assert( pShmNode->h>=0 || pDbFd->pInode->bProcessLock==1 );
  assert( pShmNode->h<0 || pDbFd->pInode->bProcessLock==0 );

  /* Minimum number of regions required to be mapped. */
  nReqRegion = ((iRegion+nShmPerMap) / nShmPerMap) * nShmPerMap;

  if( pShmNode->nRegion<nReqRegion ){
    char **apNew;                      /* New apRegion[] array */
    int nByte = nReqRegion*szRegion;   /* Minimum required file size */
    struct stat sStat;                 /* Used by fstat() */

    pShmNode->szRegion = szRegion;

    if( pShmNode->h>=0 ){
      /* The requested region is not mapped into this processes address space.
      ** Check to see if it has been allocated (i.e. if the wal-index file is
      ** large enough to contain the requested region).
      */
      if( osFstat(pShmNode->h, &sStat) ){
        rc = SQLITE_IOERR_SHMSIZE;
        goto shmpage_out;
      }
  
      if( sStat.st_size<nByte ){
        /* The requested memory region does not exist. If bExtend is set to
        ** false, exit early. *pp will be set to NULL and SQLITE_OK returned.
        */
        if( !bExtend ){
          goto shmpage_out;
        }

        /* Alternatively, if bExtend is true, extend the file. Do this by
        ** writing a single byte to the end of each (OS) page being
        ** allocated or extended. Technically, we need only write to the
        ** last page in order to extend the file. But writing to all new
        ** pages forces the OS to allocate them immediately, which reduces
        ** the chances of SIGBUS while accessing the mapped region later on.
        */
        else{
          static const int pgsz = 4096;
          int iPg;

          /* Write to the last byte of each newly allocated or extended page */
          assert( (nByte % pgsz)==0 );
          for(iPg=(sStat.st_size/pgsz); iPg<(nByte/pgsz); iPg++){
            int x = 0;
            if( seekAndWriteFd(pShmNode->h, iPg*pgsz + pgsz-1, "", 1, &x)!=1 ){
              const char *zFile = pShmNode->zFilename;
              rc = unixLogError(SQLITE_IOERR_SHMSIZE, "write", zFile);
              goto shmpage_out;
            }
          }
        }
      }
    }

    /* Map the requested memory region into this processes address space. */
    apNew = (char **)sqlite3_realloc(
        pShmNode->apRegion, nReqRegion*sizeof(char *)
    );
    if( !apNew ){
      rc = SQLITE_IOERR_NOMEM_BKPT;
      goto shmpage_out;
    }
    pShmNode->apRegion = apNew;
    while( pShmNode->nRegion<nReqRegion ){
      int nMap = szRegion*nShmPerMap;
      int i;
      void *pMem;
      if( pShmNode->h>=0 ){
        pMem = osMmap(0, nMap,
            pShmNode->isReadonly ? PROT_READ : PROT_READ|PROT_WRITE, 
            MAP_SHARED, pShmNode->h, szRegion*(i64)pShmNode->nRegion
        );
        if( pMem==MAP_FAILED ){
          rc = unixLogError(SQLITE_IOERR_SHMMAP, "mmap", pShmNode->zFilename);
          goto shmpage_out;
        }
      }else{
        pMem = sqlite3_malloc64(szRegion);
        if( pMem==0 ){
          rc = SQLITE_NOMEM_BKPT;
          goto shmpage_out;
        }
        memset(pMem, 0, szRegion);
      }

      for(i=0; i<nShmPerMap; i++){
        pShmNode->apRegion[pShmNode->nRegion+i] = &((char*)pMem)[szRegion*i];
      }
      pShmNode->nRegion += nShmPerMap;
    }
  }

shmpage_out:
  if( pShmNode->nRegion>iRegion ){
    *pp = pShmNode->apRegion[iRegion];
  }else{
    *pp = 0;
  }
  if( pShmNode->isReadonly && rc==SQLITE_OK ) rc = SQLITE_READONLY;
  sqlite3_mutex_leave(pShmNode->mutex);
  return rc;
}

/*
** Change the lock state for a shared-memory segment.
**
** Note that the relationship between SHAREd and EXCLUSIVE locks is a little
** different here than in posix.  In xShmLock(), one can go from unlocked
** to shared and back or from unlocked to exclusive and back.  But one may
** not go from shared to exclusive or from exclusive to shared.
*/
static int unixShmLock(
  sqlite3_file *fd,          /* Database file holding the shared memory */
  int ofst,                  /* First lock to acquire or release */
  int n,                     /* Number of locks to acquire or release */
  int flags                  /* What to do with the lock */
){
  unixFile *pDbFd = (unixFile*)fd;      /* Connection holding shared memory */
  unixShm *p = pDbFd->pShm;             /* The shared memory being locked */
  unixShm *pX;                          /* For looping over all siblings */
  unixShmNode *pShmNode = p->pShmNode;  /* The underlying file iNode */
  int rc = SQLITE_OK;                   /* Result code */
  u16 mask;                             /* Mask of locks to take or release */

  assert( pShmNode==pDbFd->pInode->pShmNode );
  assert( pShmNode->pInode==pDbFd->pInode );
  assert( ofst>=0 && ofst+n<=SQLITE_SHM_NLOCK );
  assert( n>=1 );
  assert( flags==(SQLITE_SHM_LOCK | SQLITE_SHM_SHARED)
       || flags==(SQLITE_SHM_LOCK | SQLITE_SHM_EXCLUSIVE)
       || flags==(SQLITE_SHM_UNLOCK | SQLITE_SHM_SHARED)
       || flags==(SQLITE_SHM_UNLOCK | SQLITE_SHM_EXCLUSIVE) );
  assert( n==1 || (flags & SQLITE_SHM_EXCLUSIVE)!=0 );
  assert( pShmNode->h>=0 || pDbFd->pInode->bProcessLock==1 );
  assert( pShmNode->h<0 || pDbFd->pInode->bProcessLock==0 );

  mask = (1<<(ofst+n)) - (1<<ofst);
  assert( n>1 || mask==(1<<ofst) );
  sqlite3_mutex_enter(pShmNode->mutex);
  if( flags & SQLITE_SHM_UNLOCK ){
    u16 allMask = 0; /* Mask of locks held by siblings */

    /* See if any siblings hold this same lock */
    for(pX=pShmNode->pFirst; pX; pX=pX->pNext){
      if( pX==p ) continue;
      assert( (pX->exclMask & (p->exclMask|p->sharedMask))==0 );
      allMask |= pX->sharedMask;
    }

    /* Unlock the system-level locks */
    if( (mask & allMask)==0 ){
      rc = unixShmSystemLock(pDbFd, F_UNLCK, ofst+UNIX_SHM_BASE, n);
    }else{
      rc = SQLITE_OK;
    }

    /* Undo the local locks */
    if( rc==SQLITE_OK ){
      p->exclMask &= ~mask;
      p->sharedMask &= ~mask;
    } 
  }else if( flags & SQLITE_SHM_SHARED ){
    u16 allShared = 0;  /* Union of locks held by connections other than "p" */

    /* Find out which shared locks are already held by sibling connections.
    ** If any sibling already holds an exclusive lock, go ahead and return
    ** SQLITE_BUSY.
    */
    for(pX=pShmNode->pFirst; pX; pX=pX->pNext){
      if( (pX->exclMask & mask)!=0 ){
        rc = SQLITE_BUSY;
        break;
      }
      allShared |= pX->sharedMask;
    }

    /* Get shared locks at the system level, if necessary */
    if( rc==SQLITE_OK ){
      if( (allShared & mask)==0 ){
        rc = unixShmSystemLock(pDbFd, F_RDLCK, ofst+UNIX_SHM_BASE, n);
      }else{
        rc = SQLITE_OK;
      }
    }

    /* Get the local shared locks */
    if( rc==SQLITE_OK ){
      p->sharedMask |= mask;
    }
  }else{
    /* Make sure no sibling connections hold locks that will block this
    ** lock.  If any do, return SQLITE_BUSY right away.
    */
    for(pX=pShmNode->pFirst; pX; pX=pX->pNext){
      if( (pX->exclMask & mask)!=0 || (pX->sharedMask & mask)!=0 ){
        rc = SQLITE_BUSY;
        break;
      }
    }
  
    /* Get the exclusive locks at the system level.  Then if successful
    ** also mark the local connection as being locked.
    */
    if( rc==SQLITE_OK ){
      rc = unixShmSystemLock(pDbFd, F_WRLCK, ofst+UNIX_SHM_BASE, n);
      if( rc==SQLITE_OK ){
        assert( (p->sharedMask & mask)==0 );
        p->exclMask |= mask;
      }
    }
  }
  sqlite3_mutex_leave(pShmNode->mutex);
  OSTRACE(("SHM-LOCK shmid-%d, pid-%d got %03x,%03x\n",
           p->id, osGetpid(0), p->sharedMask, p->exclMask));
  return rc;
}

/*
** Implement a memory barrier or memory fence on shared memory.  
**
** All loads and stores begun before the barrier must complete before
** any load or store begun after the barrier.
*/
static void unixShmBarrier(
  sqlite3_file *fd                /* Database file holding the shared memory */
){
  UNUSED_PARAMETER(fd);
  sqlite3MemoryBarrier();         /* compiler-defined memory barrier */
  unixEnterMutex();               /* Also mutex, for redundancy */
  unixLeaveMutex();
}

/*
** Close a connection to shared-memory.  Delete the underlying 
** storage if deleteFlag is true.
**
** If there is no shared memory associated with the connection then this
** routine is a harmless no-op.
*/
static int unixShmUnmap(
  sqlite3_file *fd,               /* The underlying database file */
  int deleteFlag                  /* Delete shared-memory if true */
){
  unixShm *p;                     /* The connection to be closed */
  unixShmNode *pShmNode;          /* The underlying shared-memory file */
  unixShm **pp;                   /* For looping over sibling connections */
  unixFile *pDbFd;                /* The underlying database file */

  pDbFd = (unixFile*)fd;
  p = pDbFd->pShm;
  if( p==0 ) return SQLITE_OK;
  pShmNode = p->pShmNode;

  assert( pShmNode==pDbFd->pInode->pShmNode );
  assert( pShmNode->pInode==pDbFd->pInode );

  /* Remove connection p from the set of connections associated
  ** with pShmNode */
  sqlite3_mutex_enter(pShmNode->mutex);
  for(pp=&pShmNode->pFirst; (*pp)!=p; pp = &(*pp)->pNext){}
  *pp = p->pNext;

  /* Free the connection p */
  sqlite3_free(p);
  pDbFd->pShm = 0;
  sqlite3_mutex_leave(pShmNode->mutex);

  /* If pShmNode->nRef has reached 0, then close the underlying
  ** shared-memory file, too */
  unixEnterMutex();
  assert( pShmNode->nRef>0 );
  pShmNode->nRef--;
  if( pShmNode->nRef==0 ){
    if( deleteFlag && pShmNode->h>=0 ) {
      if (deleteFlag == 1) { 
        osUnlink(pShmNode->zFilename);
      } else if (deleteFlag == 2) {
        /* ftruncate(pShmNode->h, 32 * 1024); */
      }
    }
    unixShmPurge(pDbFd);
  }
  unixLeaveMutex();

  return SQLITE_OK;
}


#else
# define unixShmMap     0
# define unixShmLock    0
# define unixShmBarrier 0
# define unixShmUnmap   0
#endif /* #ifndef SQLITE_OMIT_WAL */

#if (SQLITE_ENABLE_APPLE_SPI>0) && defined(__APPLE__)
static const char *unixTempFileDir(void);

static int unixInvalidateSupportFiles(unixFile *pFile, int skipWAL) {
  char jPath[MAXPATHLEN+9];
  int zLen = strlcpy(jPath, pFile->zPath, MAXPATHLEN+9);
  if( zLen<MAXPATHLEN ){
    size_t jLen;
    const char extensions[3][9] = { "-wal", "-journal", "-shm" };
    int j = (skipWAL ? 1 : 0);
    for( ; j<3; j++ ){
      
      /* Check to see if the shm file is already opened for this pFile */
      if( j==2 ){
        unixEnterMutex(); /* Because pFile->pInode is shared across threads */
        unixShmNode *pShmNode = pFile->pInode->pShmNode;
        if( pShmNode && !pShmNode->isReadonly ){
          struct stat sStat;
          sqlite3_mutex_enter(pShmNode->mutex);
          
          if( pShmNode->h>=0 && !osFstat(pShmNode->h, &sStat) ){
            unsigned long size = (sStat.st_size<4) ? sStat.st_size : 4;
            if( size>0 ){
              bzero(pShmNode->apRegion[0], size);
              sqlite3_mutex_leave(pShmNode->mutex);
              unixLeaveMutex();
              continue;
            }
          }
          sqlite3_mutex_leave(pShmNode->mutex);
        }
        unixLeaveMutex();
      }
      jLen = strlcpy(&jPath[zLen], extensions[j], 9);
      if( jLen < 9 ){
        int jflags = (j<2) ? O_TRUNC : O_RDWR;
        int jfd = open(jPath, jflags);
        if( jfd==(-1) ){
          if( errno!=ENOENT ){
            perror(jPath);
          }
        } else {
          if( j==2 ){
            struct stat sStat;
            if( !osFstat(jfd, &sStat) ){
              unsigned long size = (sStat.st_size<4) ? sStat.st_size : 4;
              if( size>0 ){
                uint32_t zero = 0;
                pwrite(jfd, &zero, (size_t)size, 0);
              }
            }
          }
          fsync(jfd);
          close(jfd);
        }
      }
    }
  }
  return SQLITE_OK;
}

static int unixUnsafeTruncateDatabase(unixFile *pFile){
  /* this is nasty & bad.  destruction with prejudice.  we'll lose all the
  ** file locks in this process, however. sqlite3_file_control works properly.
  ** But if it fails, this works approximately
  */
  char journalPath[MAXPATHLEN];
  char walPath[MAXPATHLEN];
  int rc = SQLITE_OK;
  
#ifdef DEBUG
  fprintf(stderr, "Force truncating database %s\n", pFile->zPath);
#endif
  strlcpy(journalPath, pFile->zPath, MAXPATHLEN);
  strlcat(journalPath, "-journal", MAXPATHLEN);
  strlcpy(walPath, pFile->zPath, MAXPATHLEN);
  strlcat(walPath, "-wal", MAXPATHLEN);
  int fd1 = pFile->h;
  int result = 0;
  result = ftruncate(fd1, 0ll);
  if (result) {
    result = errno;
  }
  if (result) {
    rc = SQLITE_IOERR;
    storeLastErrno(pFile, result);
  }
  
  int fd2 = open(journalPath, O_RDWR);
  int result2 = 0;
  if (fd2 < 0) {
    if (errno != ENOENT) {
      result2 = errno;
    } else {
      result2 = 0;
    }
  } else {
    result2 = ftruncate(fd2, 0ll);
    if (result2) {
      result2 = errno;
    }
  }
  if (result2 && !result) {
    rc = SQLITE_IOERR;
    storeLastErrno(pFile, result2);
  }
  
  int fd3 = open(walPath, O_RDWR);
  int result3 = 0;
  if (fd3 < 0) {
    if (errno != ENOENT) {
      result3 = errno;
    } else {
      result3 = 0;
    }
  } else {
    result3 = ftruncate(fd3, 0ll);
    if (result3) {
      result3 = errno;
    }
  }
  if (result3 && !(result || result2)) {
    rc = SQLITE_IOERR;
    storeLastErrno(pFile, result2);
  }
  
  if (fd3 >= 0) {
    fsync(fd3);
    close(fd3);
  }
  if (fd2 >= 0) {
    fsync(fd2);
    close(fd2);
  }
  fsync(fd1);
	
  return rc;
}

static int unixTruncateDatabase(unixFile *pFile, int bFlags) {
  sqlite3_file *id = (sqlite3_file *)pFile;
  int rc = SQLITE_OK;
  void *pLock = NULL;
  int flags = 0;
  int corruptFileLock = 0;
  int isCorrupt = 0;
  int force = (bFlags & SQLITE_TRUNCATE_FORCE);
  int safeFailed = 0;

#if SQLITE_ENABLE_DATA_PROTECTION
  flags |= pFile->protFlags;
#endif
#if SQLITE_ENABLE_LOCKING_STYLE
  if( isProxyLockingMode(pFile) ){
    flags |= SQLITE_OPEN_AUTOPROXY;
  }
#endif
  
  rc = sqlite3demo_superlock(pFile->zPath, 0, flags, 0, 0, &pLock);
  if( rc ){
    if( rc==SQLITE_CORRUPT || rc==SQLITE_NOTADB ){
      isCorrupt = 1;
      rc = sqlite3demo_superlock_corrupt(id, SQLITE_LOCK_EXCLUSIVE,
                                         &corruptFileLock);
    }
    if( rc && !force ){
      return rc;
    }
    rc = SQLITE_OK; /* Ignore the locking failure if force is true */
  }
  if( (bFlags&SQLITE_TRUNCATE_INITIALIZE_HEADER_MASK)!=0 ){
    /* initialize a new database in TMPDIR and copy the contents over */
    const char *tDir = unixTempFileDir();
    int tDirLen = strlen(tDir);
    int tLen = sizeof(char) * (tDirLen + 12);
    char *tDbPath = (char *)malloc(tLen);
    int tFd = -1;
    
    strlcpy(tDbPath, tDir, tLen);
    if( tDbPath[(tDirLen-1)] != '/' ){
      strlcat(tDbPath, "/tmpdbXXXXX", tLen);
    } else {
      strlcat(tDbPath, "tmpdbXXXXX", tLen);
    }
    tFd = mkstemp(tDbPath);
    if( tFd==-1 ){
      storeLastErrno(pFile, errno);
      rc = SQLITE_IOERR;
      safeFailed = 1;
    }else{
      sqlite3 *tDb = NULL;
      copyfile_state_t s;
      int trc = sqlite3_open_v2(tDbPath, &tDb,
                   (SQLITE_OPEN_CREATE | SQLITE_OPEN_READWRITE
                      | SQLITE_OPEN_AUTOPROXY), NULL);
      char *errmsg = NULL;
      const char *sql = "";
      if( !trc && (bFlags&SQLITE_TRUNCATE_PAGESIZE_MASK) ){
        const char pagesize_sql[4][22] = {
          "pragma page_size=1024",
          "pragma page_size=2048",
          "pragma page_size=4096",
          "pragma page_size=8192" 
        };
        int iPagesize = (((bFlags&SQLITE_TRUNCATE_PAGESIZE_MASK) >> 4) - 1);
        assert( iPagesize>=0 && iPagesize<=4 );
        sql = pagesize_sql[iPagesize];
        trc = sqlite3_exec(tDb, sql, 0, 0, &errmsg);
      }
      if( !trc ){
        const char autovacuum_sql[3][21] = {
          "pragma auto_vacuum=0",
          "pragma auto_vacuum=1",
          "pragma auto_vacuum=2"
        };
        int iAutovacuum = 2; /* default to incremental */
        if( (bFlags&SQLITE_TRUNCATE_AUTOVACUUM_MASK) ){
          iAutovacuum = (((bFlags&SQLITE_TRUNCATE_AUTOVACUUM_MASK) >> 2) - 1);
        }
        assert( iAutovacuum>=0 && iAutovacuum<=2 );
        sql = autovacuum_sql[iAutovacuum];
        trc = sqlite3_exec(tDb, sql, 0, 0, &errmsg);
      }
      if( !trc && (bFlags&SQLITE_TRUNCATE_JOURNALMODE_WAL) ){
        sql = "pragma journal_mode=wal";
        trc = sqlite3_exec(tDb, sql, 0, 0, &errmsg);
      }
      if( trc ){
        if( !tDb ){
          fprintf(stderr, "failed to open temp database '%s' to reset "
                          "truncated database %s with flags %x: %d\n",
                           tDbPath, pFile->zPath, bFlags, trc);
        }else{
          fprintf(stderr, "failed to set '%s' on truncated database %s, %d: "
                          "%s\n", sql, pFile->zPath, trc, errmsg);
        }
      }
      if( tDb ){
        int off = 0;
        /* merge the wal into the db */
        sqlite3_file_control(tDb, NULL, SQLITE_FCNTL_PERSIST_WAL, &off);
        sqlite3_close(tDb);
      }
      s = copyfile_state_alloc();
      lseek(tFd, 0, SEEK_SET);
      lseek(pFile->h, 0, SEEK_SET);
      if( fcopyfile(tFd, pFile->h, s, COPYFILE_DATA) ){
        int err=errno;
        switch(err) {
          case ENOMEM:
            trc = SQLITE_NOMEM;
            break;
          default:
            storeLastErrno(pFile, err);
            trc = SQLITE_IOERR;
        }
      }
      copyfile_state_free(s);
      fsync(pFile->h);
      close(tFd);
      unlink(tDbPath);
      if( trc!=SQLITE_OK ){
        safeFailed = 1;
        rc = trc;
      }
    }
    free(tDbPath);
  } else {
    rc = pFile->pMethod->xTruncate(id, 
           ((pFile->fsFlags & SQLITE_FSFLAGS_IS_MSDOS) != 0) ? 1L : 0L);
    if( rc ){
      safeFailed = 1;
    }
  }
  if( rc==SQLITE_OK || force ){
    rc = unixInvalidateSupportFiles(pFile, 0);
    if( rc ){
      safeFailed = 1;
    }
  }
  pFile->pMethod->xSync(id, SQLITE_SYNC_FULL);


  if( isCorrupt ){
    sqlite3demo_superunlock_corrupt(id, corruptFileLock);
  }else if( pLock ){
    sqlite3demo_superunlock(pLock);
  }else{
    assert(force);
  }
  
  if( force && safeFailed){
    rc = unixUnsafeTruncateDatabase(pFile);
  }
  
  return rc;
}

/*
 ** Lock locations for shared-memory locks used by WAL mode.
 */
#ifndef SHM_BASE
# define SHM_BASE          120
# define SHM_WRITE         SHM_BASE
# define SHM_CHECKPOINT    (SHM_BASE+1)
# define SHM_RECOVER       (SHM_BASE+2)
# define SHM_READ_FIRST    (SHM_BASE+3)
# define SHM_READ_SIZE     5
#endif /* SHM_BASE */

/*
** This test only works for lock testing on unix/posix VFS.
** Adapted from tool/getlock.c f4c39b651370156cae979501a7b156bdba50e7ce
*/
static int unixLockstatePid(unixFile *pFile, pid_t pid, int *pLockstate){
  int hDb;        /* File descriptor for the open database file */
  int hShm = -1;  /* File descriptor for WAL shared-memory file */
  ssize_t got;    /* Bytes read from header */
  int isWal = 0;             /* True if in WAL mode */
  int nLock = 0;             /* Number of locks held */
  int noHdr = 0;             /* Zero byte DB has no header */
  unsigned char aHdr[100];   /* Database header */
  
  assert(pLockstate);
  
  /* make sure we are dealing with a database file */
  hDb = pFile->h;
  if( hDb<0 ){
    *pLockstate = SQLITE_LOCKSTATE_ERROR;
    return SQLITE_ERROR;
  }
  assert( (strlen(SQLITE_FILE_HEADER)+1)==SQLITE_FILE_HEADER_LEN );
  got = pread(hDb, aHdr, 100, 0);
  if( got<0 ){
    *pLockstate = SQLITE_LOCKSTATE_ERROR;
    return SQLITE_ERROR;
  }
  if( got==0 ){
    noHdr = 1;
  }else if( got!=100
         || memcmp(aHdr, SQLITE_FILE_HEADER, SQLITE_FILE_HEADER_LEN)!=0
  ){
    *pLockstate = SQLITE_LOCKSTATE_NOTADB;
    return SQLITE_NOTADB;
  }
  
  /* First check for an exclusive lock */
  nLock += unixIsLocked(pid, hDb, F_RDLCK, SHARED_FIRST, SHARED_SIZE,
                        "EXCLUSIVE");
  if (!noHdr) {
    isWal = aHdr[18]==2;
  }
  if( nLock==0 && isWal==0 ){
    /* Rollback mode */
    nLock += unixIsLocked(pid, hDb, F_WRLCK, PENDING_BYTE, SHARED_SIZE+2,
                          "PENDING|RESERVED|SHARED");
  }
  if( nLock==0 && isWal!=0 ){
    /* lookup the file descriptor for the shared memory file if we have it open
    ** in this process */
    unixEnterMutex(); /* Because pFile->pInode is shared across threads */
    unixShmNode *pShmNode = pFile->pInode->pShmNode;
    if( pShmNode ){
      sqlite3_mutex_enter(pShmNode->mutex);
      
      hShm = pShmNode->h;
      if( hShm >= 0){
        if( unixIsLocked(pid, hShm, F_RDLCK, SHM_RECOVER, 1, "WAL-RECOVERY") ||
           unixIsLocked(pid, hShm, F_RDLCK, SHM_WRITE, 1, "WAL-WRITE") ){
          nLock = 1;
        }
      }
      
      sqlite3_mutex_leave(pShmNode->mutex);
    } 
    
    if( hShm<0 ){
      /* the shared memory file isn't open in this process space, open our
      ** own FD */
      char zShm[MAXPATHLEN];
      
      /* WAL mode */
      strlcpy(zShm, pFile->zPath, MAXPATHLEN);
      strlcat(zShm, "-shm", MAXPATHLEN);
      hShm = open(zShm, O_RDONLY, 0);
      if( hShm<0 ){
        *pLockstate = SQLITE_LOCKSTATE_OFF;
        unixLeaveMutex();
        return SQLITE_OK;
      }
      if( unixIsLocked(pid, hShm, F_RDLCK, SHM_RECOVER, 1, "WAL-RECOVERY") ||
         unixIsLocked(pid, hShm, F_RDLCK, SHM_WRITE, 1, "WAL-WRITE") ){
        nLock = 1;
      }
      close(hShm);
    }
    unixLeaveMutex();
  }
  if( nLock>0 ){
    *pLockstate = SQLITE_LOCKSTATE_ON;
  } else {
    *pLockstate = SQLITE_LOCKSTATE_OFF;
  }
  return SQLITE_OK;
}

#endif /* (SQLITE_ENABLE_APPLE_SPI>0) && defined(__APPLE__) */

#if SQLITE_MAX_MMAP_SIZE>0
/*
** If it is currently memory mapped, unmap file pFd.
*/
static void unixUnmapfile(unixFile *pFd){
  assert( pFd->nFetchOut==0 );
  if( pFd->pMapRegion ){
    osMunmap(pFd->pMapRegion, pFd->mmapSizeActual);
    pFd->pMapRegion = 0;
    pFd->mmapSize = 0;
    pFd->mmapSizeActual = 0;
  }
}

/*
** Attempt to set the size of the memory mapping maintained by file 
** descriptor pFd to nNew bytes. Any existing mapping is discarded.
**
** If successful, this function sets the following variables:
**
**       unixFile.pMapRegion
**       unixFile.mmapSize
**       unixFile.mmapSizeActual
**
** If unsuccessful, an error message is logged via sqlite3_log() and
** the three variables above are zeroed. In this case SQLite should
** continue accessing the database using the xRead() and xWrite()
** methods.
*/
static void unixRemapfile(
  unixFile *pFd,                  /* File descriptor object */
  i64 nNew                        /* Required mapping size */
){
  const char *zErr = "mmap";
  int h = pFd->h;                      /* File descriptor open on db file */
  u8 *pOrig = (u8 *)pFd->pMapRegion;   /* Pointer to current file mapping */
  i64 nOrig = pFd->mmapSizeActual;     /* Size of pOrig region in bytes */
  u8 *pNew = 0;                        /* Location of new mapping */
  int flags = PROT_READ;               /* Flags to pass to mmap() */

  assert( pFd->nFetchOut==0 );
  assert( nNew>pFd->mmapSize );
  assert( nNew<=pFd->mmapSizeMax );
  assert( nNew>0 );
  assert( pFd->mmapSizeActual>=pFd->mmapSize );
  assert( MAP_FAILED!=0 );

#ifdef SQLITE_MMAP_READWRITE
  if( (pFd->ctrlFlags & UNIXFILE_RDONLY)==0 ) flags |= PROT_WRITE;
#endif

  if( pOrig ){
#if HAVE_MREMAP
    i64 nReuse = pFd->mmapSize;
#else
    const int szSyspage = osGetpagesize();
    i64 nReuse = (pFd->mmapSize & ~(szSyspage-1));
#endif
    u8 *pReq = &pOrig[nReuse];

    /* Unmap any pages of the existing mapping that cannot be reused. */
    if( nReuse!=nOrig ){
      osMunmap(pReq, nOrig-nReuse);
    }

#if HAVE_MREMAP
    pNew = osMremap(pOrig, nReuse, nNew, MREMAP_MAYMOVE);
    zErr = "mremap";
#else
    pNew = osMmap(pReq, nNew-nReuse, flags, MAP_SHARED, h, nReuse);
    if( pNew!=MAP_FAILED ){
      if( pNew!=pReq ){
        osMunmap(pNew, nNew - nReuse);
        pNew = 0;
      }else{
        pNew = pOrig;
      }
    }
#endif

    /* The attempt to extend the existing mapping failed. Free it. */
    if( pNew==MAP_FAILED || pNew==0 ){
      osMunmap(pOrig, nReuse);
    }
  }

  /* If pNew is still NULL, try to create an entirely new mapping. */
  if( pNew==0 ){
    pNew = osMmap(0, nNew, flags, MAP_SHARED, h, 0);
  }

  if( pNew==MAP_FAILED ){
    pNew = 0;
    nNew = 0;
    unixLogError(SQLITE_OK, zErr, pFd->zPath);

    /* If the mmap() above failed, assume that all subsequent mmap() calls
    ** will probably fail too. Fall back to using xRead/xWrite exclusively
    ** in this case.  */
    pFd->mmapSizeMax = 0;
  }
  pFd->pMapRegion = (void *)pNew;
  pFd->mmapSize = pFd->mmapSizeActual = nNew;
}

/*
** Memory map or remap the file opened by file-descriptor pFd (if the file
** is already mapped, the existing mapping is replaced by the new). Or, if 
** there already exists a mapping for this file, and there are still 
** outstanding xFetch() references to it, this function is a no-op.
**
** If parameter nByte is non-negative, then it is the requested size of 
** the mapping to create. Otherwise, if nByte is less than zero, then the 
** requested size is the size of the file on disk. The actual size of the
** created mapping is either the requested size or the value configured 
** using SQLITE_FCNTL_MMAP_LIMIT, whichever is smaller.
**
** SQLITE_OK is returned if no error occurs (even if the mapping is not
** recreated as a result of outstanding references) or an SQLite error
** code otherwise.
*/
static int unixMapfile(unixFile *pFd, i64 nMap){
  assert( nMap>=0 || pFd->nFetchOut==0 );
  assert( nMap>0 || (pFd->mmapSize==0 && pFd->pMapRegion==0) );
  if( pFd->nFetchOut>0 ) return SQLITE_OK;

  if( nMap<0 ){
    struct stat statbuf;          /* Low-level file information */
    if( osFstat(pFd->h, &statbuf) ){
      return SQLITE_IOERR_FSTAT;
    }
    nMap = statbuf.st_size;
  }
  if( nMap>pFd->mmapSizeMax ){
    nMap = pFd->mmapSizeMax;
  }

  assert( nMap>0 || (pFd->mmapSize==0 && pFd->pMapRegion==0) );
  if( nMap!=pFd->mmapSize ){
    unixRemapfile(pFd, nMap);
  }

  return SQLITE_OK;
}
#endif /* SQLITE_MAX_MMAP_SIZE>0 */

/*
** If possible, return a pointer to a mapping of file fd starting at offset
** iOff. The mapping must be valid for at least nAmt bytes.
**
** If such a pointer can be obtained, store it in *pp and return SQLITE_OK.
** Or, if one cannot but no error occurs, set *pp to 0 and return SQLITE_OK.
** Finally, if an error does occur, return an SQLite error code. The final
** value of *pp is undefined in this case.
**
** If this function does return a pointer, the caller must eventually 
** release the reference by calling unixUnfetch().
*/
static int unixFetch(sqlite3_file *fd, i64 iOff, int nAmt, void **pp){
#if SQLITE_MAX_MMAP_SIZE>0
  unixFile *pFd = (unixFile *)fd;   /* The underlying database file */
#endif
  *pp = 0;

#if SQLITE_MAX_MMAP_SIZE>0
  if( pFd->mmapSizeMax>0 ){
    if( pFd->pMapRegion==0 ){
      int rc = unixMapfile(pFd, -1);
      if( rc!=SQLITE_OK ) return rc;
    }
    if( pFd->mmapSize >= iOff+nAmt ){
      *pp = &((u8 *)pFd->pMapRegion)[iOff];
      pFd->nFetchOut++;
    }
  }
#endif
  return SQLITE_OK;
}

/*
** If the third argument is non-NULL, then this function releases a 
** reference obtained by an earlier call to unixFetch(). The second
** argument passed to this function must be the same as the corresponding
** argument that was passed to the unixFetch() invocation. 
**
** Or, if the third argument is NULL, then this function is being called 
** to inform the VFS layer that, according to POSIX, any existing mapping 
** may now be invalid and should be unmapped.
*/
static int unixUnfetch(sqlite3_file *fd, i64 iOff, void *p){
#if SQLITE_MAX_MMAP_SIZE>0
  unixFile *pFd = (unixFile *)fd;   /* The underlying database file */
  UNUSED_PARAMETER(iOff);

  /* If p==0 (unmap the entire file) then there must be no outstanding 
  ** xFetch references. Or, if p!=0 (meaning it is an xFetch reference),
  ** then there must be at least one outstanding.  */
  assert( (p==0)==(pFd->nFetchOut==0) );

  /* If p!=0, it must match the iOff value. */
  assert( p==0 || p==&((u8 *)pFd->pMapRegion)[iOff] );

  if( p ){
    pFd->nFetchOut--;
  }else{
    unixUnmapfile(pFd);
  }

  assert( pFd->nFetchOut>=0 );
#else
  UNUSED_PARAMETER(fd);
  UNUSED_PARAMETER(p);
  UNUSED_PARAMETER(iOff);
#endif
  return SQLITE_OK;
}

/*
** Here ends the implementation of all sqlite3_file methods.
**
********************** End sqlite3_file Methods *******************************
******************************************************************************/

/*
** This division contains definitions of sqlite3_io_methods objects that
** implement various file locking strategies.  It also contains definitions
** of "finder" functions.  A finder-function is used to locate the appropriate
** sqlite3_io_methods object for a particular database file.  The pAppData
** field of the sqlite3_vfs VFS objects are initialized to be pointers to
** the correct finder-function for that VFS.
**
** Most finder functions return a pointer to a fixed sqlite3_io_methods
** object.  The only interesting finder-function is autolockIoFinder, which
** looks at the filesystem type and tries to guess the best locking
** strategy from that.
**
** For finder-function F, two objects are created:
**
**    (1) The real finder-function named "FImpt()".
**
**    (2) A constant pointer to this function named just "F".
**
**
** A pointer to the F pointer is used as the pAppData value for VFS
** objects.  We have to do this instead of letting pAppData point
** directly at the finder-function since C90 rules prevent a void*
** from be cast into a function pointer.
**
**
** Each instance of this macro generates two objects:
**
**   *  A constant sqlite3_io_methods object call METHOD that has locking
**      methods CLOSE, LOCK, UNLOCK, CKRESLOCK.
**
**   *  An I/O method finder function called FINDER that returns a pointer
**      to the METHOD object in the previous bullet.
*/
#define IOMETHODS(FINDER,METHOD,VERSION,CLOSE,LOCK,UNLOCK,CKLOCK,SHMMAP)     \
static const sqlite3_io_methods METHOD = {                                   \
   VERSION,                    /* iVersion */                                \
   CLOSE,                      /* xClose */                                  \
   unixRead,                   /* xRead */                                   \
   unixWrite,                  /* xWrite */                                  \
   unixTruncate,               /* xTruncate */                               \
   unixSync,                   /* xSync */                                   \
   unixFileSize,               /* xFileSize */                               \
   LOCK,                       /* xLock */                                   \
   UNLOCK,                     /* xUnlock */                                 \
   CKLOCK,                     /* xCheckReservedLock */                      \
   unixFileControl,            /* xFileControl */                            \
   unixSectorSize,             /* xSectorSize */                             \
   unixDeviceCharacteristics,  /* xDeviceCapabilities */                     \
   SHMMAP,                     /* xShmMap */                                 \
   unixShmLock,                /* xShmLock */                                \
   unixShmBarrier,             /* xShmBarrier */                             \
   unixShmUnmap,               /* xShmUnmap */                               \
   unixFetch,                  /* xFetch */                                  \
   unixUnfetch,                /* xUnfetch */                                \
};                                                                           \
static const sqlite3_io_methods *FINDER##Impl(const char *z, unixFile *p){   \
  UNUSED_PARAMETER(z); UNUSED_PARAMETER(p);                                  \
  return &METHOD;                                                            \
}                                                                            \
static const sqlite3_io_methods *(*const FINDER)(const char*,unixFile *p)    \
    = FINDER##Impl;

/*
** Here are all of the sqlite3_io_methods objects for each of the
** locking strategies.  Functions that return pointers to these methods
** are also created.
*/
IOMETHODS(
  posixIoFinder,            /* Finder function name */
  posixIoMethods,           /* sqlite3_io_methods object name */
  3,                        /* shared memory and mmap are enabled */
  unixClose,                /* xClose method */
  unixLock,                 /* xLock method */
  unixUnlock,               /* xUnlock method */
  unixCheckReservedLock,    /* xCheckReservedLock method */
  unixShmMap                /* xShmMap method */
)
IOMETHODS(
  nolockIoFinder,           /* Finder function name */
  nolockIoMethods,          /* sqlite3_io_methods object name */
  3,                        /* shared memory is enabled */
  nolockClose,              /* xClose method */
  nolockLock,               /* xLock method */
  nolockUnlock,             /* xUnlock method */
  nolockCheckReservedLock,  /* xCheckReservedLock method */
  0                         /* xShmMap method */
)
IOMETHODS(
  dotlockIoFinder,          /* Finder function name */
  dotlockIoMethods,         /* sqlite3_io_methods object name */
  1,                        /* shared memory is disabled */
  dotlockClose,             /* xClose method */
  dotlockLock,              /* xLock method */
  dotlockUnlock,            /* xUnlock method */
  dotlockCheckReservedLock, /* xCheckReservedLock method */
  0                         /* xShmMap method */
)

#if SQLITE_ENABLE_LOCKING_STYLE
IOMETHODS(
  flockIoFinder,            /* Finder function name */
  flockIoMethods,           /* sqlite3_io_methods object name */
  1,                        /* shared memory is disabled */
  flockClose,               /* xClose method */
  flockLock,                /* xLock method */
  flockUnlock,              /* xUnlock method */
  flockCheckReservedLock,   /* xCheckReservedLock method */
  0                         /* xShmMap method */
)
#endif

#if OS_VXWORKS
IOMETHODS(
  semIoFinder,              /* Finder function name */
  semIoMethods,             /* sqlite3_io_methods object name */
  1,                        /* shared memory is disabled */
  semXClose,                /* xClose method */
  semXLock,                 /* xLock method */
  semXUnlock,               /* xUnlock method */
  semXCheckReservedLock,    /* xCheckReservedLock method */
  0                         /* xShmMap method */
)
#endif

#if defined(__APPLE__) && SQLITE_ENABLE_LOCKING_STYLE
IOMETHODS(
  afpIoFinder,              /* Finder function name */
  afpIoMethods,             /* sqlite3_io_methods object name */
  1,                        /* shared memory is disabled */
  afpClose,                 /* xClose method */
  afpLock,                  /* xLock method */
  afpUnlock,                /* xUnlock method */
  afpCheckReservedLock,     /* xCheckReservedLock method */
  0                         /* xShmMap method */
)
#endif

/*
** The proxy locking method is a "super-method" in the sense that it
** opens secondary file descriptors for the conch and lock files and
** it uses proxy, dot-file, AFP, and flock() locking methods on those
** secondary files.  For this reason, the division that implements
** proxy locking is located much further down in the file.  But we need
** to go ahead and define the sqlite3_io_methods and finder function
** for proxy locking here.  So we forward declare the I/O methods.
*/
#if defined(__APPLE__) && SQLITE_ENABLE_LOCKING_STYLE
static int proxyClose(sqlite3_file*);
static int proxyLock(sqlite3_file*, int);
static int proxyUnlock(sqlite3_file*, int);
static int proxyCheckReservedLock(sqlite3_file*, int*);
IOMETHODS(
  proxyIoFinder,            /* Finder function name */
  proxyIoMethods,           /* sqlite3_io_methods object name */
  2,                        /* shared memory is enabled */
  proxyClose,               /* xClose method */
  proxyLock,                /* xLock method */
  proxyUnlock,              /* xUnlock method */
  proxyCheckReservedLock,   /* xCheckReservedLock method */
  0                         /* xShmMap method */
)
#endif

/* nfs lockd on OSX 10.3+ doesn't clear write locks when a read lock is set */
#if defined(__APPLE__) && SQLITE_ENABLE_LOCKING_STYLE
IOMETHODS(
  nfsIoFinder,               /* Finder function name */
  nfsIoMethods,              /* sqlite3_io_methods object name */
  1,                         /* shared memory is disabled */
  unixClose,                 /* xClose method */
  unixLock,                  /* xLock method */
  nfsUnlock,                 /* xUnlock method */
  unixCheckReservedLock,     /* xCheckReservedLock method */
  0                          /* xShmMap method */
)
#endif

#if defined(__APPLE__) && SQLITE_ENABLE_LOCKING_STYLE
/* 
** This "finder" function attempts to determine the best locking strategy 
** for the database file "filePath".  It then returns the sqlite3_io_methods
** object that implements that strategy.
**
** This is for MacOSX only.
*/
static const sqlite3_io_methods *autolockIoFinderImpl(
  const char *filePath,    /* name of the database file */
  unixFile *pNew           /* open file object for the database file */
){
  static const struct Mapping {
    const char *zFilesystem;              /* Filesystem type name */
    const sqlite3_io_methods *pMethods;   /* Appropriate locking method */
  } aMap[] = {
    { "hfs",    &posixIoMethods },
    { "ufs",    &posixIoMethods },
    { "afpfs",  &afpIoMethods },
    { "smbfs",  &afpIoMethods },
    { "webdav", &nolockIoMethods },
    { 0, 0 }
  };
  int i;
  struct statfs fsInfo;
  struct flock lockInfo;

  if( !filePath ){
    /* If filePath==NULL that means we are dealing with a transient file
    ** that does not need to be locked. */
    return &nolockIoMethods;
  }
  if( statfs(filePath, &fsInfo) != -1 ){
    if( fsInfo.f_flags & MNT_RDONLY ){
      return &nolockIoMethods;
    }
    for(i=0; aMap[i].zFilesystem; i++){
      if( strcmp(fsInfo.f_fstypename, aMap[i].zFilesystem)==0 ){
        return aMap[i].pMethods;
      }
    }
  }

  /* Default case. Handles, amongst others, "nfs".
  ** Test byte-range lock using fcntl(). If the call succeeds, 
  ** assume that the file-system supports POSIX style locks. 
  */
  lockInfo.l_len = 1;
  lockInfo.l_start = 0;
  lockInfo.l_whence = SEEK_SET;
  lockInfo.l_type = F_RDLCK;
  if( osFcntl(pNew->h, F_GETLK, &lockInfo)!=-1 ) {
    if( strcmp(fsInfo.f_fstypename, "nfs")==0 ){
      return &nfsIoMethods;
    } else {
      return &posixIoMethods;
    }
  }else{
    return &dotlockIoMethods;
  }
}
static const sqlite3_io_methods 
  *(*const autolockIoFinder)(const char*,unixFile*) = autolockIoFinderImpl;

#endif /* defined(__APPLE__) && SQLITE_ENABLE_LOCKING_STYLE */

#if OS_VXWORKS
/*
** This "finder" function for VxWorks checks to see if posix advisory
** locking works.  If it does, then that is what is used.  If it does not
** work, then fallback to named semaphore locking.
*/
static const sqlite3_io_methods *vxworksIoFinderImpl(
  const char *filePath,    /* name of the database file */
  unixFile *pNew           /* the open file object */
){
  struct flock lockInfo;

  if( !filePath ){
    /* If filePath==NULL that means we are dealing with a transient file
    ** that does not need to be locked. */
    return &nolockIoMethods;
  }

  /* Test if fcntl() is supported and use POSIX style locks.
  ** Otherwise fall back to the named semaphore method.
  */
  lockInfo.l_len = 1;
  lockInfo.l_start = 0;
  lockInfo.l_whence = SEEK_SET;
  lockInfo.l_type = F_RDLCK;
  if( osFcntl(pNew->h, F_GETLK, &lockInfo)!=-1 ) {
    return &posixIoMethods;
  }else{
    return &semIoMethods;
  }
}
static const sqlite3_io_methods 
  *(*const vxworksIoFinder)(const char*,unixFile*) = vxworksIoFinderImpl;

#endif /* OS_VXWORKS */

/*
** An abstract type for a pointer to an IO method finder function:
*/
typedef const sqlite3_io_methods *(*finder_type)(const char*,unixFile*);


/****************************************************************************
**************************** sqlite3_vfs methods ****************************
**
** This division contains the implementation of methods on the
** sqlite3_vfs object.
*/

/*
** Initialize the contents of the unixFile structure pointed to by pId.
*/
static int fillInUnixFile(
  sqlite3_vfs *pVfs,      /* Pointer to vfs object */
  int h,                  /* Open file descriptor of file being opened */
  sqlite3_file *pId,      /* Write to the unixFile structure here */
  const char *zFilename,  /* Name of the file being opened */
  int ctrlFlags           /* Zero or more UNIXFILE_* values */
){
  const sqlite3_io_methods *pLockingStyle;
  unixFile *pNew = (unixFile *)pId;
  int rc = SQLITE_OK;

  assert( pNew->pInode==NULL );

  /* Usually the path zFilename should not be a relative pathname. The
  ** exception is when opening the proxy "conch" file in builds that
  ** include the special Apple locking styles.
  */
#if defined(__APPLE__) && SQLITE_ENABLE_LOCKING_STYLE
  assert( zFilename==0 || zFilename[0]=='/' 
    || pVfs->pAppData==(void*)&autolockIoFinder );
#else
  assert( zFilename==0 || zFilename[0]=='/' );
#endif

  /* No locking occurs in temporary files */
  assert( zFilename!=0 || (ctrlFlags & UNIXFILE_NOLOCK)!=0 );

  OSTRACE(("OPEN    %-3d %s\n", h, zFilename));
  pNew->h = h;
  pNew->pVfs = pVfs;
  pNew->zPath = zFilename;
  pNew->ctrlFlags = (u8)ctrlFlags;
#if SQLITE_MAX_MMAP_SIZE>0
  pNew->mmapSizeMax = sqlite3GlobalConfig.szMmap;
#endif
  if( sqlite3_uri_boolean(((ctrlFlags & UNIXFILE_URI) ? zFilename : 0),
                           "psow", SQLITE_POWERSAFE_OVERWRITE) ){
    pNew->ctrlFlags |= UNIXFILE_PSOW;
  }
  if( strcmp(pVfs->zName,"unix-excl")==0 ){
    pNew->ctrlFlags |= UNIXFILE_EXCL;
  }

#if OS_VXWORKS
  pNew->pId = vxworksFindFileId(zFilename);
  if( pNew->pId==0 ){
    ctrlFlags |= UNIXFILE_NOLOCK;
    rc = SQLITE_NOMEM_BKPT;
  }
#endif

  if( ctrlFlags & UNIXFILE_NOLOCK ){
    pLockingStyle = &nolockIoMethods;
  }else{
    pLockingStyle = (**(finder_type*)pVfs->pAppData)(zFilename, pNew);
#if SQLITE_ENABLE_LOCKING_STYLE
    /* Cache zFilename in the locking context (AFP and dotlock override) for
    ** proxyLock activation is possible (remote proxy is based on db name)
    ** zFilename remains valid until file is closed, to support */
    pNew->lockingContext = (void*)zFilename;
#endif
  }

  if( pLockingStyle == &posixIoMethods
#if defined(__APPLE__) && SQLITE_ENABLE_LOCKING_STYLE
    || pLockingStyle == &nfsIoMethods
#endif
     /* support WAL mode on read only mounted filesystem */
    || (pLockingStyle == &nolockIoMethods && zFilename!=0)
  ){
    unixEnterMutex();
    rc = findInodeInfo(pNew, &pNew->pInode);
    if( rc!=SQLITE_OK ){
      /* If an error occurred in findInodeInfo(), close the file descriptor
      ** immediately, before releasing the mutex. findInodeInfo() may fail
      ** in two scenarios:
      **
      **   (a) A call to fstat() failed.
      **   (b) A malloc failed.
      **
      ** Scenario (b) may only occur if the process is holding no other
      ** file descriptors open on the same file. If there were other file
      ** descriptors on this file, then no malloc would be required by
      ** findInodeInfo(). If this is the case, it is quite safe to close
      ** handle h - as it is guaranteed that no posix locks will be released
      ** by doing so.
      **
      ** If scenario (a) caused the error then things are not so safe. The
      ** implicit assumption here is that if fstat() fails, things are in
      ** such bad shape that dropping a lock or two doesn't matter much.
      */
      robust_close(pNew, h, __LINE__);
      h = -1;
    }
    unixLeaveMutex();
  }

#if SQLITE_ENABLE_LOCKING_STYLE && defined(__APPLE__)
  else if( pLockingStyle == &afpIoMethods ){
    /* AFP locking uses the file path so it needs to be included in
    ** the afpLockingContext.
    */
    afpLockingContext *pCtx;
    pNew->lockingContext = pCtx = sqlite3_malloc64( sizeof(*pCtx) );
    if( pCtx==0 ){
      rc = SQLITE_NOMEM_BKPT;
    }else{
      /* NB: zFilename exists and remains valid until the file is closed
      ** according to requirement F11141.  So we do not need to make a
      ** copy of the filename. */
      pCtx->dbPath = zFilename;
      pCtx->reserved = 0;
      srandomdev();
      unixEnterMutex();
      rc = findInodeInfo(pNew, &pNew->pInode);
      if( rc!=SQLITE_OK ){
        sqlite3_free(pNew->lockingContext);
        robust_close(pNew, h, __LINE__);
        h = -1;
      }
      unixLeaveMutex();        
    }
  }
#endif

  else if( pLockingStyle == &dotlockIoMethods ){
    /* Dotfile locking uses the file path so it needs to be included in
    ** the dotlockLockingContext 
    */
    char *zLockFile;
    int nFilename;
    assert( zFilename!=0 );
    nFilename = (int)strlen(zFilename) + 6;
    zLockFile = (char *)sqlite3_malloc64(nFilename);
    if( zLockFile==0 ){
      rc = SQLITE_NOMEM_BKPT;
    }else{
      sqlite3_snprintf(nFilename, zLockFile, "%s" DOTLOCK_SUFFIX, zFilename);
    }
    pNew->lockingContext = zLockFile;
  }

#if OS_VXWORKS
  else if( pLockingStyle == &semIoMethods ){
    /* Named semaphore locking uses the file path so it needs to be
    ** included in the semLockingContext
    */
    unixEnterMutex();
    rc = findInodeInfo(pNew, &pNew->pInode);
    if( (rc==SQLITE_OK) && (pNew->pInode->pSem==NULL) ){
      char *zSemName = pNew->pInode->aSemName;
      int n;
      sqlite3_snprintf(MAX_PATHNAME, zSemName, "/%s.sem",
                       pNew->pId->zCanonicalName);
      for( n=1; zSemName[n]; n++ )
        if( zSemName[n]=='/' ) zSemName[n] = '_';
      pNew->pInode->pSem = sem_open(zSemName, O_CREAT, 0666, 1);
      if( pNew->pInode->pSem == SEM_FAILED ){
        rc = SQLITE_NOMEM_BKPT;
        pNew->pInode->aSemName[0] = '\0';
      }
    }
    unixLeaveMutex();
  }
#endif
  
  storeLastErrno(pNew, 0);
#if OS_VXWORKS
  if( rc!=SQLITE_OK ){
    if( h>=0 ) robust_close(pNew, h, __LINE__);
    h = -1;
    osUnlink(zFilename);
    pNew->ctrlFlags |= UNIXFILE_DELETE;
  }
#endif
  if( rc!=SQLITE_OK ){
    if( h>=0 ) robust_close(pNew, h, __LINE__);
  }else{
    pNew->pMethod = pLockingStyle;
    OpenCounter(+1);
    verifyDbFile(pNew);
  }
  return rc;
}

/*
** Return the name of a directory in which to put temporary files.
** If no suitable temporary file directory can be found, return NULL.
*/
static const char *unixTempFileDir(void){
  static const char *azDirs[] = {
     0,
     0,
     "/var/tmp",
     "/usr/tmp",
     "/tmp",
     "."
  };
  unsigned int i = 0;
  struct stat buf;
  const char *zDir = sqlite3_temp_directory;

  if( !azDirs[0] ) azDirs[0] = getenv("SQLITE_TMPDIR");
  if( !azDirs[1] ) azDirs[1] = getenv("TMPDIR");
  while(1){
    if( zDir!=0
     && osStat(zDir, &buf)==0
     && S_ISDIR(buf.st_mode)
     && osAccess(zDir, 03)==0
    ){
      return zDir;
    }
    if( i>=sizeof(azDirs)/sizeof(azDirs[0]) ) break;
    zDir = azDirs[i++];
  }
  return 0;
}

/*
** Create a temporary file name in zBuf.  zBuf must be allocated
** by the calling process and must be big enough to hold at least
** pVfs->mxPathname bytes.
*/
static int unixGetTempname(int nBuf, char *zBuf){
  const char *zDir;
  int iLimit = 0;

  /* It's odd to simulate an io-error here, but really this is just
  ** using the io-error infrastructure to test that SQLite handles this
  ** function failing. 
  */
  zBuf[0] = 0;
  SimulateIOError( return SQLITE_IOERR );

  zDir = unixTempFileDir();
  if( zDir==0 ) return SQLITE_IOERR_GETTEMPPATH;
  do{
    u64 r;
    sqlite3_randomness(sizeof(r), &r);
    assert( nBuf>2 );
    zBuf[nBuf-2] = 0;
    sqlite3_snprintf(nBuf, zBuf, "%s/"SQLITE_TEMP_FILE_PREFIX"%llx%c",
                     zDir, r, 0);
    if( zBuf[nBuf-2]!=0 || (iLimit++)>10 ) return SQLITE_ERROR;
  }while( osAccess(zBuf,0)==0 );
  return SQLITE_OK;
}

#if SQLITE_ENABLE_LOCKING_STYLE && defined(__APPLE__)
/*
** Routine to transform a unixFile into a proxy-locking unixFile.
** Implementation in the proxy-lock division, but used by unixOpen()
** if SQLITE_PREFER_PROXY_LOCKING is defined.
*/
static int proxyTransformUnixFile(unixFile*, const char*);
#endif

/*
** Search for an unused file descriptor that was opened on the database 
** file (not a journal or master-journal file) identified by pathname
** zPath with SQLITE_OPEN_XXX flags matching those passed as the second
** argument to this function.
**
** Such a file descriptor may exist if a database connection was closed
** but the associated file descriptor could not be closed because some
** other file descriptor open on the same file is holding a file-lock.
** Refer to comments in the unixClose() function and the lengthy comment
** describing "Posix Advisory Locking" at the start of this file for 
** further details. Also, ticket #4018.
**
** If a suitable file descriptor is found, then it is returned. If no
** such file descriptor is located, -1 is returned.
*/
static UnixUnusedFd *findReusableFd(const char *zPath, int flags){
  UnixUnusedFd *pUnused = 0;

  /* Do not search for an unused file descriptor on vxworks. Not because
  ** vxworks would not benefit from the change (it might, we're not sure),
  ** but because no way to test it is currently available. It is better 
  ** not to risk breaking vxworks support for the sake of such an obscure 
  ** feature.  */
#if !OS_VXWORKS
  struct stat sStat;                   /* Results of stat() call */

  unixEnterMutex();

  /* A stat() call may fail for various reasons. If this happens, it is
  ** almost certain that an open() call on the same path will also fail.
  ** For this reason, if an error occurs in the stat() call here, it is
  ** ignored and -1 is returned. The caller will try to open a new file
  ** descriptor on the same path, fail, and return an error to SQLite.
  **
  ** Even if a subsequent open() call does succeed, the consequences of
  ** not searching for a reusable file descriptor are not dire.  */
  if( nUnusedFd>0 && 0==osStat(zPath, &sStat) ){
    unixInodeInfo *pInode;

    pInode = inodeList;
    while( pInode && (pInode->fileId.dev!=sStat.st_dev
                     || pInode->fileId.ino!=(u64)sStat.st_ino) ){
       pInode = pInode->pNext;
    }
    if( pInode ){
      UnixUnusedFd **pp;
      for(pp=&pInode->pUnused; *pp && (*pp)->flags!=flags; pp=&((*pp)->pNext));
      pUnused = *pp;
      if( pUnused ){
        nUnusedFd--;
        *pp = pUnused->pNext;
      }
    }
  }
  unixLeaveMutex();
#endif    /* if !OS_VXWORKS */
  return pUnused;
}

/*
** Find the mode, uid and gid of file zFile. 
*/
static int getFileMode(
  const char *zFile,              /* File name */
  mode_t *pMode,                  /* OUT: Permissions of zFile */
  uid_t *pUid,                    /* OUT: uid of zFile. */
  gid_t *pGid                     /* OUT: gid of zFile. */
){
  struct stat sStat;              /* Output of stat() on database file */
  int rc = SQLITE_OK;
  if( 0==osStat(zFile, &sStat) ){
    *pMode = sStat.st_mode & 0777;
    *pUid = sStat.st_uid;
    *pGid = sStat.st_gid;
  }else{
    rc = SQLITE_IOERR_FSTAT;
  }
  return rc;
}

/*
** This function is called by unixOpen() to determine the unix permissions
** to create new files with. If no error occurs, then SQLITE_OK is returned
** and a value suitable for passing as the third argument to open(2) is
** written to *pMode. If an IO error occurs, an SQLite error code is 
** returned and the value of *pMode is not modified.
**
** In most cases, this routine sets *pMode to 0, which will become
** an indication to robust_open() to create the file using
** SQLITE_DEFAULT_FILE_PERMISSIONS adjusted by the umask.
** But if the file being opened is a WAL or regular journal file, then 
** this function queries the file-system for the permissions on the 
** corresponding database file and sets *pMode to this value. Whenever 
** possible, WAL and journal files are created using the same permissions 
** as the associated database file.
**
** If the SQLITE_ENABLE_8_3_NAMES option is enabled, then the
** original filename is unavailable.  But 8_3_NAMES is only used for
** FAT filesystems and permissions do not matter there, so just use
** the default permissions.
*/
static int findCreateFileMode(
  const char *zPath,              /* Path of file (possibly) being created */
  int flags,                      /* Flags passed as 4th argument to xOpen() */
  mode_t *pMode,                  /* OUT: Permissions to open file with */
  uid_t *pUid,                    /* OUT: uid to set on the file */
  gid_t *pGid                     /* OUT: gid to set on the file */
){
  int rc = SQLITE_OK;             /* Return Code */
  *pMode = 0;
  *pUid = 0;
  *pGid = 0;
  if( flags & (SQLITE_OPEN_WAL|SQLITE_OPEN_MAIN_JOURNAL) ){
    char zDb[MAX_PATHNAME+1];     /* Database file path */
    int nDb;                      /* Number of valid bytes in zDb */

    /* zPath is a path to a WAL or journal file. The following block derives
    ** the path to the associated database file from zPath. This block handles
    ** the following naming conventions:
    **
    **   "<path to db>-journal"
    **   "<path to db>-wal"
    **   "<path to db>-journalNN"
    **   "<path to db>-walNN"
    **
    ** where NN is a decimal number. The NN naming schemes are 
    ** used by the test_multiplex.c module.
    */
    nDb = sqlite3Strlen30(zPath) - 1; 
    while( zPath[nDb]!='-' ){
#ifndef SQLITE_ENABLE_8_3_NAMES
      /* In the normal case (8+3 filenames disabled) the journal filename
      ** is guaranteed to contain a '-' character. */
      assert( nDb>0 );
      assert( sqlite3Isalnum(zPath[nDb]) );
#else
      /* If 8+3 names are possible, then the journal file might not contain
      ** a '-' character.  So check for that case and return early. */
      if( nDb==0 || zPath[nDb]=='.' ) return SQLITE_OK;
#endif
      nDb--;
    }
    memcpy(zDb, zPath, nDb);
    zDb[nDb] = '\0';

    rc = getFileMode(zDb, pMode, pUid, pGid);
  }else if( flags & SQLITE_OPEN_DELETEONCLOSE ){
    *pMode = 0600;
  }else if( flags & SQLITE_OPEN_URI ){
    /* If this is a main database file and the file was opened using a URI
    ** filename, check for the "modeof" parameter. If present, interpret
    ** its value as a filename and try to copy the mode, uid and gid from
    ** that file.  */
    const char *z = sqlite3_uri_parameter(zPath, "modeof");
    if( z ){
      rc = getFileMode(z, pMode, pUid, pGid);
    }
  }
  return rc;
}

/*
** Open the file zPath.
** 
** Previously, the SQLite OS layer used three functions in place of this
** one:
**
**     sqlite3OsOpenReadWrite();
**     sqlite3OsOpenReadOnly();
**     sqlite3OsOpenExclusive();
**
** These calls correspond to the following combinations of flags:
**
**     ReadWrite() ->     (READWRITE | CREATE)
**     ReadOnly()  ->     (READONLY) 
**     OpenExclusive() -> (READWRITE | CREATE | EXCLUSIVE)
**
** The old OpenExclusive() accepted a boolean argument - "delFlag". If
** true, the file was configured to be automatically deleted when the
** file handle closed. To achieve the same effect using this new 
** interface, add the DELETEONCLOSE flag to those specified above for 
** OpenExclusive().
*/
static int unixOpen(
  sqlite3_vfs *pVfs,           /* The VFS for which this is the xOpen method */
  const char *zPath,           /* Pathname of file to be opened */
  sqlite3_file *pFile,         /* The file descriptor to be filled in */
  int flags,                   /* Input flags to control the opening */
  int *pOutFlags               /* Output flags returned to SQLite core */
){
  unixFile *p = (unixFile *)pFile;
  int fd = -1;                   /* File descriptor returned by open() */
  int openFlags = 0;             /* Flags to pass to open() */
#if SQLITE_ENABLE_DATA_PROTECTION
  int eType = flags&0xFF0FFF00;  /* Type of file to open */
#else
  int eType = flags&0xFFFFFF00;  /* Type of file to open */
#endif
  int noLock;                    /* True to omit locking primitives */
  int rc = SQLITE_OK;            /* Function Return Code */
  int ctrlFlags = 0;             /* UNIXFILE_* flags */

  int isExclusive  = (flags & SQLITE_OPEN_EXCLUSIVE);
  int isDelete     = (flags & SQLITE_OPEN_DELETEONCLOSE);
  int isCreate     = (flags & SQLITE_OPEN_CREATE);
  int isReadonly   = (flags & SQLITE_OPEN_READONLY);
  int isReadWrite  = (flags & SQLITE_OPEN_READWRITE);
#if SQLITE_ENABLE_LOCKING_STYLE
  int isAutoProxy  = (flags & SQLITE_OPEN_AUTOPROXY);
#endif
#if defined(__APPLE__) || SQLITE_ENABLE_LOCKING_STYLE
  struct statfs fsInfo;
#endif

  /* If creating a master or main-file journal, this function will open
  ** a file-descriptor on the directory too. The first time unixSync()
  ** is called the directory file descriptor will be fsync()ed and close()d.
  */
  int syncDir = (isCreate && (
        eType==SQLITE_OPEN_MASTER_JOURNAL 
     || eType==SQLITE_OPEN_MAIN_JOURNAL 
     || eType==SQLITE_OPEN_WAL
  ));

  /* If argument zPath is a NULL pointer, this function is required to open
  ** a temporary file. Use this buffer to store the file name in.
  */
  char zTmpname[MAX_PATHNAME+2];
  const char *zName = zPath;

  /* Check the following statements are true: 
  **
  **   (a) Exactly one of the READWRITE and READONLY flags must be set, and 
  **   (b) if CREATE is set, then READWRITE must also be set, and
  **   (c) if EXCLUSIVE is set, then CREATE must also be set.
  **   (d) if DELETEONCLOSE is set, then CREATE must also be set.
  */
  assert((isReadonly==0 || isReadWrite==0) && (isReadWrite || isReadonly));
  assert(isCreate==0 || isReadWrite);
  assert(isExclusive==0 || isCreate);
  assert(isDelete==0 || isCreate);

  /* The main DB, main journal, WAL file and master journal are never 
  ** automatically deleted. Nor are they ever temporary files.  */
  assert( (!isDelete && zName) || eType!=SQLITE_OPEN_MAIN_DB );
  assert( (!isDelete && zName) || eType!=SQLITE_OPEN_MAIN_JOURNAL );
  assert( (!isDelete && zName) || eType!=SQLITE_OPEN_MASTER_JOURNAL );
  assert( (!isDelete && zName) || eType!=SQLITE_OPEN_WAL );

  /* Assert that the upper layer has set one of the "file-type" flags. */
  assert( eType==SQLITE_OPEN_MAIN_DB      || eType==SQLITE_OPEN_TEMP_DB 
       || eType==SQLITE_OPEN_MAIN_JOURNAL || eType==SQLITE_OPEN_TEMP_JOURNAL 
       || eType==SQLITE_OPEN_SUBJOURNAL   || eType==SQLITE_OPEN_MASTER_JOURNAL 
       || eType==SQLITE_OPEN_TRANSIENT_DB || eType==SQLITE_OPEN_WAL
  );

  /* Detect a pid change and reset the PRNG.  There is a race condition
  ** here such that two or more threads all trying to open databases at
  ** the same instant might all reset the PRNG.  But multiple resets
  ** are harmless.
  */
  if( randomnessPid!=osGetpid(0) ){
    randomnessPid = osGetpid(0);
    sqlite3_randomness(0,0);
  }

  memset(p, 0, sizeof(unixFile));

  if( eType==SQLITE_OPEN_MAIN_DB ){
    UnixUnusedFd *pUnused;
    pUnused = findReusableFd(zName, flags);
    if( pUnused ){
      fd = pUnused->fd;
    }else{
      pUnused = sqlite3_malloc64(sizeof(*pUnused));
      if( !pUnused ){
        return SQLITE_NOMEM_BKPT;
      }
    }
    p->pPreallocatedUnused = pUnused;

    /* Database filenames are double-zero terminated if they are not
    ** URIs with parameters.  Hence, they can always be passed into
    ** sqlite3_uri_parameter(). */
    assert( (flags & SQLITE_OPEN_URI) || zName[strlen(zName)+1]==0 );

  }else if( !zName ){
    /* If zName is NULL, the upper layer is requesting a temp file. */
    assert(isDelete && !syncDir);
    rc = unixGetTempname(pVfs->mxPathname, zTmpname);
    if( rc!=SQLITE_OK ){
      return rc;
    }
    zName = zTmpname;

    /* Generated temporary filenames are always double-zero terminated
    ** for use by sqlite3_uri_parameter(). */
    assert( zName[strlen(zName)+1]==0 );
  }

  /* Determine the value of the flags parameter passed to POSIX function
  ** open(). These must be calculated even if open() is not called, as
  ** they may be stored as part of the file handle and used by the 
  ** 'conch file' locking functions later on.  */
  if( isReadonly )  openFlags |= O_RDONLY;
  if( isReadWrite ) openFlags |= O_RDWR;
  if( isCreate )    openFlags |= O_CREAT;
  if( isExclusive ) openFlags |= (O_EXCL|O_NOFOLLOW);
  openFlags |= (O_LARGEFILE|O_BINARY);

#if SQLITE_ENABLE_DATA_PROTECTION
  p->protFlags = (flags & SQLITE_OPEN_FILEPROTECTION_MASK);
#endif
    
  if( fd<0 ){
    mode_t openMode;              /* Permissions to create file with */
    uid_t uid;                    /* Userid for the file */
    gid_t gid;                    /* Groupid for the file */
    rc = findCreateFileMode(zName, flags, &openMode, &uid, &gid);
    if( rc!=SQLITE_OK ){
      assert( !p->pPreallocatedUnused );
      assert( eType==SQLITE_OPEN_WAL || eType==SQLITE_OPEN_MAIN_JOURNAL );
      return rc;
    }
    fd = robust_open(zName, openFlags, openMode);
    OSTRACE(("OPENX   %-3d %s 0%o\n", fd, zName, openFlags));
    assert( !isExclusive || (openFlags & O_CREAT)!=0 );
    if( fd<0 && errno!=EISDIR && isReadWrite ){
      /* Failed to open the file for read/write access. Try read-only. */
      flags &= ~(SQLITE_OPEN_READWRITE|SQLITE_OPEN_CREATE);
      openFlags &= ~(O_RDWR|O_CREAT);
      flags |= SQLITE_OPEN_READONLY;
      openFlags |= O_RDONLY;
      isReadonly = 1;
      fd = robust_open(zName, openFlags, openMode);
    }
    if( fd<0 ){
      rc = unixLogError(SQLITE_CANTOPEN_BKPT, "open", zName);
      goto open_finished;
    }

    /* if we're opening the wal or journal and running as root, set the
    ** journal uid/gid */
    if( !isReadonly && (flags & (SQLITE_OPEN_WAL|SQLITE_OPEN_MAIN_JOURNAL)) ){
      uid_t euid = geteuid();
      if( euid==0 && (euid!=uid || getegid()!=gid) ){
        if( robustFchown(fd, uid, gid) ){
          rc = SQLITE_CANTOPEN_BKPT;
          goto open_finished;
        }
      }
    }
  }
  assert( fd>=0 );
  if( pOutFlags ){
    *pOutFlags = flags;
  }

  if( p->pPreallocatedUnused ){
    p->pPreallocatedUnused->fd = fd;
    p->pPreallocatedUnused->flags = flags;
  }

  if( isDelete ){
#if OS_VXWORKS
    zPath = zName;
#elif defined(SQLITE_UNLINK_AFTER_CLOSE)
    zPath = sqlite3_mprintf("%s", zName);
    if( zPath==0 ){
      robust_close(p, fd, __LINE__);
      return SQLITE_NOMEM_BKPT;
    }
#else
    osUnlink(zName);
#endif
  }
#if SQLITE_ENABLE_LOCKING_STYLE || defined(__APPLE__)
  else{
    p->openFlags = openFlags;
  }
#endif
  
#if defined(__APPLE__) || SQLITE_ENABLE_LOCKING_STYLE
  if( fstatfs(fd, &fsInfo) == -1 ){
    storeLastErrno(p, errno);
    robust_close(p, fd, __LINE__);
    return SQLITE_IOERR_ACCESS;
  }
  if (0 == strncmp("msdos", fsInfo.f_fstypename, 5)) {
    ((unixFile*)pFile)->fsFlags |= SQLITE_FSFLAGS_IS_MSDOS;
  }
  if (0 == strncmp("exfat", fsInfo.f_fstypename, 5)) {
    ((unixFile*)pFile)->fsFlags |= SQLITE_FSFLAGS_IS_MSDOS;
  }
#endif

  /* Set up appropriate ctrlFlags */
  if( isDelete )                ctrlFlags |= UNIXFILE_DELETE;
  if( isReadonly )              ctrlFlags |= UNIXFILE_RDONLY;
  noLock = eType!=SQLITE_OPEN_MAIN_DB;
  if( noLock )                  ctrlFlags |= UNIXFILE_NOLOCK;
  if( syncDir )                 ctrlFlags |= UNIXFILE_DIRSYNC;
  if( flags & SQLITE_OPEN_URI ) ctrlFlags |= UNIXFILE_URI;
#if defined(SQLITE_ENABLE_PERSIST_WAL)
  if( eType==SQLITE_OPEN_MAIN_DB ) {
    ctrlFlags |= UNIXFILE_PERSIST_WAL;
  }
#endif

#if SQLITE_ENABLE_LOCKING_STYLE
#if SQLITE_PREFER_PROXY_LOCKING
  isAutoProxy = 1;
#endif
  if( isAutoProxy && (zPath!=NULL) && (!noLock) && pVfs->xOpen ){
    char *envforce = getenv("SQLITE_FORCE_PROXY_LOCKING");
    int useProxy = 0;

    /* SQLITE_FORCE_PROXY_LOCKING==1 means force always use proxy, 0 means 
    ** never use proxy, NULL means use proxy for non-local files only.  */
    if( envforce!=NULL ){
      useProxy = atoi(envforce)>0;
    }else{
      useProxy = !(fsInfo.f_flags&MNT_LOCAL);
    }
    if( useProxy ){
      rc = fillInUnixFile(pVfs, fd, pFile, zPath, ctrlFlags);
      if( rc==SQLITE_OK ){
        /* cache the pMethod in case the transform fails */
        const struct sqlite3_io_methods *pMethod = pFile->pMethods;
        rc = proxyTransformUnixFile((unixFile*)pFile, ":auto:");
        if( rc!=SQLITE_OK ){
          /* Use unixClose to clean up the resources added in fillInUnixFile 
          ** and clear all the structure's references.  Specifically, 
          ** pFile->pMethods will be NULL so sqlite3OsClose will be a no-op 
          */
          if( pMethod!=NULL ){
            pMethod->xClose(pFile);
          }else{
            unixClose(pFile);
          }
          return rc;
        }
      }
      goto open_finished;
    }
  }
#endif
  
  rc = fillInUnixFile(pVfs, fd, pFile, zPath, ctrlFlags);

open_finished:
  if( rc!=SQLITE_OK ){
    sqlite3_free(p->pPreallocatedUnused);
  }
  return rc;
}


/*
** Delete the file at zPath. If the dirSync argument is true, fsync()
** the directory after deleting the file.
*/
static int unixDelete(
  sqlite3_vfs *NotUsed,     /* VFS containing this as the xDelete method */
  const char *zPath,        /* Name of file to be deleted */
  int dirSync               /* If true, fsync() directory after deleting file */
){
  int rc = SQLITE_OK;
  UNUSED_PARAMETER(NotUsed);
  SimulateIOError(return SQLITE_IOERR_DELETE);
  if( osUnlink(zPath)==(-1) ){
    if( errno==ENOENT
#if OS_VXWORKS
        || osAccess(zPath,0)!=0
#endif
    ){
      rc = SQLITE_IOERR_DELETE_NOENT;
    }else{
      rc = unixLogError(SQLITE_IOERR_DELETE, "unlink", zPath);
    }
    return rc;
  }
#ifndef SQLITE_DISABLE_DIRSYNC
  if( (dirSync & 1)!=0 ){
    int fd;
    rc = osOpenDirectory(zPath, &fd);
    if( rc==SQLITE_OK ){
      if( full_fsync(fd,0,0) ){
        rc = unixLogError(SQLITE_IOERR_DIR_FSYNC, "fsync", zPath);
      }
#if OSCLOSE_CHECK_CLOSE_IOERR
      if( close(fd)&&!rc ){
        rc = SQLITE_IOERR_DIR_CLOSE;
      }
#else
      robust_close(0, fd, __LINE__);
#endif
    }else{
      assert( rc==SQLITE_CANTOPEN );
      rc = SQLITE_OK;
    }
  }
#endif
  return rc;
}

/*
** Test the existence of or access permissions of file zPath. The
** test performed depends on the value of flags:
**
**     SQLITE_ACCESS_EXISTS: Return 1 if the file exists
**     SQLITE_ACCESS_READWRITE: Return 1 if the file is read and writable.
**     SQLITE_ACCESS_READONLY: Return 1 if the file is readable.
**
** Otherwise return 0.
*/
static int unixAccess(
  sqlite3_vfs *NotUsed,   /* The VFS containing this xAccess method */
  const char *zPath,      /* Path of the file to examine */
  int flags,              /* What do we want to learn about the zPath file? */
  int *pResOut            /* Write result boolean here */
){
  UNUSED_PARAMETER(NotUsed);
  SimulateIOError( return SQLITE_IOERR_ACCESS; );
  assert( pResOut!=0 );

  /* The spec says there are three possible values for flags.  But only
  ** two of them are actually used */
  assert( flags==SQLITE_ACCESS_EXISTS || flags==SQLITE_ACCESS_READWRITE );

  if( flags==SQLITE_ACCESS_EXISTS ){
    struct stat buf;
    *pResOut = (0==osStat(zPath, &buf) && buf.st_size>0);
  }else{
    *pResOut = osAccess(zPath, W_OK|R_OK)==0;
  }
  return SQLITE_OK;
}

/*
**
*/
static int mkFullPathname(
  const char *zPath,              /* Input path */
  char *zOut,                     /* Output buffer */
  int nOut                        /* Allocated size of buffer zOut */
){
  int nPath = sqlite3Strlen30(zPath);
  int iOff = 0;
  if( zPath[0]!='/' ){
    if( osGetcwd(zOut, nOut-2)==0 ){
      return unixLogError(SQLITE_CANTOPEN_BKPT, "getcwd", zPath);
    }
    iOff = sqlite3Strlen30(zOut);
    zOut[iOff++] = '/';
  }
  if( (iOff+nPath+1)>nOut ){
    /* SQLite assumes that xFullPathname() nul-terminates the output buffer
    ** even if it returns an error.  */
    zOut[iOff] = '\0';
    return SQLITE_CANTOPEN_BKPT;
  }
  sqlite3_snprintf(nOut-iOff, &zOut[iOff], "%s", zPath);
  return SQLITE_OK;
}

/*
** Turn a relative pathname into a full pathname. The relative path
** is stored as a nul-terminated string in the buffer pointed to by
** zPath. 
**
** zOut points to a buffer of at least sqlite3_vfs.mxPathname bytes 
** (in this case, MAX_PATHNAME bytes). The full-path is written to
** this buffer before returning.
*/
static int unixFullPathname(
  sqlite3_vfs *pVfs,            /* Pointer to vfs object */
  const char *zPath,            /* Possibly relative input path */
  int nOut,                     /* Size of output buffer in bytes */
  char *zOut                    /* Output buffer */
){
#if !defined(HAVE_READLINK) || !defined(HAVE_LSTAT)
  return mkFullPathname(zPath, zOut, nOut);
#else
  int rc = SQLITE_OK;
  int nByte;
  int nLink = 1;                /* Number of symbolic links followed so far */
  const char *zIn = zPath;      /* Input path for each iteration of loop */
  char *zDel = 0;

  assert( pVfs->mxPathname==MAX_PATHNAME );
  UNUSED_PARAMETER(pVfs);

  /* It's odd to simulate an io-error here, but really this is just
  ** using the io-error infrastructure to test that SQLite handles this
  ** function failing. This function could fail if, for example, the
  ** current working directory has been unlinked.
  */
  SimulateIOError( return SQLITE_ERROR );

  do {

    /* Call stat() on path zIn. Set bLink to true if the path is a symbolic
    ** link, or false otherwise.  */
    int bLink = 0;
    struct stat buf;
    if( osLstat(zIn, &buf)!=0 ){
      if( errno!=ENOENT ){
        rc = unixLogError(SQLITE_CANTOPEN_BKPT, "lstat", zIn);
      }
    }else{
      bLink = S_ISLNK(buf.st_mode);
    }

    if( bLink ){
      if( zDel==0 ){
        zDel = sqlite3_malloc(nOut);
        if( zDel==0 ) rc = SQLITE_NOMEM_BKPT;
      }else if( ++nLink>SQLITE_MAX_SYMLINKS ){
        rc = SQLITE_CANTOPEN_BKPT;
      }

      if( rc==SQLITE_OK ){
        nByte = osReadlink(zIn, zDel, nOut-1);
        if( nByte<0 ){
          rc = unixLogError(SQLITE_CANTOPEN_BKPT, "readlink", zIn);
        }else{
          if( zDel[0]!='/' ){
            int n;
            for(n = sqlite3Strlen30(zIn); n>0 && zIn[n-1]!='/'; n--);
            if( nByte+n+1>nOut ){
              rc = SQLITE_CANTOPEN_BKPT;
            }else{
              memmove(&zDel[n], zDel, nByte+1);
              memcpy(zDel, zIn, n);
              nByte += n;
            }
          }
          zDel[nByte] = '\0';
        }
      }

      zIn = zDel;
    }

    assert( rc!=SQLITE_OK || zIn!=zOut || zIn[0]=='/' );
    if( rc==SQLITE_OK && zIn!=zOut ){
      rc = mkFullPathname(zIn, zOut, nOut);
    }
    if( bLink==0 ) break;
    zIn = zOut;
  }while( rc==SQLITE_OK );

  sqlite3_free(zDel);
  return rc;
#endif   /* HAVE_READLINK && HAVE_LSTAT */
}


#ifndef SQLITE_OMIT_LOAD_EXTENSION
/*
** Interfaces for opening a shared library, finding entry points
** within the shared library, and closing the shared library.
*/
#include <dlfcn.h>
static void *unixDlOpen(sqlite3_vfs *NotUsed, const char *zFilename){
  UNUSED_PARAMETER(NotUsed);
  return dlopen(zFilename, RTLD_NOW | RTLD_GLOBAL);
}

/*
** SQLite calls this function immediately after a call to unixDlSym() or
** unixDlOpen() fails (returns a null pointer). If a more detailed error
** message is available, it is written to zBufOut. If no error message
** is available, zBufOut is left unmodified and SQLite uses a default
** error message.
*/
static void unixDlError(sqlite3_vfs *NotUsed, int nBuf, char *zBufOut){
  const char *zErr;
  UNUSED_PARAMETER(NotUsed);
  unixEnterMutex();
  zErr = dlerror();
  if( zErr ){
    sqlite3_snprintf(nBuf, zBufOut, "%s", zErr);
  }
  unixLeaveMutex();
}
static void (*unixDlSym(sqlite3_vfs *NotUsed, void *p, const char*zSym))(void){
  /* 
  ** GCC with -pedantic-errors says that C90 does not allow a void* to be
  ** cast into a pointer to a function.  And yet the library dlsym() routine
  ** returns a void* which is really a pointer to a function.  So how do we
  ** use dlsym() with -pedantic-errors?
  **
  ** Variable x below is defined to be a pointer to a function taking
  ** parameters void* and const char* and returning a pointer to a function.
  ** We initialize x by assigning it a pointer to the dlsym() function.
  ** (That assignment requires a cast.)  Then we call the function that
  ** x points to.  
  **
  ** This work-around is unlikely to work correctly on any system where
  ** you really cannot cast a function pointer into void*.  But then, on the
  ** other hand, dlsym() will not work on such a system either, so we have
  ** not really lost anything.
  */
  void (*(*x)(void*,const char*))(void);
  UNUSED_PARAMETER(NotUsed);
  x = (void(*(*)(void*,const char*))(void))dlsym;
  return (*x)(p, zSym);
}
static void unixDlClose(sqlite3_vfs *NotUsed, void *pHandle){
  UNUSED_PARAMETER(NotUsed);
  dlclose(pHandle);
}
#else /* if SQLITE_OMIT_LOAD_EXTENSION is defined: */
  #define unixDlOpen  0
  #define unixDlError 0
  #define unixDlSym   0
  #define unixDlClose 0
#endif

/*
** Write nBuf bytes of random data to the supplied buffer zBuf.
*/
static int unixRandomness(sqlite3_vfs *NotUsed, int nBuf, char *zBuf){
  UNUSED_PARAMETER(NotUsed);
  assert((size_t)nBuf>=(sizeof(time_t)+sizeof(int)));

  /* We have to initialize zBuf to prevent valgrind from reporting
  ** errors.  The reports issued by valgrind are incorrect - we would
  ** prefer that the randomness be increased by making use of the
  ** uninitialized space in zBuf - but valgrind errors tend to worry
  ** some users.  Rather than argue, it seems easier just to initialize
  ** the whole array and silence valgrind, even if that means less randomness
  ** in the random seed.
  **
  ** When testing, initializing zBuf[] to zero is all we do.  That means
  ** that we always use the same random number sequence.  This makes the
  ** tests repeatable.
  */
  memset(zBuf, 0, nBuf);
  randomnessPid = osGetpid(0);  
#if !defined(SQLITE_TEST) && !defined(SQLITE_OMIT_RANDOMNESS)
  {
    int fd, got;
    fd = robust_open("/dev/urandom", O_RDONLY, 0);
    if( fd<0 ){
      time_t t;
      time(&t);
      memcpy(zBuf, &t, sizeof(t));
      memcpy(&zBuf[sizeof(t)], &randomnessPid, sizeof(randomnessPid));
      assert( sizeof(t)+sizeof(randomnessPid)<=(size_t)nBuf );
      nBuf = sizeof(t) + sizeof(randomnessPid);
    }else{
      do{ got = osRead(fd, zBuf, nBuf); }while( got<0 && errno==EINTR );
      robust_close(0, fd, __LINE__);
    }
  }
#endif
  return nBuf;
}


/*
** Sleep for a little while.  Return the amount of time slept.
** The argument is the number of microseconds we want to sleep.
** The return value is the number of microseconds of sleep actually
** requested from the underlying operating system, a number which
** might be greater than or equal to the argument, but not less
** than the argument.
*/
static int unixSleep(sqlite3_vfs *NotUsed, int microseconds){
#if OS_VXWORKS
  struct timespec sp;

  sp.tv_sec = microseconds / 1000000;
  sp.tv_nsec = (microseconds % 1000000) * 1000;
  nanosleep(&sp, NULL);
  UNUSED_PARAMETER(NotUsed);
  return microseconds;
#elif defined(HAVE_USLEEP) && HAVE_USLEEP
  usleep(microseconds);
  UNUSED_PARAMETER(NotUsed);
  return microseconds;
#else
  int seconds = (microseconds+999999)/1000000;
  sleep(seconds);
  UNUSED_PARAMETER(NotUsed);
  return seconds*1000000;
#endif
}

/*
** The following variable, if set to a non-zero value, is interpreted as
** the number of seconds since 1970 and is used to set the result of
** sqlite3OsCurrentTime() during testing.
*/
#ifdef SQLITE_TEST
int sqlite3_current_time = 0;  /* Fake system time in seconds since 1970. */
#endif

/*
** Find the current time (in Universal Coordinated Time).  Write into *piNow
** the current time and date as a Julian Day number times 86_400_000.  In
** other words, write into *piNow the number of milliseconds since the Julian
** epoch of noon in Greenwich on November 24, 4714 B.C according to the
** proleptic Gregorian calendar.
**
** On success, return SQLITE_OK.  Return SQLITE_ERROR if the time and date 
** cannot be found.
*/
static int unixCurrentTimeInt64(sqlite3_vfs *NotUsed, sqlite3_int64 *piNow){
  static const sqlite3_int64 unixEpoch = 24405875*(sqlite3_int64)8640000;
  int rc = SQLITE_OK;
#if defined(NO_GETTOD)
  time_t t;
  time(&t);
  *piNow = ((sqlite3_int64)t)*1000 + unixEpoch;
#elif OS_VXWORKS
  struct timespec sNow;
  clock_gettime(CLOCK_REALTIME, &sNow);
  *piNow = unixEpoch + 1000*(sqlite3_int64)sNow.tv_sec + sNow.tv_nsec/1000000;
#else
  struct timeval sNow;
  (void)gettimeofday(&sNow, 0);  /* Cannot fail given valid arguments */
  *piNow = unixEpoch + 1000*(sqlite3_int64)sNow.tv_sec + sNow.tv_usec/1000;
#endif

#ifdef SQLITE_TEST
  if( sqlite3_current_time ){
    *piNow = 1000*(sqlite3_int64)sqlite3_current_time + unixEpoch;
  }
#endif
  UNUSED_PARAMETER(NotUsed);
  return rc;
}

#ifndef SQLITE_OMIT_DEPRECATED
/*
** Find the current time (in Universal Coordinated Time).  Write the
** current time and date as a Julian Day number into *prNow and
** return 0.  Return 1 if the time and date cannot be found.
*/
static int unixCurrentTime(sqlite3_vfs *NotUsed, double *prNow){
  sqlite3_int64 i = 0;
  int rc;
  UNUSED_PARAMETER(NotUsed);
  rc = unixCurrentTimeInt64(0, &i);
  *prNow = i/86400000.0;
  return rc;
}
#else
# define unixCurrentTime 0
#endif

/*
** The xGetLastError() method is designed to return a better
** low-level error message when operating-system problems come up
** during SQLite operation.  Only the integer return code is currently
** used.
*/
static int unixGetLastError(sqlite3_vfs *NotUsed, int NotUsed2, char *NotUsed3){
  UNUSED_PARAMETER(NotUsed);
  UNUSED_PARAMETER(NotUsed2);
  UNUSED_PARAMETER(NotUsed3);
  return errno;
}


/*
************************ End of sqlite3_vfs methods ***************************
******************************************************************************/

/******************************************************************************
************************** Begin Proxy Locking ********************************
**
** Proxy locking is a "uber-locking-method" in this sense:  It uses the
** other locking methods on secondary lock files.  Proxy locking is a
** meta-layer over top of the primitive locking implemented above.  For
** this reason, the division that implements of proxy locking is deferred
** until late in the file (here) after all of the other I/O methods have
** been defined - so that the primitive locking methods are available
** as services to help with the implementation of proxy locking.
**
****
**
** The default locking schemes in SQLite use byte-range locks on the
** database file to coordinate safe, concurrent access by multiple readers
** and writers [http://sqlite.org/lockingv3.html].  The five file locking
** states (UNLOCKED, PENDING, SHARED, RESERVED, EXCLUSIVE) are implemented
** as POSIX read & write locks over fixed set of locations (via fsctl),
** on AFP and SMB only exclusive byte-range locks are available via fsctl
** with _IOWR('z', 23, struct ByteRangeLockPB2) to track the same 5 states.
** To simulate a F_RDLCK on the shared range, on AFP a randomly selected
** address in the shared range is taken for a SHARED lock, the entire
** shared range is taken for an EXCLUSIVE lock):
**
**      PENDING_BYTE        0x40000000
**      RESERVED_BYTE       0x40000001
**      SHARED_RANGE        0x40000002 -> 0x40000200
**
** This works well on the local file system, but shows a nearly 100x
** slowdown in read performance on AFP because the AFP client disables
** the read cache when byte-range locks are present.  Enabling the read
** cache exposes a cache coherency problem that is present on all OS X
** supported network file systems.  NFS and AFP both observe the
** close-to-open semantics for ensuring cache coherency
** [http://nfs.sourceforge.net/#faq_a8], which does not effectively
** address the requirements for concurrent database access by multiple
** readers and writers
** [http://www.nabble.com/SQLite-on-NFS-cache-coherency-td15655701.html].
**
** To address the performance and cache coherency issues, proxy file locking
** changes the way database access is controlled by limiting access to a
** single host at a time and moving file locks off of the database file
** and onto a proxy file on the local file system.  
**
**
** Using proxy locks
** -----------------
**
** C APIs
**
**  sqlite3_file_control(db, dbname, SQLITE_FCNTL_SET_LOCKPROXYFILE,
**                       <proxy_path> | ":auto:");
**  sqlite3_file_control(db, dbname, SQLITE_FCNTL_GET_LOCKPROXYFILE,
**                       &<proxy_path>);
**
**
** SQL pragmas
**
**  PRAGMA [database.]lock_proxy_file=<proxy_path> | :auto:
**  PRAGMA [database.]lock_proxy_file
**
** Specifying ":auto:" means that if there is a conch file with a matching
** host ID in it, the proxy path in the conch file will be used, otherwise
** a proxy path based on the user's temp dir
** (via confstr(_CS_DARWIN_USER_TEMP_DIR,...)) will be used and the
** actual proxy file name is generated from the name and path of the
** database file.  For example:
**
**       For database path "/Users/me/foo.db" 
**       The lock path will be "<tmpdir>/sqliteplocks/_Users_me_foo.db:auto:")
**
** Once a lock proxy is configured for a database connection, it can not
** be removed, however it may be switched to a different proxy path via
** the above APIs (assuming the conch file is not being held by another
** connection or process). 
**
**
** How proxy locking works
** -----------------------
**
** Proxy file locking relies primarily on two new supporting files: 
**
**   *  conch file to limit access to the database file to a single host
**      at a time
**
**   *  proxy file to act as a proxy for the advisory locks normally
**      taken on the database
**
** The conch file - to use a proxy file, sqlite must first "hold the conch"
** by taking an sqlite-style shared lock on the conch file, reading the
** contents and comparing the host's unique host ID (see below) and lock
** proxy path against the values stored in the conch.  The conch file is
** stored in the same directory as the database file and the file name
** is patterned after the database file name as ".<databasename>-conch".
** If the conch file does not exist, or its contents do not match the
** host ID and/or proxy path, then the lock is escalated to an exclusive
** lock and the conch file contents is updated with the host ID and proxy
** path and the lock is downgraded to a shared lock again.  If the conch
** is held by another process (with a shared lock), the exclusive lock
** will fail and SQLITE_BUSY is returned.
**
** The proxy file - a single-byte file used for all advisory file locks
** normally taken on the database file.   This allows for safe sharing
** of the database file for multiple readers and writers on the same
** host (the conch ensures that they all use the same local lock file).
**
** Requesting the lock proxy does not immediately take the conch, it is
** only taken when the first request to lock database file is made.  
** This matches the semantics of the traditional locking behavior, where
** opening a connection to a database file does not take a lock on it.
** The shared lock and an open file descriptor are maintained until 
** the connection to the database is closed. 
**
** The proxy file and the lock file are never deleted so they only need
** to be created the first time they are used.
**
** Configuration options
** ---------------------
**
**  SQLITE_PREFER_PROXY_LOCKING
**
**       Database files accessed on non-local file systems are
**       automatically configured for proxy locking, lock files are
**       named automatically using the same logic as
**       PRAGMA lock_proxy_file=":auto:"
**    
**  SQLITE_PROXY_DEBUG
**
**       Enables the logging of error messages during host id file
**       retrieval and creation
**
**  LOCKPROXYDIR
**
**       Overrides the default directory used for lock proxy files that
**       are named automatically via the ":auto:" setting
**
**  SQLITE_DEFAULT_PROXYDIR_PERMISSIONS
**
**       Permissions to use when creating a directory for storing the
**       lock proxy files, only used when LOCKPROXYDIR is not set.
**    
**    
** As mentioned above, when compiled with SQLITE_PREFER_PROXY_LOCKING,
** setting the environment variable SQLITE_FORCE_PROXY_LOCKING to 1 will
** force proxy locking to be used for every database file opened, and 0
** will force automatic proxy locking to be disabled for all database
** files (explicitly calling the SQLITE_FCNTL_SET_LOCKPROXYFILE pragma or
** sqlite_file_control API is not affected by SQLITE_FORCE_PROXY_LOCKING).
*/

/*
** Proxy locking is only available on MacOSX 
*/
#if defined(__APPLE__) && SQLITE_ENABLE_LOCKING_STYLE

/*
** The proxyLockingContext has the path and file structures for the remote 
** and local proxy files in it
*/
typedef struct proxyLockingContext proxyLockingContext;
struct proxyLockingContext {
  unixFile *conchFile;         /* Open conch file */
  char *conchFilePath;         /* Name of the conch file */
  unixFile *lockProxy;         /* Open proxy lock file */
  char *lockProxyPath;         /* Name of the proxy lock file */
  char *dbPath;                /* Name of the open file */
  int conchHeld;               /* 1 if the conch is held, -1 if lockless */
  int nFails;                  /* Number of conch taking failures */
  void *oldLockingContext;     /* Original lockingcontext to restore on close */
  sqlite3_io_methods const *pOldMethod;     /* Original I/O methods for close */
};

/* 
** The proxy lock file path for the database at dbPath is written into lPath, 
** which must point to valid, writable memory large enough for a maxLen length
** file path. 
*/
static int proxyGetLockPath(const char *dbPath, char *lPath, size_t maxLen){
  int len;
  int dbLen;
  int i;

#ifdef LOCKPROXYDIR
  len = strlcpy(lPath, LOCKPROXYDIR, maxLen);
#else
# ifdef _CS_DARWIN_USER_TEMP_DIR
  {
    if( !confstr(_CS_DARWIN_USER_TEMP_DIR, lPath, maxLen) ){
      OSTRACE(("GETLOCKPATH  failed %s errno=%d pid=%d\n",
               lPath, errno, osGetpid(0)));
      return SQLITE_IOERR_LOCK;
    }
    len = strlcat(lPath, "sqliteplocks", maxLen);    
  }
# else
  len = strlcpy(lPath, "/tmp/", maxLen);
# endif
#endif

  if( lPath[len-1]!='/' ){
    len = strlcat(lPath, "/", maxLen);
  }
  
  /* transform the db path to a unique cache name */
  dbLen = (int)strlen(dbPath);
  for( i=0; i<dbLen && (i+len+7)<(int)maxLen; i++){
    char c = dbPath[i];
    lPath[i+len] = (c=='/')?'_':c;
  }
  lPath[i+len]='\0';
  strlcat(lPath, ":auto:", maxLen);
  OSTRACE(("GETLOCKPATH  proxy lock path=%s pid=%d\n", lPath, osGetpid(0)));
  return SQLITE_OK;
}

/* 
 ** Creates the lock file and any missing directories in lockPath
 */
static int proxyCreateLockPath(const char *lockPath){
  int i, len;
  char buf[MAXPATHLEN];
  int start = 0;
  
  assert(lockPath!=NULL);
  /* try to create all the intermediate directories */
  len = (int)strlen(lockPath);
  buf[0] = lockPath[0];
  for( i=1; i<len; i++ ){
    if( lockPath[i] == '/' && (i - start > 0) ){
      /* only mkdir if leaf dir != "." or "/" or ".." */
      if( i-start>2 || (i-start==1 && buf[start] != '.' && buf[start] != '/') 
         || (i-start==2 && buf[start] != '.' && buf[start+1] != '.') ){
        buf[i]='\0';
        if( osMkdir(buf, SQLITE_DEFAULT_PROXYDIR_PERMISSIONS) ){
          int err=errno;
          if( err!=EEXIST ) {
            OSTRACE(("CREATELOCKPATH  FAILED creating %s, "
                     "'%s' proxy lock path=%s pid=%d\n",
                     buf, strerror(err), lockPath, osGetpid(0)));
            return err;
          }
        }
      }
      start=i+1;
    }
    buf[i] = lockPath[i];
  }
  OSTRACE(("CREATELOCKPATH  proxy lock path=%s pid=%d\n",lockPath,osGetpid(0)));
  return 0;
}

#if SQLITE_ENABLE_LOCKING_STYLE
static int isProxyLockingMode(unixFile *pFile) {
  return (pFile->pMethod == &proxyIoMethods) ? 1 : 0;
}
#endif

#if defined(__APPLE__) && SQLITE_ENABLE_LOCKING_STYLE
/*
** Return the shared memory base path based on the lock proxy file if the 
** lock proxy file is hosted on a shared memory compatible FS
*/
static const char *proxySharedMemoryBasePath(unixFile *pFile) {
  proxyLockingContext *pCtx;
  unixFile *pLockFile;
  
  assert(pFile!=NULL && pFile->lockingContext!=NULL);
  assert(pFile->pMethod == &proxyIoMethods);
  pCtx = ((proxyLockingContext *)(pFile->lockingContext));
  pLockFile = pCtx->lockProxy;
  if( pLockFile->pMethod->iVersion>=2 && pLockFile->pMethod->xShmMap!=0 ){
    return pCtx->lockProxyPath;
  }
  return NULL;
}
#endif

/*
** Create a new VFS file descriptor (stored in memory obtained from
** sqlite3_malloc) and open the file named "path" in the file descriptor.
**
** The caller is responsible not only for closing the file descriptor
** but also for freeing the memory associated with the file descriptor.
*/
static int proxyCreateUnixFile(
    const char *path,        /* path for the new unixFile */
    unixFile **ppFile,       /* unixFile created and returned by ref */
    int islockfile           /* if non zero missing dirs will be created */
) {
  int fd = -1;
  unixFile *pNew;
  int rc = SQLITE_OK;
  int openFlags = O_RDWR | O_CREAT;
  sqlite3_vfs dummyVfs;
  int terrno = 0;
  UnixUnusedFd *pUnused = NULL;

  /* 1. first try to open/create the file
  ** 2. if that fails, and this is a lock file (not-conch), try creating
  ** the parent directories and then try again.
  ** 3. if that fails, try to open the file read-only
  ** otherwise return BUSY (if lock file) or CANTOPEN for the conch file
  */
  pUnused = findReusableFd(path, openFlags);
  if( pUnused ){
    fd = pUnused->fd;
  }else{
    pUnused = sqlite3_malloc64(sizeof(*pUnused));
    if( !pUnused ){
      return SQLITE_NOMEM_BKPT;
    }
  }
  if( fd<0 ){
    fd = robust_open(path, openFlags, 0);
    terrno = errno;
    if( fd<0 && errno==ENOENT && islockfile ){
      if( proxyCreateLockPath(path) == SQLITE_OK ){
        fd = robust_open(path, openFlags, 0);
      }
    }
  }
  if( fd<0 ){
    openFlags = O_RDONLY;
    fd = robust_open(path, openFlags, 0);
    terrno = errno;
  }
  if( fd<0 ){
    sqlite3_free(pUnused);
    if( islockfile ){
      return SQLITE_BUSY;
    }
    switch (terrno) {
      case EACCES:
        return SQLITE_PERM;
      case EIO: 
        return SQLITE_IOERR_LOCK; /* even though it is the conch */
      default:
        return SQLITE_CANTOPEN_BKPT;
    }
  }
  
  pNew = (unixFile *)sqlite3_malloc64(sizeof(*pNew));
  if( pNew==NULL ){
    rc = SQLITE_NOMEM_BKPT;
    goto end_create_proxy;
  }
  memset(pNew, 0, sizeof(unixFile));
  pNew->openFlags = openFlags;
  memset(&dummyVfs, 0, sizeof(dummyVfs));
  dummyVfs.pAppData = (void*)&autolockIoFinder;
  dummyVfs.zName = "dummy";
  pUnused->fd = fd;
  pUnused->flags = openFlags;
  pNew->pPreallocatedUnused = pUnused;
  
  rc = fillInUnixFile(&dummyVfs, fd, (sqlite3_file*)pNew, path, 0);
  if( rc==SQLITE_OK ){
    *ppFile = pNew;
    return SQLITE_OK;
  }
end_create_proxy:    
  robust_close(pNew, fd, __LINE__);
  sqlite3_free(pNew);
  sqlite3_free(pUnused);
  return rc;
}

#ifdef SQLITE_TEST
/* simulate multiple hosts by creating unique hostid file paths */
int sqlite3_hostid_num = 0;
#endif

#define PROXY_HOSTIDLEN    16  /* conch file host id length */

#ifdef HAVE_GETHOSTUUID
/* Not always defined in the headers as it ought to be */
extern int gethostuuid(uuid_t id, const struct timespec *wait);
#endif

/* get the host ID via gethostuuid(), pHostID must point to PROXY_HOSTIDLEN 
** bytes of writable memory.
*/
static int proxyGetHostID(unsigned char *pHostID, int *pError){
  assert(PROXY_HOSTIDLEN == sizeof(uuid_t));
  memset(pHostID, 0, PROXY_HOSTIDLEN);
#ifdef HAVE_GETHOSTUUID
  {
    struct timespec timeout = {1, 0}; /* 1 sec timeout */
    if( gethostuuid(pHostID, &timeout) ){
      int err = errno;
      if( pError ){
        *pError = err;
      }
      return SQLITE_IOERR;
    }
  }
#else
  UNUSED_PARAMETER(pError);
#endif
#ifdef SQLITE_TEST
  /* simulate multiple hosts by creating unique hostid file paths */
  if( sqlite3_hostid_num != 0){
    pHostID[0] = (char)(pHostID[0] + (char)(sqlite3_hostid_num & 0xFF));
  }
#endif
  
  return SQLITE_OK;
}

/* The conch file contains the header, host id and lock file path
 */
#define PROXY_CONCHVERSION 2   /* 1-byte header, 16-byte host id, path */
#define PROXY_HEADERLEN    1   /* conch file header length */
#define PROXY_PATHINDEX    (PROXY_HEADERLEN+PROXY_HOSTIDLEN)
#define PROXY_MAXCONCHLEN  (PROXY_HEADERLEN+PROXY_HOSTIDLEN+MAXPATHLEN)

/* 
** Takes an open conch file, copies the contents to a new path and then moves 
** it back.  The newly created file's file descriptor is assigned to the
** conch file structure and finally the original conch file descriptor is 
** closed.  Returns zero if successful.
*/
static int proxyBreakConchLock(unixFile *pFile, uuid_t myHostID){
  proxyLockingContext *pCtx = (proxyLockingContext *)pFile->lockingContext; 
  unixFile *conchFile = pCtx->conchFile;
  char tPath[MAXPATHLEN];
  char buf[PROXY_MAXCONCHLEN];
  char *cPath = pCtx->conchFilePath;
  size_t readLen = 0;
  size_t pathLen = 0;
  char errmsg[64] = "";
  int fd = -1;
  int rc = -1;
  UNUSED_PARAMETER(myHostID);

  /* create a new path by replace the trailing '-conch' with '-break' */
  pathLen = strlcpy(tPath, cPath, MAXPATHLEN);
  if( pathLen>MAXPATHLEN || pathLen<6 || 
     (strlcpy(&tPath[pathLen-5], "break", 6) != 5) ){
    sqlite3_snprintf(sizeof(errmsg),errmsg,"path error (len %d)",(int)pathLen);
    goto end_breaklock;
  }
  /* read the conch content */
  readLen = osPread(conchFile->h, buf, PROXY_MAXCONCHLEN, 0);
  if( readLen<PROXY_PATHINDEX ){
    sqlite3_snprintf(sizeof(errmsg),errmsg,"read error (len %d)",(int)readLen);
    goto end_breaklock;
  }
  /* write it out to the temporary break file */
  fd = robust_open(tPath, (O_RDWR|O_CREAT|O_EXCL), 0);
  if( fd<0 ){
    sqlite3_snprintf(sizeof(errmsg), errmsg, "create failed (%d)", errno);
    goto end_breaklock;
  }
  if( osPwrite(fd, buf, readLen, 0) != (ssize_t)readLen ){
    sqlite3_snprintf(sizeof(errmsg), errmsg, "write failed (%d)", errno);
    goto end_breaklock;
  }
  if( rename(tPath, cPath) ){
    sqlite3_snprintf(sizeof(errmsg), errmsg, "rename failed (%d)", errno);
    goto end_breaklock;
  }
  rc = 0;
  fprintf(stderr, "broke stale lock on %s\n", cPath);
  robust_close(pFile, conchFile->h, __LINE__);
  conchFile->h = fd;
  conchFile->openFlags = O_RDWR | O_CREAT;

end_breaklock:
  if( rc ){
    if( fd>=0 ){
      osUnlink(tPath);
      robust_close(pFile, fd, __LINE__);
    }
    fprintf(stderr, "failed to break stale lock on %s, %s\n", cPath, errmsg);
  }
  return rc;
}

/* Take the requested lock on the conch file and break a stale lock if the 
** host id matches.
*/
static int proxyConchLock(unixFile *pFile, uuid_t myHostID, int lockType){
  proxyLockingContext *pCtx = (proxyLockingContext *)pFile->lockingContext; 
  unixFile *conchFile = pCtx->conchFile;
  int rc = SQLITE_OK;
  struct timespec conchModTime;
  
  memset(&conchModTime, 0, sizeof(conchModTime));
  do {
    rc = conchFile->pMethod->xLock((sqlite3_file*)conchFile, lockType);
    if( rc==SQLITE_BUSY ){
      pCtx->nFails ++;
      /* If the lock failed (busy):
       * 1st try: get the mod time of the conch, wait 0.5s and try again. 
       * 2nd try: fail if the mod time changed or host id is different, wait 
       *           10 sec and try again
       * 3rd try: break the lock unless the mod time has changed.
       */
      struct stat buf;
      if( osFstat(conchFile->h, &buf) ){
        storeLastErrno(pFile, errno);
        return SQLITE_IOERR_LOCK;
      }
      
      if( pCtx->nFails==1 ){
        conchModTime = buf.st_mtimespec;
        usleep(500000); /* wait 0.5 sec and try the lock again*/
        continue;  
      }

      assert( pCtx->nFails>1 );
      if( conchModTime.tv_sec != buf.st_mtimespec.tv_sec || 
         conchModTime.tv_nsec != buf.st_mtimespec.tv_nsec ){
        return SQLITE_BUSY;
      }
      
      if( pCtx->nFails==2 ){  
        char tBuf[PROXY_MAXCONCHLEN];
        int len = osPread(conchFile->h, tBuf, PROXY_MAXCONCHLEN, 0);
        if( len<0 ){
          storeLastErrno(pFile, errno);
          return SQLITE_IOERR_LOCK;
        }
        if( len>PROXY_PATHINDEX && tBuf[0]==(char)PROXY_CONCHVERSION){
          /* don't break the lock if the host id doesn't match, but do log
           * an error to console so users can diagnose stale NFS locks more 
           * easily 
           */
          if( 0!=memcmp(&tBuf[PROXY_HEADERLEN], myHostID, PROXY_HOSTIDLEN) ){
            uuid_t conchUUID;
            uuid_string_t conchUUIDString;
            uuid_string_t myUUIDString;
            assert(PROXY_HOSTIDLEN == sizeof(uuid_t));
            memcpy(conchUUID, &tBuf[PROXY_HEADERLEN], PROXY_HOSTIDLEN);
            uuid_unparse(conchUUID, conchUUIDString);
            uuid_unparse(myHostID, myUUIDString);
            fprintf(stderr,
               "ERROR: sqlite database is locked because it is in use "
               "by another host that holds a host-exclusive lock on %s; "
               "this host (UUID %s) cannot override the host-exclusive lock "
               "until the other host (UUID %s) releases its locks on %s\n", 
               pFile->zPath, myUUIDString, conchUUIDString, conchFile->zPath);
            return SQLITE_BUSY;
          }
        }else{
          /* don't break the lock on short read or a version mismatch */
          return SQLITE_BUSY;
        }
        usleep(10000000); /* wait 10 sec and try the lock again */
        continue; 
      }
      
      assert( pCtx->nFails>=3 );
      if( (pCtx->nFails==3)&&(0==proxyBreakConchLock(pFile, myHostID)) ){
        rc = SQLITE_OK;
        if( lockType==EXCLUSIVE_LOCK ){
          rc = conchFile->pMethod->xLock((sqlite3_file*)conchFile, SHARED_LOCK);
        }
        if( !rc ){
          rc = conchFile->pMethod->xLock((sqlite3_file*)conchFile, lockType);
        }
      }
    }
  } while( rc==SQLITE_BUSY && pCtx->nFails<3 );
  
  return rc;
}

/* Takes the conch by taking a shared lock and read the contents conch, if 
** lockPath is non-NULL, the host ID and lock file path must match.  A NULL 
** lockPath means that the lockPath in the conch file will be used if the 
** host IDs match, or a new lock path will be generated automatically 
** and written to the conch file.
*/
static int proxyTakeConch(unixFile *pFile){
  proxyLockingContext *pCtx = (proxyLockingContext *)pFile->lockingContext; 
  
  if( pCtx->conchHeld!=0 ){
    return SQLITE_OK;
  }else{
    unixFile *conchFile = pCtx->conchFile;
    uuid_t myHostID;
    int pError = 0;
    char readBuf[PROXY_MAXCONCHLEN];
    char lockPath[MAXPATHLEN];
    char *tempLockPath = NULL;
    int rc = SQLITE_OK;
    int createConch = 0;
    int hostIdMatch = 0;
    int readLen = 0;
    int tryOldLockPath = 0;
    int forceNewLockPath = 0;
    
    OSTRACE(("TAKECONCH  %d for %s pid=%d\n", conchFile->h,
             (pCtx->lockProxyPath ? pCtx->lockProxyPath : ":auto:"),
             osGetpid(0)));

    rc = proxyGetHostID(myHostID, &pError);
    if( (rc&0xff)==SQLITE_IOERR ){
      storeLastErrno(pFile, pError);
      goto end_takeconch;
    }
    rc = proxyConchLock(pFile, myHostID, SHARED_LOCK);
    if( rc!=SQLITE_OK ){
      goto end_takeconch;
    }
    /* read the existing conch file */
    readLen = seekAndRead((unixFile*)conchFile, 0, readBuf, PROXY_MAXCONCHLEN);
    if( readLen<0 ){
      /* I/O error: lastErrno set by seekAndRead */
      storeLastErrno(pFile, conchFile->lastErrno);
      rc = SQLITE_IOERR_READ;
      goto end_takeconch;
    }else if( readLen<=(PROXY_HEADERLEN+PROXY_HOSTIDLEN) || 
             readBuf[0]!=(char)PROXY_CONCHVERSION ){
      /* a short read or version format mismatch means we need to create a new 
      ** conch file. 
      */
      createConch = 1;
    }
    /* if the host id matches and the lock path already exists in the conch
    ** we'll try to use the path there, if we can't open that path, we'll 
    ** retry with a new auto-generated path 
    */
    do { /* in case we need to try again for an :auto: named lock file */

      if( !createConch && !forceNewLockPath ){
        hostIdMatch = !memcmp(&readBuf[PROXY_HEADERLEN], myHostID, 
                                  PROXY_HOSTIDLEN);
        /* if the conch has data compare the contents */
        if( !pCtx->lockProxyPath ){
          /* for auto-named local lock file, just check the host ID and we'll
           ** use the local lock file path that's already in there
           */
          if( hostIdMatch ){
            size_t pathLen = (readLen - PROXY_PATHINDEX);
            
            if( pathLen>=MAXPATHLEN ){
              pathLen=MAXPATHLEN-1;
            }
            memcpy(lockPath, &readBuf[PROXY_PATHINDEX], pathLen);
            lockPath[pathLen] = 0;
            tempLockPath = lockPath;
            tryOldLockPath = 1;
            /* create a copy of the lock path if the conch is taken */
            goto end_takeconch;
          }
        }else if( hostIdMatch
               && !strncmp(pCtx->lockProxyPath, &readBuf[PROXY_PATHINDEX],
                           readLen-PROXY_PATHINDEX)
        ){
          /* conch host and lock path match */
          goto end_takeconch; 
        }
      }
      
      /* if the conch isn't writable and doesn't match, we can't take it */
      if( (conchFile->openFlags&O_RDWR) == 0 ){
        rc = SQLITE_BUSY;
        goto end_takeconch;
      }
      
      /* either the conch didn't match or we need to create a new one */
      if( !pCtx->lockProxyPath ){
        proxyGetLockPath(pCtx->dbPath, lockPath, MAXPATHLEN);
        tempLockPath = lockPath;
        /* create a copy of the lock path _only_ if the conch is taken */
      }
      
      /* update conch with host and path (this will fail if other process
      ** has a shared lock already), if the host id matches, use the big
      ** stick.
      */
      futimes(conchFile->h, NULL);
      if( hostIdMatch && !createConch ){
        if( conchFile->pInode && conchFile->pInode->nShared>1 ){
          /* We are trying for an exclusive lock but another thread in this
           ** same process is still holding a shared lock. */
          rc = SQLITE_BUSY;
        } else {          
          rc = proxyConchLock(pFile, myHostID, EXCLUSIVE_LOCK);
        }
      }else{
        rc = proxyConchLock(pFile, myHostID, EXCLUSIVE_LOCK);
      }
      if( rc==SQLITE_OK ){
        char writeBuffer[PROXY_MAXCONCHLEN];
        int writeSize = 0;
        
        writeBuffer[0] = (char)PROXY_CONCHVERSION;
        memcpy(&writeBuffer[PROXY_HEADERLEN], myHostID, PROXY_HOSTIDLEN);
        if( pCtx->lockProxyPath!=NULL ){
          strlcpy(&writeBuffer[PROXY_PATHINDEX], pCtx->lockProxyPath,
                  MAXPATHLEN);
        }else{
          strlcpy(&writeBuffer[PROXY_PATHINDEX], tempLockPath, MAXPATHLEN);
        }
        writeSize = PROXY_PATHINDEX + strlen(&writeBuffer[PROXY_PATHINDEX]);
        robust_ftruncate(conchFile->h, writeSize);
        rc = unixWrite((sqlite3_file *)conchFile, writeBuffer, writeSize, 0);
        full_fsync(conchFile->h,0,0);
        /* If we created a new conch file (not just updated the contents of a 
         ** valid conch file), try to match the permissions of the database 
         */
        if( rc==SQLITE_OK && createConch ){
          struct stat buf;
          int err = osFstat(pFile->h, &buf);
          if( err==0 ){
            mode_t cmode = buf.st_mode&(S_IRUSR|S_IWUSR | S_IRGRP|S_IWGRP |
                                        S_IROTH|S_IWOTH);
            /* try to match the database file R/W permissions, ignore failure */
#ifndef SQLITE_PROXY_DEBUG
            osFchmod(conchFile->h, cmode);
#else
            do{
              rc = osFchmod(conchFile->h, cmode);
            }while( rc==(-1) && errno==EINTR );
            if( rc!=0 ){
              int code = errno;
              fprintf(stderr, "fchmod %o FAILED with %d %s\n",
                      cmode, code, strerror(code));
            } else {
              fprintf(stderr, "fchmod %o SUCCEDED\n",cmode);
            }
          }else{
            int code = errno;
            fprintf(stderr, "STAT FAILED[%d] with %d %s\n", 
                    err, code, strerror(code));
#endif
          }
        }
      }
      conchFile->pMethod->xUnlock((sqlite3_file*)conchFile, SHARED_LOCK);
      
    end_takeconch:
      OSTRACE(("TRANSPROXY: CLOSE  %d\n", pFile->h));
      if( rc==SQLITE_OK && pFile->openFlags ){
        int fd;
        if( pFile->h>=0 ){
#if defined(STRICT_CLOSE_ERROR) && OSCLOSE_CHECK_CLOSE_IOERR
          if( close(pFile->h) ){
            storeLastErrno(pFile, errno);
            return SQLITE_IOERR_CLOSE;
          }
#else
          robust_close(pFile, pFile->h, __LINE__);
#endif
        }
        pFile->h = -1;
        fd = robust_open(pCtx->dbPath, pFile->openFlags, 0);
        OSTRACE(("TRANSPROXY: OPEN  %d\n", fd));
        if( fd>=0 ){
          pFile->h = fd;
        }else{
          rc=SQLITE_CANTOPEN_BKPT; /* SQLITE_BUSY? proxyTakeConch called
           during locking */
        }
      }
      if( rc==SQLITE_OK && !pCtx->lockProxy ){
        char *path = tempLockPath ? tempLockPath : pCtx->lockProxyPath;
        rc = proxyCreateUnixFile(path, &pCtx->lockProxy, 1);
        if( rc!=SQLITE_OK && rc!=SQLITE_NOMEM && tryOldLockPath ){
          /* we couldn't create the proxy lock file with the old lock file path
           ** so try again via auto-naming 
           */
          forceNewLockPath = 1;
          tryOldLockPath = 0;
          continue; /* go back to the do {} while start point, try again */
        }
      }
      if( rc==SQLITE_OK ){
        /* Need to make a copy of path if we extracted the value
         ** from the conch file or the path was allocated on the stack
         */
        if( tempLockPath ){
          pCtx->lockProxyPath = sqlite3DbStrDup(0, tempLockPath);
          if( !pCtx->lockProxyPath ){
            rc = SQLITE_NOMEM_BKPT;
          }
        }
      }
      if( rc==SQLITE_OK ){
        pCtx->conchHeld = 1;
        
        if( pCtx->lockProxy->pMethod == &afpIoMethods ){
          afpLockingContext *afpCtx;
          afpCtx = (afpLockingContext *)pCtx->lockProxy->lockingContext;
          afpCtx->dbPath = pCtx->lockProxyPath;
        }
      } else {
        conchFile->pMethod->xUnlock((sqlite3_file*)conchFile, NO_LOCK);
      }
      OSTRACE(("TAKECONCH  %d %s\n", conchFile->h,
               rc==SQLITE_OK?"ok":"failed"));
      return rc;
    } while (1); /* in case we need to retry the :auto: lock file - 
                 ** we should never get here except via the 'continue' call. */
  }
}

/*
** If pFile holds a lock on a conch file, then release that lock.
*/
static int proxyReleaseConch(unixFile *pFile){
  int rc = SQLITE_OK;         /* Subroutine return code */
  proxyLockingContext *pCtx;  /* The locking context for the proxy lock */
  unixFile *conchFile;        /* Name of the conch file */

  pCtx = (proxyLockingContext *)pFile->lockingContext;
  conchFile = pCtx->conchFile;
  OSTRACE(("RELEASECONCH  %d for %s pid=%d\n", conchFile->h,
           (pCtx->lockProxyPath ? pCtx->lockProxyPath : ":auto:"), 
           osGetpid(0)));
  if( pCtx->conchHeld>0 ){
    rc = conchFile->pMethod->xUnlock((sqlite3_file*)conchFile, NO_LOCK);
  }
  pCtx->conchHeld = 0;
  OSTRACE(("RELEASECONCH  %d %s\n", conchFile->h,
           (rc==SQLITE_OK ? "ok" : "failed")));
  return rc;
}

/*
** Given the name of a database file, compute the name of its conch file.
** Store the conch filename in memory obtained from sqlite3_malloc64().
** Make *pConchPath point to the new name.  Return SQLITE_OK on success
** or SQLITE_NOMEM if unable to obtain memory.
**
** The caller is responsible for ensuring that the allocated memory
** space is eventually freed.
**
** *pConchPath is set to NULL if a memory allocation error occurs.
*/
static int proxyCreateConchPathname(char *dbPath, char **pConchPath){
  int i;                        /* Loop counter */
  int len = (int)strlen(dbPath); /* Length of database filename - dbPath */
  char *conchPath;              /* buffer in which to construct conch name */

  /* Allocate space for the conch filename and initialize the name to
  ** the name of the original database file. */  
  *pConchPath = conchPath = (char *)sqlite3_malloc64(len + 8);
  if( conchPath==0 ){
    return SQLITE_NOMEM_BKPT;
  }
  memcpy(conchPath, dbPath, len+1);
  
  /* now insert a "." before the last / character */
  for( i=(len-1); i>=0; i-- ){
    if( conchPath[i]=='/' ){
      i++;
      break;
    }
  }
  conchPath[i]='.';
  while ( i<len ){
    conchPath[i+1]=dbPath[i];
    i++;
  }

  /* append the "-conch" suffix to the file */
  memcpy(&conchPath[i+1], "-conch", 7);
  assert( (int)strlen(conchPath) == len+7 );

  return SQLITE_OK;
}


/* Takes a fully configured proxy locking-style unix file and switches
** the local lock file path 
*/
static int switchLockProxyPath(unixFile *pFile, const char *path) {
  proxyLockingContext *pCtx = (proxyLockingContext*)pFile->lockingContext;
  char *oldPath = pCtx->lockProxyPath;
  int rc = SQLITE_OK;

  if( pFile->eFileLock!=NO_LOCK ){
    return SQLITE_BUSY;
  }  

  /* nothing to do if the path is NULL, :auto: or matches the existing path */
  if( !path || path[0]=='\0' || !strcmp(path, ":auto:") ||
    (oldPath && !strncmp(oldPath, path, MAXPATHLEN)) ){
    return SQLITE_OK;
  }else{
    unixFile *lockProxy = pCtx->lockProxy;
    pCtx->lockProxy=NULL;
    pCtx->conchHeld = 0;
    if( lockProxy!=NULL ){
      rc=lockProxy->pMethod->xClose((sqlite3_file *)lockProxy);
      if( rc ) return rc;
      sqlite3_free(lockProxy);
    }
    sqlite3_free(oldPath);
    pCtx->lockProxyPath = sqlite3DbStrDup(0, path);
  }
  
  return rc;
}

/*
** pFile is a file that has been opened by a prior xOpen call.  dbPath
** is a string buffer at least MAXPATHLEN+1 characters in size.
**
** This routine find the filename associated with pFile and writes it
** int dbPath.
*/
static int proxyGetDbPathForUnixFile(unixFile *pFile, char *dbPath){
#if defined(__APPLE__)
  if( pFile->pMethod == &afpIoMethods ){
    /* afp style keeps a reference to the db path in the filePath field 
    ** of the struct */
    assert( (int)strlen((char*)pFile->lockingContext)<=MAXPATHLEN );
    strlcpy(dbPath, ((afpLockingContext *)pFile->lockingContext)->dbPath,
            MAXPATHLEN);
  } else
#endif
  if( pFile->pMethod == &dotlockIoMethods ){
    /* dot lock style uses the locking context to store the dot lock
    ** file path */
    int len = strlen((char *)pFile->lockingContext) - strlen(DOTLOCK_SUFFIX);
    memcpy(dbPath, (char *)pFile->lockingContext, len + 1);
  }else{
    /* all other styles use the locking context to store the db file path */
    assert( strlen((char*)pFile->lockingContext)<=MAXPATHLEN );
    strlcpy(dbPath, (char *)pFile->lockingContext, MAXPATHLEN);
  }
  return SQLITE_OK;
}

/*
** Takes an already filled in unix file and alters it so all file locking 
** will be performed on the local proxy lock file.  The following fields
** are preserved in the locking context so that they can be restored and 
** the unix structure properly cleaned up at close time:
**  ->lockingContext
**  ->pMethod
*/
static int proxyTransformUnixFile(unixFile *pFile, const char *path) {
  proxyLockingContext *pCtx;
  char dbPath[MAXPATHLEN+1];       /* Name of the database file */
  char *lockPath=NULL;
  int rc = SQLITE_OK;
  
  if( pFile->eFileLock!=NO_LOCK ){
    return SQLITE_BUSY;
  }
  proxyGetDbPathForUnixFile(pFile, dbPath);
  if( !path || path[0]=='\0' || !strcmp(path, ":auto:") ){
    lockPath=NULL;
  }else{
    lockPath=(char *)path;
  }
  
  OSTRACE(("TRANSPROXY  %d for %s pid=%d\n", pFile->h,
           (lockPath ? lockPath : ":auto:"), osGetpid(0)));

  pCtx = sqlite3_malloc64( sizeof(*pCtx) );
  if( pCtx==0 ){
    return SQLITE_NOMEM_BKPT;
  }
  memset(pCtx, 0, sizeof(*pCtx));

  rc = proxyCreateConchPathname(dbPath, &pCtx->conchFilePath);
  if( rc==SQLITE_OK ){
    rc = proxyCreateUnixFile(pCtx->conchFilePath, &pCtx->conchFile, 0);
    if( rc==SQLITE_CANTOPEN && ((pFile->openFlags&O_RDWR) == 0) ){
      /* if (a) the open flags are not O_RDWR, (b) the conch isn't there, and
      ** (c) the file system is read-only, then enable no-locking access.
      ** Ugh, since O_RDONLY==0x0000 we test for !O_RDWR since unixOpen asserts
      ** that openFlags will have only one of O_RDONLY or O_RDWR.
      */
      struct statfs fsInfo;
      struct stat conchInfo;
      int goLockless = 0;

      if( osStat(pCtx->conchFilePath, &conchInfo) == -1 ) {
        int err = errno;
        if( (err==ENOENT) && (statfs(dbPath, &fsInfo) != -1) ){
          goLockless = (fsInfo.f_flags&MNT_RDONLY) == MNT_RDONLY;
        }
      }
      if( goLockless ){
        pCtx->conchHeld = -1; /* read only FS/ lockless */
        rc = SQLITE_OK;
      }
    }
  }  
  if( rc==SQLITE_OK && lockPath ){
    pCtx->lockProxyPath = sqlite3DbStrDup(0, lockPath);
    if( pCtx->lockProxyPath==NULL ){
      rc = SQLITE_NOMEM;
    }
  }

  if( rc==SQLITE_OK ){
    pCtx->dbPath = sqlite3DbStrDup(0, dbPath);
    if( pCtx->dbPath==NULL ){
      rc = SQLITE_NOMEM_BKPT;
    }
  }
  if( rc==SQLITE_OK ){
    /* all memory is allocated, proxys are created and assigned, 
    ** switch the locking context and pMethod then return.
    */
    pCtx->oldLockingContext = pFile->lockingContext;
    pFile->lockingContext = pCtx;
    pCtx->pOldMethod = pFile->pMethod;
    pFile->pMethod = &proxyIoMethods;
  }else{
    if( pCtx->conchFile ){ 
      pCtx->conchFile->pMethod->xClose((sqlite3_file *)pCtx->conchFile);
      sqlite3_free(pCtx->conchFile);
    }
    sqlite3DbFree(0, pCtx->lockProxyPath);
    sqlite3_free(pCtx->conchFilePath); 
    sqlite3_free(pCtx);
  }
  OSTRACE(("TRANSPROXY  %d %s\n", pFile->h,
           (rc==SQLITE_OK ? "ok" : "failed")));
  return rc;
}


/*
** This routine handles sqlite3_file_control() calls that are specific
** to proxy locking.
*/
static int proxyFileControl(sqlite3_file *id, int op, void *pArg){
  switch( op ){
    case SQLITE_FCNTL_GET_LOCKPROXYFILE: {
      unixFile *pFile = (unixFile*)id;
      if( isProxyLockingMode(pFile) ){
        proxyLockingContext *pCtx = (proxyLockingContext*)pFile->lockingContext;
        proxyTakeConch(pFile);
        if( pCtx->lockProxyPath ){
          *(const char **)pArg = pCtx->lockProxyPath;
        }else{
          *(const char **)pArg = ":auto: (not held)";
        }
      } else {
        *(const char **)pArg = NULL;
      }
      return SQLITE_OK;
    }
    case SQLITE_FCNTL_SET_LOCKPROXYFILE: {
      unixFile *pFile = (unixFile*)id;
      int rc = SQLITE_OK;
      int isProxyStyle = isProxyLockingMode(pFile);
      if( pArg==NULL || (const char *)pArg==0 ){
        if( isProxyStyle ){
          /* turn off proxy locking - not supported.  If support is added for
          ** switching proxy locking mode off then it will need to fail if
          ** the journal mode is WAL mode. 
          */
          rc = SQLITE_ERROR /*SQLITE_PROTOCOL? SQLITE_MISUSE?*/;
        }else{
          /* turn off proxy locking - already off - NOOP */
          rc = SQLITE_OK;
        }
      }else{
        const char *proxyPath = (const char *)pArg;
        if( isProxyStyle ){
          proxyLockingContext *pCtx = 
            (proxyLockingContext*)pFile->lockingContext;
          if( !strcmp(pArg, ":auto:") 
           || (pCtx->lockProxyPath &&
               !strncmp(pCtx->lockProxyPath, proxyPath, MAXPATHLEN))
          ){
            rc = SQLITE_OK;
          }else{
            rc = switchLockProxyPath(pFile, proxyPath);
          }
        }else{
          /* turn on proxy file locking */
          rc = proxyTransformUnixFile(pFile, proxyPath);
        }
      }
      return rc;
    }
    default: {
      assert( 0 );  /* The call assures that only valid opcodes are sent */
    }
  }
  /*NOTREACHED*/
  return SQLITE_ERROR;
}

/*
** Within this division (the proxying locking implementation) the procedures
** above this point are all utilities.  The lock-related methods of the
** proxy-locking sqlite3_io_method object follow.
*/


/*
** This routine checks if there is a RESERVED lock held on the specified
** file by this or any other process. If such a lock is held, set *pResOut
** to a non-zero value otherwise *pResOut is set to zero.  The return value
** is set to SQLITE_OK unless an I/O error occurs during lock checking.
*/
static int proxyCheckReservedLock(sqlite3_file *id, int *pResOut) {
  unixFile *pFile = (unixFile*)id;
  int rc = proxyTakeConch(pFile);
  if( rc==SQLITE_OK ){
    proxyLockingContext *pCtx = (proxyLockingContext *)pFile->lockingContext;
    if( pCtx->conchHeld>0 ){
      unixFile *proxy = pCtx->lockProxy;
      return proxy->pMethod->xCheckReservedLock((sqlite3_file*)proxy, pResOut);
    }else{ /* conchHeld < 0 is lockless */
      pResOut=0;
    }
  }
  return rc;
}

/*
** Lock the file with the lock specified by parameter eFileLock - one
** of the following:
**
**     (1) SHARED_LOCK
**     (2) RESERVED_LOCK
**     (3) PENDING_LOCK
**     (4) EXCLUSIVE_LOCK
**
** Sometimes when requesting one lock state, additional lock states
** are inserted in between.  The locking might fail on one of the later
** transitions leaving the lock state different from what it started but
** still short of its goal.  The following chart shows the allowed
** transitions and the inserted intermediate states:
**
**    UNLOCKED -> SHARED
**    SHARED -> RESERVED
**    SHARED -> (PENDING) -> EXCLUSIVE
**    RESERVED -> (PENDING) -> EXCLUSIVE
**    PENDING -> EXCLUSIVE
**
** This routine will only increase a lock.  Use the sqlite3OsUnlock()
** routine to lower a locking level.
*/
static int proxyLock(sqlite3_file *id, int eFileLock) {
  unixFile *pFile = (unixFile*)id;
  int rc = proxyTakeConch(pFile);
  if( rc==SQLITE_OK ){
    proxyLockingContext *pCtx = (proxyLockingContext *)pFile->lockingContext;
    if( pCtx->conchHeld>0 ){
      unixFile *proxy = pCtx->lockProxy;
      rc = proxy->pMethod->xLock((sqlite3_file*)proxy, eFileLock);
      pFile->eFileLock = proxy->eFileLock;
    }else{
      /* conchHeld < 0 is lockless */
    }
  }
  return rc;
}


/*
** Lower the locking level on file descriptor pFile to eFileLock.  eFileLock
** must be either NO_LOCK or SHARED_LOCK.
**
** If the locking level of the file descriptor is already at or below
** the requested locking level, this routine is a no-op.
*/
static int proxyUnlock(sqlite3_file *id, int eFileLock) {
  unixFile *pFile = (unixFile*)id;
  int rc = proxyTakeConch(pFile);
  if( rc==SQLITE_OK ){
    proxyLockingContext *pCtx = (proxyLockingContext *)pFile->lockingContext;
    if( pCtx->conchHeld>0 ){
      unixFile *proxy = pCtx->lockProxy;
      rc = proxy->pMethod->xUnlock((sqlite3_file*)proxy, eFileLock);
      pFile->eFileLock = proxy->eFileLock;
    }else{
      /* conchHeld < 0 is lockless */
    }
  }
  return rc;
}

/*
** Close a file that uses proxy locks.
*/
static int proxyClose(sqlite3_file *id) {
  if( ALWAYS(id) ){
    unixFile *pFile = (unixFile*)id;
    proxyLockingContext *pCtx = (proxyLockingContext *)pFile->lockingContext;
    unixFile *lockProxy = pCtx->lockProxy;
    unixFile *conchFile = pCtx->conchFile;
    int rc = SQLITE_OK;
    
    if( lockProxy ){
      rc = lockProxy->pMethod->xUnlock((sqlite3_file*)lockProxy, NO_LOCK);
      if( rc ) return rc;
      rc = lockProxy->pMethod->xClose((sqlite3_file*)lockProxy);
      if( rc ) return rc;
      sqlite3_free(lockProxy);
      pCtx->lockProxy = 0;
    }
    if( conchFile ){
      if( pCtx->conchHeld ){
        rc = proxyReleaseConch(pFile);
        if( rc ) return rc;
      }
      rc = conchFile->pMethod->xClose((sqlite3_file*)conchFile);
      if( rc ) return rc;
      sqlite3_free(conchFile);
    }
    sqlite3DbFree(0, pCtx->lockProxyPath);
    sqlite3_free(pCtx->conchFilePath);
    sqlite3DbFree(0, pCtx->dbPath);
    /* restore the original locking context and pMethod then close it */
    pFile->lockingContext = pCtx->oldLockingContext;
    pFile->pMethod = pCtx->pOldMethod;
    sqlite3_free(pCtx);
    return pFile->pMethod->xClose(id);
  }
  return SQLITE_OK;
}



#endif /* defined(__APPLE__) && SQLITE_ENABLE_LOCKING_STYLE */
/*
** The proxy locking style is intended for use with AFP filesystems.
** And since AFP is only supported on MacOSX, the proxy locking is also
** restricted to MacOSX.
** 
**
******************* End of the proxy lock implementation **********************
******************************************************************************/

/*
** Initialize the operating system interface.
**
** This routine registers all VFS implementations for unix-like operating
** systems.  This routine, and the sqlite3_os_end() routine that follows,
** should be the only routines in this file that are visible from other
** files.
**
** This routine is called once during SQLite initialization and by a
** single thread.  The memory allocation and mutex subsystems have not
** necessarily been initialized when this routine is called, and so they
** should not be used.
*/
int sqlite3_os_init(void){ 
  /* 
  ** The following macro defines an initializer for an sqlite3_vfs object.
  ** The name of the VFS is NAME.  The pAppData is a pointer to a pointer
  ** to the "finder" function.  (pAppData is a pointer to a pointer because
  ** silly C90 rules prohibit a void* from being cast to a function pointer
  ** and so we have to go through the intermediate pointer to avoid problems
  ** when compiling with -pedantic-errors on GCC.)
  **
  ** The FINDER parameter to this macro is the name of the pointer to the
  ** finder-function.  The finder-function returns a pointer to the
  ** sqlite_io_methods object that implements the desired locking
  ** behaviors.  See the division above that contains the IOMETHODS
  ** macro for addition information on finder-functions.
  **
  ** Most finders simply return a pointer to a fixed sqlite3_io_methods
  ** object.  But the "autolockIoFinder" available on MacOSX does a little
  ** more than that; it looks at the filesystem type that hosts the 
  ** database file and tries to choose an locking method appropriate for
  ** that filesystem time.
  */
  #define UNIXVFS(VFSNAME, FINDER) {                        \
    3,                    /* iVersion */                    \
    sizeof(unixFile),     /* szOsFile */                    \
    MAX_PATHNAME,         /* mxPathname */                  \
    0,                    /* pNext */                       \
    VFSNAME,              /* zName */                       \
    (void*)&FINDER,       /* pAppData */                    \
    unixOpen,             /* xOpen */                       \
    unixDelete,           /* xDelete */                     \
    unixAccess,           /* xAccess */                     \
    unixFullPathname,     /* xFullPathname */               \
    unixDlOpen,           /* xDlOpen */                     \
    unixDlError,          /* xDlError */                    \
    unixDlSym,            /* xDlSym */                      \
    unixDlClose,          /* xDlClose */                    \
    unixRandomness,       /* xRandomness */                 \
    unixSleep,            /* xSleep */                      \
    unixCurrentTime,      /* xCurrentTime */                \
    unixGetLastError,     /* xGetLastError */               \
    unixCurrentTimeInt64, /* xCurrentTimeInt64 */           \
    unixSetSystemCall,    /* xSetSystemCall */              \
    unixGetSystemCall,    /* xGetSystemCall */              \
    unixNextSystemCall,   /* xNextSystemCall */             \
  }

  /*
  ** All default VFSes for unix are contained in the following array.
  **
  ** Note that the sqlite3_vfs.pNext field of the VFS object is modified
  ** by the SQLite core when the VFS is registered.  So the following
  ** array cannot be const.
  */
  static sqlite3_vfs aVfs[] = {
#if SQLITE_ENABLE_LOCKING_STYLE && defined(__APPLE__)
    UNIXVFS("unix",          autolockIoFinder ),
#elif OS_VXWORKS
    UNIXVFS("unix",          vxworksIoFinder ),
#else
    UNIXVFS("unix",          posixIoFinder ),
#endif
    UNIXVFS("unix-none",     nolockIoFinder ),
    UNIXVFS("unix-dotfile",  dotlockIoFinder ),
    UNIXVFS("unix-excl",     posixIoFinder ),
#if OS_VXWORKS
    UNIXVFS("unix-namedsem", semIoFinder ),
#endif
#if SQLITE_ENABLE_LOCKING_STYLE || OS_VXWORKS
    UNIXVFS("unix-posix",    posixIoFinder ),
#endif
#if SQLITE_ENABLE_LOCKING_STYLE
    UNIXVFS("unix-flock",    flockIoFinder ),
#endif
#if SQLITE_ENABLE_LOCKING_STYLE && defined(__APPLE__)
    UNIXVFS("unix-afp",      afpIoFinder ),
    UNIXVFS("unix-nfs",      nfsIoFinder ),
    UNIXVFS("unix-proxy",    proxyIoFinder ),
#endif
  };
  unsigned int i;          /* Loop counter */

  /* Double-check that the aSyscall[] array has been constructed
  ** correctly.  See ticket [bb3a86e890c8e96ab] */
  assert( ArraySize(aSyscall)==29 );

  /* Register all VFSes defined in the aVfs[] array */
  for(i=0; i<(sizeof(aVfs)/sizeof(sqlite3_vfs)); i++){
    sqlite3_vfs_register(&aVfs[i], i==0);
  }
  return SQLITE_OK; 
}

/*
** Shutdown the operating system interface.
**
** Some operating systems might need to do some cleanup in this routine,
** to release dynamically allocated objects.  But not on unix.
** This routine is a no-op for unix.
*/
int sqlite3_os_end(void){ 
  return SQLITE_OK; 
}
 
#endif /* SQLITE_OS_UNIX */<|MERGE_RESOLUTION|>--- conflicted
+++ resolved
@@ -224,12 +224,7 @@
 #endif
   int sectorSize;                     /* Device sector size */
   int deviceCharacteristics;          /* Precomputed device characteristics */
-<<<<<<< HEAD
-#endif
 #if SQLITE_ENABLE_LOCKING_STYLE || defined(__APPLE__)
-=======
-#if SQLITE_ENABLE_LOCKING_STYLE
->>>>>>> 2158a0c7
   int openFlags;                      /* The flags specified at open() */
 #endif
 #if SQLITE_ENABLE_DATA_PROTECTION
@@ -1534,11 +1529,8 @@
 #else
     robust_close(pFile, p->fd, __LINE__);
     sqlite3_free(p);
-<<<<<<< HEAD
-#endif
-=======
+#endif
     nUnusedFd--;
->>>>>>> 2158a0c7
   }
   pInode->pUnused = 0;
 }
