# 2010 April 13
#
# The author disclaims copyright to this source code.  In place of
# a legal notice, here is a blessing:
#
#    May you do good and not evil.
#    May you find forgiveness for yourself and forgive others.
#    May you share freely, never taking more than you give.
#
#***********************************************************************
# This file implements regression tests for SQLite library.  The
# focus of this file is testing the operation of "blocking-checkpoint"
# operations.
#

set testdir [file dirname $argv0]
source $testdir/tester.tcl
source $testdir/lock_common.tcl
source $testdir/wal_common.tcl
ifcapable !wal {finish_test ; return }

set testprefix wal5

proc db_page_count  {{file test.db}} { expr [file size $file] / 1024 }
proc wal_page_count {{file test.db}} { wal_frame_count ${file}-wal 1024 }


# A checkpoint may be requested either using the C API or by executing
# an SQL PRAGMA command. To test both methods, all tests in this file are 
# run twice - once using each method to request checkpoints.
#
foreach {testprefix do_wal_checkpoint} {

  wal5-pragma {
    proc do_wal_checkpoint { dbhandle args } {
      array set a $args
      foreach key [array names a] {
        if {[lsearch {-mode -db} $key]<0} { error "unknown switch: $key" }
      }

      set sql "PRAGMA "
      if {[info exists a(-db)]} { append sql "$a(-db)." }
      append sql "wal_checkpoint"
      if {[info exists a(-mode)]} { append sql " = $a(-mode)" }

      uplevel [list $dbhandle eval $sql]
    }
  }

  wal5-capi {
    proc do_wal_checkpoint { dbhandle args } {
      set a(-mode) passive
      array set a $args
      foreach key [array names a] {
        if {[lsearch {-mode -db} $key]<0} { error "unknown switch: $key" }
      }

      if {$a(-mode)!="restart" && $a(-mode)!="full"} { set a(-mode) passive }

      set cmd [list sqlite3_wal_checkpoint_v2 $dbhandle $a(-mode)]
      if {[info exists a(-db)]} { lappend sql $a(-db) }

      uplevel $cmd
    }
  }
} {

  eval $do_wal_checkpoint

  do_multiclient_test tn {

    set ::nBusyHandler 0
    set ::busy_handler_script ""
    proc busyhandler {n} {
      incr ::nBusyHandler 
      eval $::busy_handler_script
      return 0
    }

    proc reopen_all {} {
      code1 {db close}
      code2 {db2 close}
      code3 {db3 close}

      code1 {sqlite3 db test.db}
      code2 {sqlite3 db2 test.db}
      code3 {sqlite3 db3 test.db}

      sql1  { PRAGMA synchronous = NORMAL }
      code1 { db busy busyhandler }
    }

    do_test 1.$tn.1 {
      reopen_all
      sql1 {
        PRAGMA page_size = 1024;
        PRAGMA auto_vacuum = 0;
        CREATE TABLE t1(x, y);
        PRAGMA journal_mode = WAL;
        INSERT INTO t1 VALUES(1, zeroblob(1200));
        INSERT INTO t1 VALUES(2, zeroblob(1200));
        INSERT INTO t1 VALUES(3, zeroblob(1200));
      }
      expr [file size test.db] / 1024
    } {2}

    # Have connection 2 grab a read-lock on the current snapshot.
    do_test 1.$tn.2 { sql2 { BEGIN; SELECT x FROM t1 } } {1 2 3}

    # Attempt a checkpoint.
    do_test 1.$tn.3 {
      code1 { do_wal_checkpoint db }
      list [db_page_count] [wal_page_count]
    } {5 9}

    # Write to the db again. The log cannot wrap because of the lock still
    # held by connection 2. The busy-handler has not yet been invoked.
    do_test 1.$tn.4 {
      sql1 { INSERT INTO t1 VALUES(4, zeroblob(1200)) }
      list [db_page_count] [wal_page_count] $::nBusyHandler
    } {5 12 0}

    # Now do a blocking-checkpoint. Set the busy-handler up so that connection
    # 2 releases its lock on the 6th invocation. The checkpointer should then
    # proceed to checkpoint the entire log file. Next write should go to the 
    # start of the log file.
    #
    set ::busy_handler_script { if {$n==5} { sql2 COMMIT } }
    do_test 1.$tn.5 {
      code1 { do_wal_checkpoint db -mode restart }
      list [db_page_count] [wal_page_count] $::nBusyHandler
    } {6 12 6}
    do_test 1.$tn.6 {
      set ::nBusyHandler 0
      sql1 { INSERT INTO t1 VALUES(5, zeroblob(1200)) }
      list [db_page_count] [wal_page_count] $::nBusyHandler
    } {6 12 0}

    do_test 1.$tn.7 {
      reopen_all
      list [db_page_count] [wal_page_count] $::nBusyHandler
    } {7 0 0}

    do_test 1.$tn.8  { sql2 { BEGIN ; SELECT x FROM t1 } } {1 2 3 4 5}
    do_test 1.$tn.9  {
      sql1 { INSERT INTO t1 VALUES(6, zeroblob(1200)) }
      list [db_page_count] [wal_page_count] $::nBusyHandler
    } {7 5 0}
    do_test 1.$tn.10 { sql3 { BEGIN ; SELECT x FROM t1 } } {1 2 3 4 5 6}

    set ::busy_handler_script { 
      if {$n==5} { sql2 COMMIT } 
      if {$n==6} { set ::db_file_size [db_page_count] }
      if {$n==7} { sql3 COMMIT }
    }
    do_test 1.$tn.11 {
      code1 { do_wal_checkpoint db -mode restart }
      list [db_page_count] [wal_page_count] $::nBusyHandler
    } {10 5 8}
    do_test 1.$tn.12 { set ::db_file_size } 10
  }

  #-------------------------------------------------------------------------
  # This block of tests explores checkpoint operations on more than one 
  # database file.
  #
  proc setup_and_attach_aux {} {
    sql1 { ATTACH 'test.db2' AS aux }
    sql2 { ATTACH 'test.db2' AS aux }
    sql3 { ATTACH 'test.db2' AS aux }
    sql1 {
      PRAGMA aux.auto_vacuum = 0;
      PRAGMA main.auto_vacuum = 0;
      PRAGMA main.page_size=1024; PRAGMA main.journal_mode=WAL;
      PRAGMA aux.page_size=1024;  PRAGMA aux.journal_mode=WAL;
    }
  }

  proc file_page_counts {} {
    list [db_page_count  test.db ] \
         [wal_page_count test.db ] \
         [db_page_count  test.db2] \
         [wal_page_count test.db2]
  }

  # Test that executing "PRAGMA wal_checkpoint" checkpoints all attached
  # databases, not just the main db.  In capi mode, check that this is
  # true if a NULL pointer is passed to wal_checkpoint_v2() in place of a 
  # database name.
  do_multiclient_test tn {
    setup_and_attach_aux
    do_test 2.1.$tn.1 {
      sql1 {
        CREATE TABLE t1(a, b);
        INSERT INTO t1 VALUES(1, 2);
        CREATE TABLE aux.t2(a, b);
        INSERT INTO t2 VALUES(1, 2);
      }
    } {}
<<<<<<< HEAD
    do_test 2.2.$tn.2 { file_page_counts } [
      list 1 [wal_frames db 3 2] 1 [wal_frames db 3 2]
    ]
    do_test 2.1.$tn.3 { code1 { do_wal_checkpoint db } } [
      list 0 [wal_frames db 3 2] [wal_frames db 3 2]
    ]
    do_test 2.1.$tn.4 { file_page_counts } [
      list 2 [wal_frames db 3 2] 2 [wal_frames db 3 2]
    ]
=======
    do_test 2.2.$tn.2 { file_page_counts } {1 3 1 3}
    do_test 2.1.$tn.3 { code1 { do_wal_checkpoint db } } {0 3 3}
    do_test 2.1.$tn.4 { file_page_counts } {2 3 2 3}
>>>>>>> 52bcde0e
  }

  do_multiclient_test tn {
    setup_and_attach_aux
    do_test 2.2.$tn.1 {
      execsql {
        CREATE TABLE t1(a, b);
        INSERT INTO t1 VALUES(1, 2);
        CREATE TABLE aux.t2(a, b);
        INSERT INTO t2 VALUES(1, 2);
        INSERT INTO t2 VALUES(3, 4);
      }
    } {}
<<<<<<< HEAD
    do_test 2.2.$tn.2 { file_page_counts } [
      list 1 [wal_frames db 3 2] 1 [wal_frames db 4 3]
    ]
    do_test 2.2.$tn.3 { sql2 { BEGIN; SELECT * FROM t1 } } {1 2}
    do_test 2.2.$tn.4 { code1 { do_wal_checkpoint db -mode restart } } [
      list 1 [wal_frames db 3 2] [wal_frames db 3 2]
    ]
    do_test 2.2.$tn.5 { file_page_counts } [
      list 2 [wal_frames db 3 2] 2 [wal_frames db 4 3]
    ]
=======
    do_test 2.2.$tn.2 { file_page_counts } {1 3 1 4}
    do_test 2.2.$tn.3 { sql2 { BEGIN; SELECT * FROM t1 } } {1 2}
    do_test 2.2.$tn.4 { code1 { do_wal_checkpoint db -mode restart } } {1 3 3}
    do_test 2.2.$tn.5 { file_page_counts } {2 3 2 4}
>>>>>>> 52bcde0e
  }

  do_multiclient_test tn {
    setup_and_attach_aux
    do_test 2.3.$tn.1 {
      execsql {
        CREATE TABLE t1(a, b);
        INSERT INTO t1 VALUES(1, 2);
        CREATE TABLE aux.t2(a, b);
        INSERT INTO t2 VALUES(1, 2);
      }
    } {}
<<<<<<< HEAD
    do_test 2.3.$tn.2 { file_page_counts } [
      list 1 [wal_frames db 3 2] 1 [wal_frames db 3 2]
    ]
    do_test 2.3.$tn.3 { sql2 { BEGIN; SELECT * FROM t1 } } {1 2}
    do_test 2.3.$tn.4 { sql1 { INSERT INTO t1 VALUES(3, 4) } } {}
    do_test 2.3.$tn.5 { sql1 { INSERT INTO t2 VALUES(3, 4) } } {}
    do_test 2.3.$tn.6 { file_page_counts } [
      list 1 [wal_frames db 4 3] 1 [wal_frames db 4 3]
    ]
    do_test 2.3.$tn.7 { code1 { do_wal_checkpoint db -mode full } } [
      list 1 [wal_frames db 4 3] [wal_frames db 3 2]
    ]
    do_test 2.3.$tn.8 { file_page_counts } {1 7 2 7}
=======
    do_test 2.3.$tn.2 { file_page_counts } {1 3 1 3}
    do_test 2.3.$tn.3 { sql2 { BEGIN; SELECT * FROM t1 } } {1 2}
    do_test 2.3.$tn.4 { sql1 { INSERT INTO t1 VALUES(3, 4) } } {}
    do_test 2.3.$tn.5 { sql1 { INSERT INTO t2 VALUES(3, 4) } } {}
    do_test 2.3.$tn.6 { file_page_counts } {1 4 1 4}
    do_test 2.3.$tn.7 { code1 { do_wal_checkpoint db -mode full } } {1 4 3}
    do_test 2.3.$tn.8 { file_page_counts } {1 4 2 4}
>>>>>>> 52bcde0e
  }

  # Check that checkpoints block on the correct locks. And respond correctly
  # if they cannot obtain those locks. There are three locks that a checkpoint
  # may block on (in the following order):
  #
  #   1. The writer lock: FULL and RESTART checkpoints block until any writer
  #      process releases its lock.
  #
  #   2. Readers using part of the log file. FULL and RESTART checkpoints block
  #      until readers using part (but not all) of the log file have finished.
  #
  #   3. Readers using any of the log file. After copying data into the
  #      database file, RESTART checkpoints block until readers using any part
  #      of the log file have finished.
  #
  # This test case involves running a checkpoint while there exist other 
  # processes holding all three types of locks.
  #
  foreach {tn1 checkpoint busy_on ckpt_expected expected} {
    1   PASSIVE   -   {0 3 3}   -
    2   TYPO      -   {0 3 3}   -

    3   FULL      -   {0 4 4}   2
    4   FULL      1   {1 3 3}   1
    5   FULL      2   {1 4 3}   2
    6   FULL      3   {0 4 4}   2

    7   RESTART   -   {0 4 4}   3
    8   RESTART   1   {1 3 3}   1
    9   RESTART   2   {1 4 3}   2
    10  RESTART   3   {1 4 4}   3

  } {
    do_multiclient_test tn {
      setup_and_attach_aux

      proc busyhandler {x} {
        set ::max_busyhandler $x
        if {$::busy_on!="-" && $x==$::busy_on} { return 1 }
        switch -- $x {
          1 { sql2 "COMMIT ; BEGIN ; SELECT * FROM t1" }
          2 { sql3 "COMMIT" }
          3 { sql2 "COMMIT" }
        }
        return 0
      }
      set ::max_busyhandler -

      do_test 2.4.$tn1.$tn.1 {
        sql1 {
          CREATE TABLE t1(a, b);
          INSERT INTO t1 VALUES(1, 2);
        }
        sql2 { BEGIN; INSERT INTO t1 VALUES(3, 4) }
        sql3 { BEGIN; SELECT * FROM t1 }
      } {1 2}

      # The value in ckpt_expected assumes that synchronous=FULL. If
      # synchronous=NORMAL, decrease the WAL size by 2 frames.
      if {$tn==1 && [db one {PRAGMA main.synchronous}] == 1} {
        lset ckpt_expected 1 [expr [lindex $ckpt_expected 1] - 2]
        lset ckpt_expected 2 [expr [lindex $ckpt_expected 2] - 2]
      }
  
      do_test 2.4.$tn1.$tn.2 {
        code1 { db busy busyhandler }
        code1 { do_wal_checkpoint db -mode [string tolower $checkpoint] }
      } $ckpt_expected
      do_test 2.4.$tn1.$tn.3 { set ::max_busyhandler } $expected
    }
  }


  do_multiclient_test tn {

    code1 $do_wal_checkpoint
    code2 $do_wal_checkpoint
    code3 $do_wal_checkpoint
    
    do_test 3.$tn.1 {
      sql1 {
        PRAGMA auto_vacuum = 0;
        PRAGMA journal_mode = WAL;
        PRAGMA synchronous = normal;
        CREATE TABLE t1(x, y);
      }

      sql2 { PRAGMA journal_mode }
      sql3 { PRAGMA journal_mode }
    } {wal}

    do_test 3.$tn.2 { code2 { do_wal_checkpoint db2 } } {0 2 2}

    do_test 3.$tn.3 { code2 { do_wal_checkpoint db2 } } {0 2 2}

    do_test 3.$tn.4 { code3 { do_wal_checkpoint db3 } } {0 2 2}

    code1 {db  close}
    code2 {db2 close}
    code3 {db3 close}

    code1 {sqlite3 db  test.db}
    code2 {sqlite3 db2 test.db}
    code3 {sqlite3 db3 test.db}

    do_test 3.$tn.5 { sql3 { PRAGMA journal_mode } } {wal}

    do_test 3.$tn.6 { code3 { do_wal_checkpoint db3 } } {0 0 0}
  }
}


finish_test
<|MERGE_RESOLUTION|>--- conflicted
+++ resolved
@@ -197,21 +197,9 @@
         INSERT INTO t2 VALUES(1, 2);
       }
     } {}
-<<<<<<< HEAD
-    do_test 2.2.$tn.2 { file_page_counts } [
-      list 1 [wal_frames db 3 2] 1 [wal_frames db 3 2]
-    ]
-    do_test 2.1.$tn.3 { code1 { do_wal_checkpoint db } } [
-      list 0 [wal_frames db 3 2] [wal_frames db 3 2]
-    ]
-    do_test 2.1.$tn.4 { file_page_counts } [
-      list 2 [wal_frames db 3 2] 2 [wal_frames db 3 2]
-    ]
-=======
     do_test 2.2.$tn.2 { file_page_counts } {1 3 1 3}
     do_test 2.1.$tn.3 { code1 { do_wal_checkpoint db } } {0 3 3}
     do_test 2.1.$tn.4 { file_page_counts } {2 3 2 3}
->>>>>>> 52bcde0e
   }
 
   do_multiclient_test tn {
@@ -225,23 +213,10 @@
         INSERT INTO t2 VALUES(3, 4);
       }
     } {}
-<<<<<<< HEAD
-    do_test 2.2.$tn.2 { file_page_counts } [
-      list 1 [wal_frames db 3 2] 1 [wal_frames db 4 3]
-    ]
-    do_test 2.2.$tn.3 { sql2 { BEGIN; SELECT * FROM t1 } } {1 2}
-    do_test 2.2.$tn.4 { code1 { do_wal_checkpoint db -mode restart } } [
-      list 1 [wal_frames db 3 2] [wal_frames db 3 2]
-    ]
-    do_test 2.2.$tn.5 { file_page_counts } [
-      list 2 [wal_frames db 3 2] 2 [wal_frames db 4 3]
-    ]
-=======
     do_test 2.2.$tn.2 { file_page_counts } {1 3 1 4}
     do_test 2.2.$tn.3 { sql2 { BEGIN; SELECT * FROM t1 } } {1 2}
     do_test 2.2.$tn.4 { code1 { do_wal_checkpoint db -mode restart } } {1 3 3}
     do_test 2.2.$tn.5 { file_page_counts } {2 3 2 4}
->>>>>>> 52bcde0e
   }
 
   do_multiclient_test tn {
@@ -254,21 +229,6 @@
         INSERT INTO t2 VALUES(1, 2);
       }
     } {}
-<<<<<<< HEAD
-    do_test 2.3.$tn.2 { file_page_counts } [
-      list 1 [wal_frames db 3 2] 1 [wal_frames db 3 2]
-    ]
-    do_test 2.3.$tn.3 { sql2 { BEGIN; SELECT * FROM t1 } } {1 2}
-    do_test 2.3.$tn.4 { sql1 { INSERT INTO t1 VALUES(3, 4) } } {}
-    do_test 2.3.$tn.5 { sql1 { INSERT INTO t2 VALUES(3, 4) } } {}
-    do_test 2.3.$tn.6 { file_page_counts } [
-      list 1 [wal_frames db 4 3] 1 [wal_frames db 4 3]
-    ]
-    do_test 2.3.$tn.7 { code1 { do_wal_checkpoint db -mode full } } [
-      list 1 [wal_frames db 4 3] [wal_frames db 3 2]
-    ]
-    do_test 2.3.$tn.8 { file_page_counts } {1 7 2 7}
-=======
     do_test 2.3.$tn.2 { file_page_counts } {1 3 1 3}
     do_test 2.3.$tn.3 { sql2 { BEGIN; SELECT * FROM t1 } } {1 2}
     do_test 2.3.$tn.4 { sql1 { INSERT INTO t1 VALUES(3, 4) } } {}
@@ -276,7 +236,6 @@
     do_test 2.3.$tn.6 { file_page_counts } {1 4 1 4}
     do_test 2.3.$tn.7 { code1 { do_wal_checkpoint db -mode full } } {1 4 3}
     do_test 2.3.$tn.8 { file_page_counts } {1 4 2 4}
->>>>>>> 52bcde0e
   }
 
   # Check that checkpoints block on the correct locks. And respond correctly
@@ -335,13 +294,6 @@
         sql3 { BEGIN; SELECT * FROM t1 }
       } {1 2}
 
-      # The value in ckpt_expected assumes that synchronous=FULL. If
-      # synchronous=NORMAL, decrease the WAL size by 2 frames.
-      if {$tn==1 && [db one {PRAGMA main.synchronous}] == 1} {
-        lset ckpt_expected 1 [expr [lindex $ckpt_expected 1] - 2]
-        lset ckpt_expected 2 [expr [lindex $ckpt_expected 2] - 2]
-      }
-  
       do_test 2.4.$tn1.$tn.2 {
         code1 { db busy busyhandler }
         code1 { do_wal_checkpoint db -mode [string tolower $checkpoint] }
